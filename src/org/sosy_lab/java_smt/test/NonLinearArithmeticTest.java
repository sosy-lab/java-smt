/*
 *  JavaSMT is an API wrapper for a collection of SMT solvers.
 *  This file is part of JavaSMT.
 *
 *  Copyright (C) 2007-2018  Dirk Beyer
 *  All rights reserved.
 *
 *  Licensed under the Apache License, Version 2.0 (the "License");
 *  you may not use this file except in compliance with the License.
 *  You may obtain a copy of the License at
 *
 *      http://www.apache.org/licenses/LICENSE-2.0
 *
 *  Unless required by applicable law or agreed to in writing, software
 *  distributed under the License is distributed on an "AS IS" BASIS,
 *  WITHOUT WARRANTIES OR CONDITIONS OF ANY KIND, either express or implied.
 *  See the License for the specific language governing permissions and
 *  limitations under the License.
 */
package org.sosy_lab.java_smt.test;

import static com.google.common.collect.ImmutableList.toImmutableList;

import com.google.common.collect.ImmutableList;
import com.google.common.collect.ImmutableSet;
import com.google.common.collect.Lists;
import java.util.Arrays;
import java.util.function.Supplier;
import org.junit.AssumptionViolatedException;
import org.junit.Before;
import org.junit.Test;
import org.junit.runner.RunWith;
import org.junit.runners.Parameterized;
import org.junit.runners.Parameterized.Parameter;
import org.junit.runners.Parameterized.Parameters;
import org.sosy_lab.common.configuration.ConfigurationBuilder;
import org.sosy_lab.java_smt.SolverContextFactory.Solvers;
import org.sosy_lab.java_smt.api.BooleanFormula;
import org.sosy_lab.java_smt.api.FormulaType;
import org.sosy_lab.java_smt.api.NumeralFormula;
import org.sosy_lab.java_smt.api.NumeralFormulaManager;
import org.sosy_lab.java_smt.api.SolverException;
import org.sosy_lab.java_smt.basicimpl.AbstractNumeralFormulaManager.NonLinearArithmetic;

@RunWith(Parameterized.class)
public class NonLinearArithmeticTest<T extends NumeralFormula> extends SolverBasedTest0 {

  // Boolector, CVC4, SMTInterpol and MathSAT5 do not fully support non-linear arithmetic
  // (though SMTInterpol and MathSAT5 support some parts)
  static final ImmutableSet<Solvers> SOLVER_WITHOUT_NONLINEAR_ARITHMETIC =
<<<<<<< HEAD
      ImmutableSet.of(Solvers.SMTINTERPOL, Solvers.MATHSAT5, Solvers.CVC4, Solvers.YICES2);
=======
      ImmutableSet.of(Solvers.SMTINTERPOL, Solvers.MATHSAT5, Solvers.BOOLECTOR, Solvers.CVC4);
>>>>>>> a05f0baf

  @Parameters(name = "{0} {1} {2}")
  public static Iterable<Object[]> getAllSolvers() {
    return Lists.cartesianProduct(
            Arrays.asList(Solvers.values()),
            ImmutableList.of(FormulaType.IntegerType, FormulaType.RationalType),
            Arrays.asList(NonLinearArithmetic.values()))
        .stream()
        .map(e -> e.toArray())
        .collect(toImmutableList());
  }

  @Parameter(0)
  public Solvers solver;

  @Override
  protected Solvers solverToUse() {
    return solver;
  }

  @Parameter(1)
  public FormulaType<?> formulaType;

  private NumeralFormulaManager<T, T> nmgr;

  @SuppressWarnings("unchecked")
  @Before
  public void chooseNumeralFormulaManager() {
    if (formulaType.isIntegerType()) {
      requireIntegers();
      nmgr = (NumeralFormulaManager<T, T>) imgr;
    } else if (formulaType.isRationalType()) {
      requireRationals();
      nmgr = (NumeralFormulaManager<T, T>) rmgr;
    } else {
      throw new AssertionError();
    }
  }

  @Parameter(2)
  public NonLinearArithmetic nonLinearArithmetic;

  @Override
  protected ConfigurationBuilder createTestConfigBuilder() {
    return super.createTestConfigBuilder()
        .setOption("solver.nonLinearArithmetic", nonLinearArithmetic.name());
  }

  private T handleExpectedException(Supplier<T> supplier) {
    try {
      return supplier.get();
    } catch (UnsupportedOperationException e) {
      if (nonLinearArithmetic == NonLinearArithmetic.USE
          && SOLVER_WITHOUT_NONLINEAR_ARITHMETIC.contains(solver)) {
        throw new AssumptionViolatedException(
            "Expected UnsupportedOperationException was thrown correctly");
      }
      throw e;
    }
  }

  private void assertExpectedUnsatifiabilityForNonLinearArithmetic(BooleanFormula f)
      throws SolverException, InterruptedException {
    if (nonLinearArithmetic == NonLinearArithmetic.USE
        || (nonLinearArithmetic == NonLinearArithmetic.APPROXIMATE_FALLBACK
            && !SOLVER_WITHOUT_NONLINEAR_ARITHMETIC.contains(solver))) {
      assertThatFormula(f).isUnsatisfiable();
    } else {
      assertThatFormula(f).isSatisfiable();
    }
  }

  @Test
  public void testLinearMultiplication() throws SolverException, InterruptedException {
    T a = nmgr.makeVariable("a");

    BooleanFormula f =
        bmgr.and(
            nmgr.equal(a, nmgr.multiply(nmgr.makeNumber(2), nmgr.makeNumber(3))),
            nmgr.equal(nmgr.makeNumber(2 * 3 * 5), nmgr.multiply(a, nmgr.makeNumber(5))),
            nmgr.equal(nmgr.makeNumber(2 * 3 * 5), nmgr.multiply(nmgr.makeNumber(5), a)));

    assertThatFormula(f).isSatisfiable();
  }

  @Test
  public void testLinearMultiplicationUnsatisfiable() throws SolverException, InterruptedException {
    T a = nmgr.makeVariable("a");

    BooleanFormula f =
        bmgr.and(
            nmgr.equal(a, nmgr.multiply(nmgr.makeNumber(2), nmgr.makeNumber(3))),
            bmgr.xor(
                nmgr.equal(nmgr.makeNumber(2 * 3 * 5), nmgr.multiply(a, nmgr.makeNumber(5))),
                nmgr.equal(nmgr.makeNumber(2 * 3 * 5), nmgr.multiply(nmgr.makeNumber(5), a))));

    assertThatFormula(f).isUnsatisfiable();
  }

  @Test
  public void testMultiplicationOfVariables() throws SolverException, InterruptedException {
    T a = nmgr.makeVariable("a");
    T b = nmgr.makeVariable("b");
    T c = nmgr.makeVariable("c");

    BooleanFormula f =
        bmgr.and(
            nmgr.equal(c, handleExpectedException(() -> nmgr.multiply(a, b))),
            nmgr.equal(c, nmgr.makeNumber(2 * 3)));

    assertThatFormula(f).isSatisfiable();
  }

  @Test
  public void testMultiplicationOfVariablesUnsatisfiable()
      throws SolverException, InterruptedException {
    T a = nmgr.makeVariable("a");
    T b = nmgr.makeVariable("b");
    T c = nmgr.makeVariable("c");

    BooleanFormula f =
        bmgr.and(
            nmgr.equal(handleExpectedException(() -> nmgr.multiply(a, b)), c),
            nmgr.equal(a, nmgr.makeNumber(3)),
            nmgr.equal(b, nmgr.makeNumber(5)),
            bmgr.not(nmgr.equal(c, nmgr.makeNumber(15))));

    if (solver == Solvers.MATHSAT5
        && nonLinearArithmetic != NonLinearArithmetic.APPROXIMATE_ALWAYS) {
      // MathSAT supports non-linear multiplication
      assertThatFormula(f).isUnsatisfiable();

    } else {
      assertExpectedUnsatifiabilityForNonLinearArithmetic(f);
    }
  }

  @Test
  public void testDivisionByConstant() throws SolverException, InterruptedException {
    T a = nmgr.makeVariable("a");

    BooleanFormula f =
        bmgr.and(
            nmgr.equal(nmgr.makeNumber(2 * 3), a),
            nmgr.equal(nmgr.divide(a, nmgr.makeNumber(3)), nmgr.makeNumber(2)),
            nmgr.equal(nmgr.divide(a, nmgr.makeNumber(2)), nmgr.makeNumber(3)));

    assertThatFormula(f).isSatisfiable();
  }

  @Test
  public void testDivisionByConstantUnsatisfiable() throws SolverException, InterruptedException {
    T a = nmgr.makeVariable("a");

    BooleanFormula f =
        bmgr.and(
            nmgr.equal(a, nmgr.makeNumber(2 * 3)),
            bmgr.xor(
                nmgr.equal(nmgr.divide(a, nmgr.makeNumber(3)), nmgr.makeNumber(2)),
                nmgr.equal(nmgr.divide(a, nmgr.makeNumber(2)), nmgr.makeNumber(3))));

    if (formulaType.equals(FormulaType.IntegerType)
        && nonLinearArithmetic == NonLinearArithmetic.APPROXIMATE_ALWAYS) {
      // Integer division is always non-linear due to rounding rules
      assertThatFormula(f).isSatisfiable();

    } else {
      assertThatFormula(f).isUnsatisfiable();
    }
  }

  @Test
  public void testDivision() throws SolverException, InterruptedException {
    T a = nmgr.makeVariable("a");

    // (a == 2) && (3 == 6 / a)
    BooleanFormula f =
        bmgr.and(
            nmgr.equal(a, nmgr.makeNumber(2)),
            nmgr.equal(
                nmgr.makeNumber(3),
                handleExpectedException(() -> nmgr.divide(nmgr.makeNumber(2 * 3), a))));

    assertThatFormula(f).isSatisfiable();
  }

  @Test
  public void testDivisionUnsatisfiable() throws SolverException, InterruptedException {
    T a = nmgr.makeVariable("a");

    BooleanFormula f =
        bmgr.and(
            bmgr.not(nmgr.equal(a, nmgr.makeNumber(2))),
            bmgr.not(nmgr.equal(a, nmgr.makeNumber(0))), // some solver produce model a=0 otherwise
            nmgr.equal(
                nmgr.makeNumber(3),
                handleExpectedException(() -> nmgr.divide(nmgr.makeNumber(2 * 3), a))));

    if (ImmutableSet.of(Solvers.MATHSAT5, Solvers.CVC4).contains(solver)
        && nonLinearArithmetic != NonLinearArithmetic.APPROXIMATE_ALWAYS) {
      // some solvers support non-linear multiplication (partially)
      assertThatFormula(f).isUnsatisfiable();

    } else {
      assertExpectedUnsatifiabilityForNonLinearArithmetic(f);
    }
  }
}<|MERGE_RESOLUTION|>--- conflicted
+++ resolved
@@ -48,11 +48,8 @@
   // Boolector, CVC4, SMTInterpol and MathSAT5 do not fully support non-linear arithmetic
   // (though SMTInterpol and MathSAT5 support some parts)
   static final ImmutableSet<Solvers> SOLVER_WITHOUT_NONLINEAR_ARITHMETIC =
-<<<<<<< HEAD
-      ImmutableSet.of(Solvers.SMTINTERPOL, Solvers.MATHSAT5, Solvers.CVC4, Solvers.YICES2);
-=======
-      ImmutableSet.of(Solvers.SMTINTERPOL, Solvers.MATHSAT5, Solvers.BOOLECTOR, Solvers.CVC4);
->>>>>>> a05f0baf
+      ImmutableSet.of(
+          Solvers.SMTINTERPOL, Solvers.MATHSAT5, Solvers.BOOLECTOR, Solvers.CVC4, Solvers.YICES2);
 
   @Parameters(name = "{0} {1} {2}")
   public static Iterable<Object[]> getAllSolvers() {
