/*
 *  JavaSMT is an API wrapper for a collection of SMT solvers.
 *  This file is part of JavaSMT.
 *
 *  Copyright (C) 2007-2018  Dirk Beyer
 *  All rights reserved.
 *
 *  Licensed under the Apache License, Version 2.0 (the "License");
 *  you may not use this file except in compliance with the License.
 *  You may obtain a copy of the License at
 *
 *      http://www.apache.org/licenses/LICENSE-2.0
 *
 *  Unless required by applicable law or agreed to in writing, software
 *  distributed under the License is distributed on an "AS IS" BASIS,
 *  WITHOUT WARRANTIES OR CONDITIONS OF ANY KIND, either express or implied.
 *  See the License for the specific language governing permissions and
 *  limitations under the License.
 */
package org.sosy_lab.java_smt.test;

import static com.google.common.collect.ImmutableList.toImmutableList;

import com.google.common.collect.ImmutableList;
import com.google.common.collect.ImmutableSet;
import com.google.common.collect.Lists;
import java.util.Arrays;
import java.util.function.Supplier;
import org.junit.AssumptionViolatedException;
import org.junit.Before;
import org.junit.Test;
import org.junit.runner.RunWith;
import org.junit.runners.Parameterized;
import org.junit.runners.Parameterized.Parameter;
import org.junit.runners.Parameterized.Parameters;
import org.sosy_lab.common.configuration.ConfigurationBuilder;
import org.sosy_lab.java_smt.SolverContextFactory.Solvers;
import org.sosy_lab.java_smt.api.BooleanFormula;
import org.sosy_lab.java_smt.api.FormulaType;
import org.sosy_lab.java_smt.api.NumeralFormula;
import org.sosy_lab.java_smt.api.NumeralFormulaManager;
import org.sosy_lab.java_smt.api.SolverException;
import org.sosy_lab.java_smt.basicimpl.AbstractNumeralFormulaManager.NonLinearArithmetic;

@RunWith(Parameterized.class)
public class NonLinearArithmeticTest<T extends NumeralFormula> extends SolverBasedTest0 {

<<<<<<< HEAD
  // SMTInterpol and MathSAT5 do not fully support non-linear arithmetic
  // (though both support some parts)
  // Boolector does not support it
  static final ImmutableSet<Solvers> SOLVER_WITHOUT_NONLINEAR_ARITHMETIC =
      ImmutableSet.of(Solvers.SMTINTERPOL, Solvers.MATHSAT5, Solvers.BOOLECTOR);
=======
  // SMTInterpol, MathSAT5, and CVC4 do not fully support non-linear arithmetic
  // (though all of them support some parts)
  static final ImmutableSet<Solvers> SOLVER_WITHOUT_NONLINEAR_ARITHMETIC =
      ImmutableSet.of(Solvers.SMTINTERPOL, Solvers.MATHSAT5, Solvers.CVC4);
>>>>>>> 55e1424b

  @Parameters(name = "{0} {1} {2}")
  public static Iterable<Object[]> getAllSolvers() {
    return Lists.cartesianProduct(
            Arrays.asList(Solvers.values()),
            ImmutableList.of(FormulaType.IntegerType, FormulaType.RationalType),
            Arrays.asList(NonLinearArithmetic.values()))
        .stream()
        .map(e -> e.toArray())
        .collect(toImmutableList());
  }

  @Parameter(0)
  public Solvers solver;

  @Override
  protected Solvers solverToUse() {
    return solver;
  }

  @Parameter(1)
  public FormulaType<?> formulaType;

  private NumeralFormulaManager<T, T> nmgr;

  @SuppressWarnings("unchecked")
  @Before
  public void chooseNumeralFormulaManager() {
    if (formulaType.isIntegerType()) {
      requireIntegers();
      nmgr = (NumeralFormulaManager<T, T>) imgr;
    } else if (formulaType.isRationalType()) {
      requireRationals();
      nmgr = (NumeralFormulaManager<T, T>) rmgr;
    } else {
      throw new AssertionError();
    }
  }

  @Parameter(2)
  public NonLinearArithmetic nonLinearArithmetic;

  @Override
  protected ConfigurationBuilder createTestConfigBuilder() {
    return super.createTestConfigBuilder()
        .setOption("solver.nonLinearArithmetic", nonLinearArithmetic.name());
  }

  private T handleExpectedException(Supplier<T> supplier) {
    try {
      return supplier.get();
    } catch (UnsupportedOperationException e) {
      if (nonLinearArithmetic == NonLinearArithmetic.USE
          && SOLVER_WITHOUT_NONLINEAR_ARITHMETIC.contains(solver)) {
        throw new AssumptionViolatedException(
            "Expected UnsupportedOperationException was thrown correctly");
      }
      throw e;
    }
  }

  private void assertExpectedUnsatifiabilityForNonLinearArithmetic(BooleanFormula f)
      throws SolverException, InterruptedException {
    if (nonLinearArithmetic == NonLinearArithmetic.USE
        || (nonLinearArithmetic == NonLinearArithmetic.APPROXIMATE_FALLBACK
            && !SOLVER_WITHOUT_NONLINEAR_ARITHMETIC.contains(solver))) {
      assertThatFormula(f).isUnsatisfiable();
    } else {
      assertThatFormula(f).isSatisfiable();
    }
  }

  @Test
  public void testLinearMultiplication() throws SolverException, InterruptedException {
    T a = nmgr.makeVariable("a");

    BooleanFormula f =
        bmgr.and(
            nmgr.equal(a, nmgr.multiply(nmgr.makeNumber(2), nmgr.makeNumber(3))),
            nmgr.equal(nmgr.makeNumber(2 * 3 * 5), nmgr.multiply(a, nmgr.makeNumber(5))),
            nmgr.equal(nmgr.makeNumber(2 * 3 * 5), nmgr.multiply(nmgr.makeNumber(5), a)));

    assertThatFormula(f).isSatisfiable();
  }

  @Test
  public void testLinearMultiplicationUnsatisfiable() throws SolverException, InterruptedException {
    T a = nmgr.makeVariable("a");

    BooleanFormula f =
        bmgr.and(
            nmgr.equal(a, nmgr.multiply(nmgr.makeNumber(2), nmgr.makeNumber(3))),
            bmgr.xor(
                nmgr.equal(nmgr.makeNumber(2 * 3 * 5), nmgr.multiply(a, nmgr.makeNumber(5))),
                nmgr.equal(nmgr.makeNumber(2 * 3 * 5), nmgr.multiply(nmgr.makeNumber(5), a))));

    assertThatFormula(f).isUnsatisfiable();
  }

  @Test
  public void testMultiplicationOfVariables() throws SolverException, InterruptedException {
    T a = nmgr.makeVariable("a");
    T b = nmgr.makeVariable("b");
    T c = nmgr.makeVariable("c");

    BooleanFormula f =
        bmgr.and(
            nmgr.equal(c, handleExpectedException(() -> nmgr.multiply(a, b))),
            nmgr.equal(c, nmgr.makeNumber(2 * 3)));

    assertThatFormula(f).isSatisfiable();
  }

  @Test
  public void testMultiplicationOfVariablesUnsatisfiable()
      throws SolverException, InterruptedException {
    T a = nmgr.makeVariable("a");
    T b = nmgr.makeVariable("b");
    T c = nmgr.makeVariable("c");

    BooleanFormula f =
        bmgr.and(
            nmgr.equal(handleExpectedException(() -> nmgr.multiply(a, b)), c),
            nmgr.equal(a, nmgr.makeNumber(3)),
            nmgr.equal(b, nmgr.makeNumber(5)),
            bmgr.not(nmgr.equal(c, nmgr.makeNumber(15))));

    if (solver == Solvers.MATHSAT5
        && nonLinearArithmetic != NonLinearArithmetic.APPROXIMATE_ALWAYS) {
      // MathSAT supports non-linear multiplication
      assertThatFormula(f).isUnsatisfiable();

    } else {
      assertExpectedUnsatifiabilityForNonLinearArithmetic(f);
    }
  }

  @Test
  public void testDivisionByConstant() throws SolverException, InterruptedException {
    T a = nmgr.makeVariable("a");

    BooleanFormula f =
        bmgr.and(
            nmgr.equal(nmgr.makeNumber(2 * 3), a),
            nmgr.equal(nmgr.divide(a, nmgr.makeNumber(3)), nmgr.makeNumber(2)),
            nmgr.equal(nmgr.divide(a, nmgr.makeNumber(2)), nmgr.makeNumber(3)));

    assertThatFormula(f).isSatisfiable();
  }

  @Test
  public void testDivisionByConstantUnsatisfiable() throws SolverException, InterruptedException {
    T a = nmgr.makeVariable("a");

    BooleanFormula f =
        bmgr.and(
            nmgr.equal(a, nmgr.makeNumber(2 * 3)),
            bmgr.xor(
                nmgr.equal(nmgr.divide(a, nmgr.makeNumber(3)), nmgr.makeNumber(2)),
                nmgr.equal(nmgr.divide(a, nmgr.makeNumber(2)), nmgr.makeNumber(3))));

    if (formulaType.equals(FormulaType.IntegerType)
        && nonLinearArithmetic == NonLinearArithmetic.APPROXIMATE_ALWAYS) {
      // Integer division is always non-linear due to rounding rules
      assertThatFormula(f).isSatisfiable();

    } else {
      assertThatFormula(f).isUnsatisfiable();
    }
  }

  @Test
  public void testDivision() throws SolverException, InterruptedException {
    T a = nmgr.makeVariable("a");

    BooleanFormula f =
        bmgr.and(
            nmgr.equal(a, nmgr.makeNumber(2)),
            nmgr.equal(
                nmgr.makeNumber(3),
                handleExpectedException(() -> nmgr.divide(nmgr.makeNumber(2 * 3), a))));

    assertThatFormula(f).isSatisfiable();
  }

  @Test
  public void testDivisionUnsatisfiable() throws SolverException, InterruptedException {
    T a = nmgr.makeVariable("a");

    BooleanFormula f =
        bmgr.and(
            bmgr.not(nmgr.equal(a, nmgr.makeNumber(2))),
            bmgr.not(nmgr.equal(a, nmgr.makeNumber(0))), // some solver produce model a=0 otherwise
            nmgr.equal(
                nmgr.makeNumber(3),
                handleExpectedException(() -> nmgr.divide(nmgr.makeNumber(2 * 3), a))));

    if (ImmutableSet.of(Solvers.MATHSAT5, Solvers.CVC4).contains(solver)
        && nonLinearArithmetic != NonLinearArithmetic.APPROXIMATE_ALWAYS) {
      // some solvers support non-linear multiplication (partially)
      assertThatFormula(f).isUnsatisfiable();

    } else {
      assertExpectedUnsatifiabilityForNonLinearArithmetic(f);
    }
  }
}<|MERGE_RESOLUTION|>--- conflicted
+++ resolved
@@ -45,18 +45,10 @@
 @RunWith(Parameterized.class)
 public class NonLinearArithmeticTest<T extends NumeralFormula> extends SolverBasedTest0 {
 
-<<<<<<< HEAD
-  // SMTInterpol and MathSAT5 do not fully support non-linear arithmetic
-  // (though both support some parts)
-  // Boolector does not support it
+  // Boolector, CVC4, SMTInterpol and MathSAT5 do not fully support non-linear arithmetic
+  // (though SMTInterpol and MathSAT5 support some parts)
   static final ImmutableSet<Solvers> SOLVER_WITHOUT_NONLINEAR_ARITHMETIC =
-      ImmutableSet.of(Solvers.SMTINTERPOL, Solvers.MATHSAT5, Solvers.BOOLECTOR);
-=======
-  // SMTInterpol, MathSAT5, and CVC4 do not fully support non-linear arithmetic
-  // (though all of them support some parts)
-  static final ImmutableSet<Solvers> SOLVER_WITHOUT_NONLINEAR_ARITHMETIC =
-      ImmutableSet.of(Solvers.SMTINTERPOL, Solvers.MATHSAT5, Solvers.CVC4);
->>>>>>> 55e1424b
+      ImmutableSet.of(Solvers.SMTINTERPOL, Solvers.MATHSAT5, Solvers.BOOLECTOR, Solvers.CVC4);
 
   @Parameters(name = "{0} {1} {2}")
   public static Iterable<Object[]> getAllSolvers() {
