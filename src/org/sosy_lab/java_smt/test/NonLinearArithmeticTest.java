--- conflicted
+++ resolved
@@ -203,11 +203,8 @@
 
   @Test
   public void testDivisionByZero() throws SolverException, InterruptedException {
-<<<<<<< HEAD
-    requireCallFunctionImpl();
-=======
+    requireCallFunctionImpl();
     // INFO: OpenSmt does not allow division by zero
->>>>>>> 040dd313
     assume()
         .withMessage("Solver %s does not support division by zero", solverToUse())
         .that(solverToUse())
