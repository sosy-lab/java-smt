--- conflicted
+++ resolved
@@ -38,8 +38,6 @@
 
   // Boolector, CVC4, SMTInterpol, MathSAT5 and OpenSMT do not fully support non-linear arithmetic
   // (though SMTInterpol and MathSAT5 support some parts)
-
-  // INFO: OpenSmt does not suport nonlinear arithmetic
   static final ImmutableSet<Solvers> SOLVER_WITHOUT_NONLINEAR_ARITHMETIC =
       ImmutableSet.of(
           Solvers.SMTINTERPOL,
@@ -204,15 +202,11 @@
 
   @Test
   public void testDivisionByZero() throws SolverException, InterruptedException {
-    // INFO: OpenSmt does not allow division by zero
     assume()
         .withMessage("Solver %s does not support division by zero", solverToUse())
         .that(solverToUse())
-<<<<<<< HEAD
-        .isNoneOf(Solvers.YICES2, Solvers.DREAL4);
-=======
-        .isNoneOf(Solvers.YICES2, Solvers.OPENSMT);
->>>>>>> 040dd313
+        .isNoneOf(Solvers.YICES2, Solvers.OPENSMT, Solvers.DREAL4);
+
 
     T a = nmgr.makeVariable("a");
     T b = nmgr.makeVariable("b");
