/*
 *  JavaSMT is an API wrapper for a collection of SMT solvers.
 *  This file is part of JavaSMT.
 *
 *  Copyright (C) 2007-2018  Dirk Beyer
 *  All rights reserved.
 *
 *  Licensed under the Apache License, Version 2.0 (the "License");
 *  you may not use this file except in compliance with the License.
 *  You may obtain a copy of the License at
 *
 *      http://www.apache.org/licenses/LICENSE-2.0
 *
 *  Unless required by applicable law or agreed to in writing, software
 *  distributed under the License is distributed on an "AS IS" BASIS,
 *  WITHOUT WARRANTIES OR CONDITIONS OF ANY KIND, either express or implied.
 *  See the License for the specific language governing permissions and
 *  limitations under the License.
 */
package org.sosy_lab.java_smt.test;

import static com.google.common.collect.ImmutableList.toImmutableList;

import com.google.common.collect.ImmutableList;
import com.google.common.collect.ImmutableSet;
import com.google.common.collect.Lists;
import java.util.Arrays;
import java.util.function.Supplier;
import org.junit.AssumptionViolatedException;
import org.junit.Before;
import org.junit.Test;
import org.junit.runner.RunWith;
import org.junit.runners.Parameterized;
import org.junit.runners.Parameterized.Parameter;
import org.junit.runners.Parameterized.Parameters;
import org.sosy_lab.common.configuration.ConfigurationBuilder;
import org.sosy_lab.java_smt.SolverContextFactory.Solvers;
import org.sosy_lab.java_smt.api.BooleanFormula;
import org.sosy_lab.java_smt.api.FormulaType;
import org.sosy_lab.java_smt.api.NumeralFormula;
import org.sosy_lab.java_smt.api.NumeralFormulaManager;
import org.sosy_lab.java_smt.api.SolverException;
import org.sosy_lab.java_smt.basicimpl.AbstractNumeralFormulaManager.NonLinearArithmetic;

@RunWith(Parameterized.class)
public class NonLinearArithmeticTest<T extends NumeralFormula> extends SolverBasedTest0 {

  // SMTInterpol, MathSAT5, and CVC4 do not fully support non-linear arithmetic
  // (though all of them support some parts)
  static final ImmutableSet<Solvers> SOLVER_WITHOUT_NONLINEAR_ARITHMETIC =
<<<<<<< HEAD
      ImmutableSet.of(Solvers.SMTINTERPOL, Solvers.MATHSAT5, Solvers.YICES2);
=======
      ImmutableSet.of(Solvers.SMTINTERPOL, Solvers.MATHSAT5, Solvers.CVC4);
>>>>>>> 55e1424b

  @Parameters(name = "{0} {1} {2}")
  public static Iterable<Object[]> getAllSolvers() {
    return Lists.cartesianProduct(
            Arrays.asList(Solvers.values()),
            ImmutableList.of(FormulaType.IntegerType, FormulaType.RationalType),
            Arrays.asList(NonLinearArithmetic.values()))
        .stream()
        .map(e -> e.toArray())
        .collect(toImmutableList());
  }

  @Parameter(0)
  public Solvers solver;

  @Override
  protected Solvers solverToUse() {
    return solver;
  }

  @Parameter(1)
  public FormulaType<?> formulaType;

  private NumeralFormulaManager<T, T> nmgr;

  @SuppressWarnings("unchecked")
  @Before
  public void chooseNumeralFormulaManager() {
    if (formulaType.isIntegerType()) {
      nmgr = (NumeralFormulaManager<T, T>) imgr;
    } else if (formulaType.isRationalType()) {
      requireRationals();
      nmgr = (NumeralFormulaManager<T, T>) rmgr;
    } else {
      throw new AssertionError();
    }
  }

  @Parameter(2)
  public NonLinearArithmetic nonLinearArithmetic;

  @Override
  protected ConfigurationBuilder createTestConfigBuilder() {
    return super.createTestConfigBuilder()
        .setOption("solver.nonLinearArithmetic", nonLinearArithmetic.name());
  }

  private T handleExpectedException(Supplier<T> supplier) {
    try {
      return supplier.get();
    } catch (UnsupportedOperationException e) {
      if (nonLinearArithmetic == NonLinearArithmetic.USE
          && SOLVER_WITHOUT_NONLINEAR_ARITHMETIC.contains(solver)) {
        throw new AssumptionViolatedException(
            "Expected UnsupportedOperationException was thrown correctly");
      }
      throw e;
    }
  }

  private void assertExpectedUnsatifiabilityForNonLinearArithmetic(BooleanFormula f)
      throws SolverException, InterruptedException {
    if (nonLinearArithmetic == NonLinearArithmetic.USE
        || (nonLinearArithmetic == NonLinearArithmetic.APPROXIMATE_FALLBACK
            && !SOLVER_WITHOUT_NONLINEAR_ARITHMETIC.contains(solver))) {
      assertThatFormula(f).isUnsatisfiable();
    } else {
      assertThatFormula(f).isSatisfiable();
    }
  }

  @Test
  public void testLinearMultiplication() throws SolverException, InterruptedException {
    T a = nmgr.makeVariable("a");

    BooleanFormula f =
        bmgr.and(
            nmgr.equal(a, nmgr.multiply(nmgr.makeNumber(2), nmgr.makeNumber(3))),
            nmgr.equal(nmgr.makeNumber(2 * 3 * 5), nmgr.multiply(a, nmgr.makeNumber(5))),
            nmgr.equal(nmgr.makeNumber(2 * 3 * 5), nmgr.multiply(nmgr.makeNumber(5), a)));

    assertThatFormula(f).isSatisfiable();
  }

  @Test
  public void testLinearMultiplicationUnsatisfiable() throws SolverException, InterruptedException {
    T a = nmgr.makeVariable("a");

    BooleanFormula f =
        bmgr.and(
            nmgr.equal(a, nmgr.multiply(nmgr.makeNumber(2), nmgr.makeNumber(3))),
            bmgr.xor(
                nmgr.equal(nmgr.makeNumber(2 * 3 * 5), nmgr.multiply(a, nmgr.makeNumber(5))),
                nmgr.equal(nmgr.makeNumber(2 * 3 * 5), nmgr.multiply(nmgr.makeNumber(5), a))));

    assertThatFormula(f).isUnsatisfiable();
  }

  @Test
  public void testMultiplicationOfVariables() throws SolverException, InterruptedException {
    T a = nmgr.makeVariable("a");
    T b = nmgr.makeVariable("b");
    T c = nmgr.makeVariable("c");

    BooleanFormula f =
        bmgr.and(
            nmgr.equal(c, handleExpectedException(() -> nmgr.multiply(a, b))),
            nmgr.equal(c, nmgr.makeNumber(2 * 3)));

    assertThatFormula(f).isSatisfiable();
  }

  @Test
  public void testMultiplicationOfVariablesUnsatisfiable()
      throws SolverException, InterruptedException {
    T a = nmgr.makeVariable("a");
    T b = nmgr.makeVariable("b");
    T c = nmgr.makeVariable("c");

    BooleanFormula f =
        bmgr.and(
            nmgr.equal(handleExpectedException(() -> nmgr.multiply(a, b)), c),
            nmgr.equal(a, nmgr.makeNumber(3)),
            nmgr.equal(b, nmgr.makeNumber(5)),
            bmgr.not(nmgr.equal(c, nmgr.makeNumber(15))));

    if (solver == Solvers.MATHSAT5
        && nonLinearArithmetic != NonLinearArithmetic.APPROXIMATE_ALWAYS) {
      // MathSAT supports non-linear multiplication
      assertThatFormula(f).isUnsatisfiable();

    } else {
      assertExpectedUnsatifiabilityForNonLinearArithmetic(f);
    }
  }

  @Test
  public void testDivisionByConstant() throws SolverException, InterruptedException {
    T a = nmgr.makeVariable("a");

    BooleanFormula f =
        bmgr.and(
            nmgr.equal(nmgr.makeNumber(2 * 3), a),
            nmgr.equal(nmgr.divide(a, nmgr.makeNumber(3)), nmgr.makeNumber(2)),
            nmgr.equal(nmgr.divide(a, nmgr.makeNumber(2)), nmgr.makeNumber(3)));

    assertThatFormula(f).isSatisfiable();
  }

  @Test
  public void testDivisionByConstantUnsatisfiable() throws SolverException, InterruptedException {
    T a = nmgr.makeVariable("a");

    BooleanFormula f =
        bmgr.and(
            nmgr.equal(a, nmgr.makeNumber(2 * 3)),
            bmgr.xor(
                nmgr.equal(nmgr.divide(a, nmgr.makeNumber(3)), nmgr.makeNumber(2)),
                nmgr.equal(nmgr.divide(a, nmgr.makeNumber(2)), nmgr.makeNumber(3))));

    if (formulaType.equals(FormulaType.IntegerType)
        && nonLinearArithmetic == NonLinearArithmetic.APPROXIMATE_ALWAYS) {
      // Integer division is always non-linear due to rounding rules
      assertThatFormula(f).isSatisfiable();

    } else {
      assertThatFormula(f).isUnsatisfiable();
    }
  }

  @Test
  public void testDivision() throws SolverException, InterruptedException {
    T a = nmgr.makeVariable("a");

    BooleanFormula f =
        bmgr.and(
            nmgr.equal(a, nmgr.makeNumber(2)),
            nmgr.equal(
                nmgr.makeNumber(3),
                handleExpectedException(() -> nmgr.divide(nmgr.makeNumber(2 * 3), a))));

    assertThatFormula(f).isSatisfiable();
  }

  @Test
  public void testDivisionUnsatisfiable() throws SolverException, InterruptedException {
    T a = nmgr.makeVariable("a");

    BooleanFormula f =
        bmgr.and(
            bmgr.not(nmgr.equal(a, nmgr.makeNumber(2))),
            bmgr.not(nmgr.equal(a, nmgr.makeNumber(0))), // some solver produce model a=0 otherwise
            nmgr.equal(
                nmgr.makeNumber(3),
                handleExpectedException(() -> nmgr.divide(nmgr.makeNumber(2 * 3), a))));

    if (ImmutableSet.of(Solvers.MATHSAT5, Solvers.CVC4).contains(solver)
        && nonLinearArithmetic != NonLinearArithmetic.APPROXIMATE_ALWAYS) {
      // some solvers support non-linear multiplication (partially)
      assertThatFormula(f).isUnsatisfiable();

    } else {
      assertExpectedUnsatifiabilityForNonLinearArithmetic(f);
    }
  }
}<|MERGE_RESOLUTION|>--- conflicted
+++ resolved
@@ -48,11 +48,7 @@
   // SMTInterpol, MathSAT5, and CVC4 do not fully support non-linear arithmetic
   // (though all of them support some parts)
   static final ImmutableSet<Solvers> SOLVER_WITHOUT_NONLINEAR_ARITHMETIC =
-<<<<<<< HEAD
-      ImmutableSet.of(Solvers.SMTINTERPOL, Solvers.MATHSAT5, Solvers.YICES2);
-=======
-      ImmutableSet.of(Solvers.SMTINTERPOL, Solvers.MATHSAT5, Solvers.CVC4);
->>>>>>> 55e1424b
+      ImmutableSet.of(Solvers.SMTINTERPOL, Solvers.MATHSAT5, Solvers.CVC4, Solvers.YICES2);
 
   @Parameters(name = "{0} {1} {2}")
   public static Iterable<Object[]> getAllSolvers() {
