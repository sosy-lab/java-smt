// This file is part of JavaSMT,
// an API wrapper for a collection of SMT solvers:
// https://github.com/sosy-lab/java-smt
//
// SPDX-FileCopyrightText: 2020 Dirk Beyer <https://www.sosy-lab.org>
//
// SPDX-License-Identifier: Apache-2.0

package org.sosy_lab.java_smt.test;

import static com.google.common.collect.Iterables.getLast;
import static com.google.common.truth.Truth.assertThat;
import static com.google.common.truth.Truth.assertWithMessage;
import static com.google.common.truth.Truth.assert_;
import static com.google.common.truth.TruthJUnit.assume;
import static org.junit.Assert.assertThrows;
import static org.sosy_lab.java_smt.test.ProverEnvironmentSubject.assertThat;

import com.google.common.collect.ImmutableList;
import com.google.common.collect.ImmutableSet;
import com.google.common.collect.Lists;
<<<<<<< HEAD
import java.io.IOException;
=======
import java.util.ArrayList;
>>>>>>> 0f28dc88
import java.util.List;
import java.util.Set;
import org.junit.Test;
import org.sosy_lab.common.UniqueIdGenerator;
import org.sosy_lab.java_smt.SolverContextFactory.Solvers;
import org.sosy_lab.java_smt.api.BitvectorFormula;
import org.sosy_lab.java_smt.api.BooleanFormula;
import org.sosy_lab.java_smt.api.InterpolatingProverEnvironment;
import org.sosy_lab.java_smt.api.NumeralFormula.IntegerFormula;
import org.sosy_lab.java_smt.api.SolverException;
import org.sosy_lab.java_smt.solvers.cvc5.CVC5BooleanFormulaManager;
import org.sosy_lab.java_smt.solvers.opensmt.Logics;

/** This class contains some simple Junit-tests to check the interpolation-API of our solvers. */
@SuppressWarnings({"resource", "LocalVariableName"})
public class InterpolatingProverTest extends SolverBasedTest0.ParameterizedSolverBasedTest0 {

  // INFO: OpenSmt only support interpolation for QF_LIA, QF_LRA and QF_UF
  @Override
  protected Logics logicToUse() {
    return Logics.QF_LIA;
  }

  /** Generate a prover environment depending on the parameter above. */
  @SuppressWarnings("unchecked")
  private <T> InterpolatingProverEnvironment<T> newEnvironmentForTest() {
    requireInterpolation();
    return (InterpolatingProverEnvironment<T>) context.newProverEnvironmentWithInterpolation();
  }

  private static final UniqueIdGenerator index = new UniqueIdGenerator(); // to get different names

  @Test
  @SuppressWarnings("CheckReturnValue")
<<<<<<< HEAD
  public <T> void simpleInterpolation() throws SolverException, InterruptedException, IOException {
=======
  public <T> void simpleInterpolation() throws SolverException, InterruptedException {
    assume()
        .withMessage("Solver %s runs into timeout on this test", solverToUse())
        .that(solverToUse())
        .isNotEqualTo(Solvers.CVC5);

>>>>>>> 0f28dc88
    try (InterpolatingProverEnvironment<T> prover = newEnvironmentForTest()) {
      IntegerFormula x = imgr.makeVariable("x");
      IntegerFormula y = imgr.makeVariable("y");
      /* INFO: Due to limitations in OpenSMT we need to use a simpler formular for this solver
       * Setting z=x means that the original formula `2x ≠ 1+2z`simplifies to `0 ≠ 1`,
       * which is trivially true.
       *
       * https://github.com/usi-verification-and-security/opensmt/issues/638
       */
      IntegerFormula z = solverToUse() == Solvers.OPENSMT ? x : imgr.makeVariable("z");

      BooleanFormula f1 = imgr.equal(y, imgr.multiply(imgr.makeNumber(2), x));
      BooleanFormula f2 =
          imgr.equal(y, imgr.add(imgr.makeNumber(1), imgr.multiply(z, imgr.makeNumber(2))));

      prover.push(f1);
      T id2 = prover.push(f2);
      boolean check = prover.isUnsat();

      assertWithMessage("formulas must be contradicting").that(check).isTrue();
      prover.getInterpolant(ImmutableList.of(id2));
      // we actually only check for a successful execution here, the result is irrelevant.
    }
  }

  @Test
  @SuppressWarnings("unchecked")
  public <T> void emptyInterpolationGroup()
      throws SolverException, InterruptedException, IOException {
    try (InterpolatingProverEnvironment<T> prover = newEnvironmentForTest()) {
      IntegerFormula x = imgr.makeVariable("x");
      IntegerFormula y = imgr.makeVariable("y");
      /* INFO: Due to limitations in OpenSMT we need to use a simpler formula for this solver
       * Setting z=x means that the original formula `2x ≠ 1+2z`simplifies to `0 ≠ 1`,
       * which is trivially true.
       *
       * https://github.com/usi-verification-and-security/opensmt/issues/638
       */
      IntegerFormula z = solverToUse() == Solvers.OPENSMT ? x : imgr.makeVariable("z");

      BooleanFormula f1 = imgr.equal(y, imgr.multiply(imgr.makeNumber(2), x));
      BooleanFormula f2 =
          imgr.equal(y, imgr.add(imgr.makeNumber(1), imgr.multiply(z, imgr.makeNumber(2))));
      T id1 = prover.push(f1);
      T id2 = prover.push(f2);
      assertThat(prover.isUnsat()).isTrue();

      BooleanFormula emptyB = prover.getInterpolant(ImmutableList.of(id1, id2));
      assertThat(bmgr.isFalse(emptyB)).isTrue();
      BooleanFormula emptyA = prover.getInterpolant(ImmutableList.of());
      assertThat(bmgr.isTrue(emptyA)).isTrue();
    }
  }

  @Test
  public <T> void binaryInterpolation() throws SolverException, InterruptedException, IOException {
    InterpolatingProverEnvironment<T> stack = newEnvironmentForTest();

    int i = index.getFreshId();

    IntegerFormula zero = imgr.makeNumber(0);
    IntegerFormula one = imgr.makeNumber(1);

    IntegerFormula a = imgr.makeVariable("a" + i);
    IntegerFormula b = imgr.makeVariable("b" + i);
    IntegerFormula c = imgr.makeVariable("c" + i);

    // build formula:  1 = A = B = C = 0
    BooleanFormula A = imgr.equal(one, a);
    BooleanFormula B = imgr.equal(a, b);
    BooleanFormula C = imgr.equal(b, c);
    BooleanFormula D = imgr.equal(c, zero);

    T TA = stack.push(A);
    T TB = stack.push(B);
    T TC = stack.push(C);
    T TD = stack.push(D);

    assertThat(stack).isUnsatisfiable();

    BooleanFormula itp = stack.getInterpolant(ImmutableList.of());
    BooleanFormula itpA = stack.getInterpolant(ImmutableList.of(TA));
    BooleanFormula itpAB = stack.getInterpolant(ImmutableList.of(TA, TB));
    BooleanFormula itpABC = stack.getInterpolant(ImmutableList.of(TA, TB, TC));
    BooleanFormula itpD = stack.getInterpolant(ImmutableList.of(TD));
    BooleanFormula itpDC = stack.getInterpolant(ImmutableList.of(TD, TC));
    BooleanFormula itpDCB = stack.getInterpolant(ImmutableList.of(TD, TC, TB));
    BooleanFormula itpABCD = stack.getInterpolant(ImmutableList.of(TA, TB, TC, TD));

    stack.close();

    // special cases: start and end of sequence might need special handling in the solver
    assertThat(bmgr.makeBoolean(true)).isEqualTo(itp);
    assertThat(bmgr.makeBoolean(false)).isEqualTo(itpABCD);

    // we check here the stricter properties for sequential interpolants,
    // but this simple example should work for all solvers
    checkItpSequence(ImmutableList.of(A, B, C, D), ImmutableList.of(itpA, itpAB, itpABC));
    checkItpSequence(ImmutableList.of(D, C, B, A), ImmutableList.of(itpD, itpDC, itpDCB));
  }

  @Test
<<<<<<< HEAD
  public <T> void binaryInterpolation1() throws SolverException, InterruptedException, IOException {
=======
  public <T> void binaryInterpolationWithConstantFalse()
      throws SolverException, InterruptedException {
>>>>>>> 0f28dc88
    InterpolatingProverEnvironment<T> stack = newEnvironmentForTest();

    // build formula:  [false, false]
    BooleanFormula A = bmgr.makeBoolean(false);
    BooleanFormula B = bmgr.makeBoolean(false);
    BooleanFormula C = bmgr.makeBoolean(false);

    T TA = stack.push(A);
    T TB = stack.push(B);
    T TC = stack.push(C);

    assertThat(stack).isUnsatisfiable();

    assertThat(stack.getInterpolant(ImmutableList.of())).isEqualTo(bmgr.makeBoolean(true));
    // some interpolant needs to be FALSE, however, it can be at arbitrary position.
    assertThat(
            ImmutableList.of(
                stack.getInterpolant(ImmutableList.of(TA)),
                stack.getInterpolant(ImmutableList.of(TB)),
                stack.getInterpolant(ImmutableList.of(TC))))
        .contains(bmgr.makeBoolean(false));
    assertThat(
            ImmutableList.of(
                stack.getInterpolant(ImmutableList.of(TA, TB)),
                stack.getInterpolant(ImmutableList.of(TB, TC)),
                stack.getInterpolant(ImmutableList.of(TC, TA))))
        .contains(bmgr.makeBoolean(false));
    assertThat(stack.getInterpolant(ImmutableList.of(TA, TB, TC)))
        .isEqualTo(bmgr.makeBoolean(false));

    stack.close();
  }

  @Test
  public <T> void binaryBVInterpolation1()
      throws SolverException, InterruptedException, IOException {
    requireBitvectors();

    assume()
        .withMessage("Solver %s runs into timeout on this test", solverToUse())
        .that(solverToUse())
        .isNotEqualTo(Solvers.CVC5);

    InterpolatingProverEnvironment<T> stack = newEnvironmentForTest();

    int i = index.getFreshId();
    int width = 8;

    BitvectorFormula n130 = bvmgr.makeBitvector(width, 130);

    BitvectorFormula a = bvmgr.makeVariable(width, "a" + i);
    BitvectorFormula b = bvmgr.makeVariable(width, "b" + i);
    BitvectorFormula c = bvmgr.makeVariable(width, "c" + i);

    // build formula:  b = a + 130, b > a, c = b + 130, c > b
    BooleanFormula A = bvmgr.equal(b, bvmgr.add(a, n130));
    BooleanFormula B = bvmgr.greaterThan(b, a, false);
    BooleanFormula C = bvmgr.equal(c, bvmgr.add(b, n130));
    BooleanFormula D = bvmgr.greaterThan(c, b, false);

    T TA = stack.push(A);
    T TB = stack.push(B);
    T TC = stack.push(C);
    T TD = stack.push(D);

    assertThat(stack).isUnsatisfiable();

    BooleanFormula itp = stack.getInterpolant(ImmutableList.of());
    BooleanFormula itpA = stack.getInterpolant(ImmutableList.of(TA));
    BooleanFormula itpAB = stack.getInterpolant(ImmutableList.of(TA, TB));
    BooleanFormula itpABC = stack.getInterpolant(ImmutableList.of(TA, TB, TC));
    BooleanFormula itpD = stack.getInterpolant(ImmutableList.of(TD));
    BooleanFormula itpDC = stack.getInterpolant(ImmutableList.of(TD, TC));
    BooleanFormula itpDCB = stack.getInterpolant(ImmutableList.of(TD, TC, TB));
    BooleanFormula itpABCD = stack.getInterpolant(ImmutableList.of(TA, TB, TC, TD));

    stack.close();

    // special cases: start and end of sequence might need special handling in the solver
    assertThat(bmgr.makeBoolean(true)).isEqualTo(itp);
    assertThat(bmgr.makeBoolean(false)).isEqualTo(itpABCD);

    // we check here the stricter properties for sequential interpolants,
    // but this simple example should work for all solvers
    checkItpSequence(ImmutableList.of(A, B, C, D), ImmutableList.of(itpA, itpAB, itpABC));
    checkItpSequence(ImmutableList.of(D, C, B, A), ImmutableList.of(itpD, itpDC, itpDCB));
  }

  private void requireTreeItp() {
    requireInterpolation();
    assume()
        .withMessage("Solver does not support tree-interpolation.")
        .that(solver)
        .isAnyOf(Solvers.Z3, Solvers.SMTINTERPOL, Solvers.PRINCESS);
  }

  @Test
  public <T> void sequentialInterpolation()
      throws SolverException, InterruptedException, IOException {
    InterpolatingProverEnvironment<T> stack = newEnvironmentForTest();
    requireIntegers();

    assume()
        .withMessage("Solver %s runs into timeout on this test", solverToUse())
        .that(solverToUse())
        .isNotEqualTo(Solvers.CVC5);

    int i = index.getFreshId();

    IntegerFormula zero = imgr.makeNumber(0);
    IntegerFormula one = imgr.makeNumber(1);

    IntegerFormula a = imgr.makeVariable("a" + i);
    IntegerFormula b = imgr.makeVariable("b" + i);
    IntegerFormula c = imgr.makeVariable("c" + i);

    // build formula:  1 = A = B = C = 0
    BooleanFormula A = imgr.equal(one, a);
    BooleanFormula B = imgr.equal(a, b);
    BooleanFormula C = imgr.equal(b, c);
    BooleanFormula D = imgr.equal(c, zero);

    T TA = stack.push(A);
    T TB = stack.push(B);
    T TC = stack.push(C);
    T TD = stack.push(D);

    assertThat(stack).isUnsatisfiable();

    List<BooleanFormula> itps1 = stack.getSeqInterpolants0(ImmutableList.of(TA, TB, TC, TD));
    List<BooleanFormula> itps2 = stack.getSeqInterpolants0(ImmutableList.of(TD, TC, TB, TA));
    List<BooleanFormula> itps3 = stack.getSeqInterpolants0(ImmutableList.of(TA, TC, TB, TD));
    List<BooleanFormula> itps4 =
        stack.getSeqInterpolants(
            Lists.transform(ImmutableList.of(TA, TA, TA, TB, TC, TD, TD), ImmutableSet::of));
    List<BooleanFormula> itps5 =
        stack.getSeqInterpolants(
            Lists.transform(ImmutableList.of(TA, TA, TB, TC, TD, TA, TD), ImmutableSet::of));
    List<BooleanFormula> itps6 =
        stack.getSeqInterpolants(
            Lists.transform(ImmutableList.of(TB, TC, TD, TA, TA, TA, TD), ImmutableSet::of));

    stack.close();

    checkItpSequence(ImmutableList.of(A, B, C, D), itps1);
    checkItpSequence(ImmutableList.of(D, C, B, A), itps2);
    checkItpSequence(ImmutableList.of(A, C, B, D), itps3);
    checkItpSequence(ImmutableList.of(A, A, A, B, C, D, D), itps4);
    checkItpSequence(ImmutableList.of(A, A, B, C, D, A, D), itps5);
    checkItpSequence(ImmutableList.of(B, C, D, A, A, A, D), itps6);
  }

  @Test
  public <T> void sequentialInterpolationIsNotRepeatedIndividualInterpolation()
      throws SolverException, InterruptedException {
    InterpolatingProverEnvironment<T> stack = newEnvironmentForTest();
    requireIntegers();

    IntegerFormula zero = imgr.makeNumber(0);
    IntegerFormula one = imgr.makeNumber(1);
    IntegerFormula thousand = imgr.makeNumber(1000);

    IntegerFormula i3 = imgr.makeVariable("i3");
    IntegerFormula i4 = imgr.makeVariable("i4");

    BooleanFormula A = imgr.equal(i3, zero);
    BooleanFormula B = bmgr.and(imgr.lessThan(i3, thousand), imgr.equal(i4, imgr.add(i3, one)));
    BooleanFormula C = imgr.greaterThan(i4, thousand);

    T TA = stack.push(A);
    T TB = stack.push(B);
    T TC = stack.push(C);

    assertThat(stack).isUnsatisfiable();

    List<BooleanFormula> itpSeq = stack.getSeqInterpolants0(ImmutableList.of(TA, TB, TC));

    BooleanFormula itp1 = stack.getInterpolant(ImmutableList.of(TA));
    BooleanFormula itp2 = stack.getInterpolant(ImmutableList.of(TA, TB));

    stack.close();

    // sequential interpolation should always work as expected
    checkItpSequence(ImmutableList.of(A, B, C), itpSeq);

    if (solverToUse() == Solvers.CVC5) {
      assertThatFormula(A).implies(itp1);
      assertThatFormula(bmgr.and(A, B)).implies(itp2);
      assertThatFormula(bmgr.and(itp1, B, C)).isUnsatisfiable();
      assertThatFormula(bmgr.and(itp2, C)).isUnsatisfiable();

      // this is a counterexample for sequential interpolation via individual interpolants:
      assertThatFormula(bmgr.not(bmgr.implication(bmgr.and(itp1, B), itp2))).isSatisfiable();

    } else {
      // other solvers satisfy this condition,
      // because they internally use the same proof for all interpolation queries
      checkItpSequence(ImmutableList.of(A, B, C), List.of(itp1, itp2));
    }
  }

  @Test(expected = IllegalArgumentException.class)
  @SuppressWarnings("CheckReturnValue")
  public <T> void sequentialInterpolationWithoutPartition()
      throws SolverException, InterruptedException, IOException {
    requireIntegers();
    InterpolatingProverEnvironment<T> stack = newEnvironmentForTest();

    stack.push(imgr.equal(imgr.makeNumber(0), imgr.makeNumber(1)));
    assertThat(stack).isUnsatisfiable();

    // empty list of partition
    stack.getSeqInterpolants(ImmutableList.of());
    assert_().fail();
  }

  @Test
  public <T> void sequentialInterpolationWithOnePartition()
<<<<<<< HEAD
      throws SolverException, InterruptedException, IOException {
    InterpolatingProverEnvironment<T> stack = newEnvironmentForTest();
=======
      throws SolverException, InterruptedException {
>>>>>>> 0f28dc88
    requireIntegers();

    InterpolatingProverEnvironment<T> stack = newEnvironmentForTest();
    int i = index.getFreshId();

    IntegerFormula zero = imgr.makeNumber(0);
    IntegerFormula one = imgr.makeNumber(1);
    IntegerFormula a = imgr.makeVariable("a" + i);

    // build formula:  1 = A = 0
    BooleanFormula A = imgr.equal(one, a);
    BooleanFormula B = imgr.equal(a, zero);

    T TA = stack.push(A);
    T TB = stack.push(B);

    assertThat(stack).isUnsatisfiable();

    // list of one partition
    List<T> partition = ImmutableList.of(TA, TB);
    List<BooleanFormula> itps = stack.getSeqInterpolants(ImmutableList.of(partition));
    assertThat(itps).isEmpty();
  }

  @SuppressWarnings("unchecked")
  @Test
  public <T> void sequentialInterpolationWithFewPartitions()
<<<<<<< HEAD
      throws SolverException, InterruptedException, IOException {
    InterpolatingProverEnvironment<T> stack = newEnvironmentForTest();
=======
      throws SolverException, InterruptedException {
>>>>>>> 0f28dc88
    requireIntegers();

    InterpolatingProverEnvironment<T> stack = newEnvironmentForTest();
    int i = index.getFreshId();

    IntegerFormula zero = imgr.makeNumber(0);
    IntegerFormula one = imgr.makeNumber(1);
    IntegerFormula a = imgr.makeVariable("a" + i);

    // build formula:  1 = A = 0
    BooleanFormula A = imgr.equal(one, a);
    BooleanFormula B = imgr.equal(a, zero);

    T TA = stack.push(A);
    T TB = stack.push(B);

    assertThat(stack).isUnsatisfiable();

    Set<T> partition = ImmutableSet.of(TA, TB);
    List<BooleanFormula> itps1 = stack.getSeqInterpolants(ImmutableList.of(partition));
    List<BooleanFormula> itps2 = stack.getSeqInterpolants0(ImmutableList.of(TA, TB));
    List<BooleanFormula> itps3 = stack.getSeqInterpolants0(ImmutableList.of(TB, TA));

    stack.close();

    checkItpSequence(ImmutableList.of(bmgr.and(A, B)), itps1);
    checkItpSequence(ImmutableList.of(A, B), itps2);
    checkItpSequence(ImmutableList.of(B, A), itps3);
  }

  @Test
  public <T> void sequentialBVInterpolation()
      throws SolverException, InterruptedException, IOException {
    requireBitvectors();

    assume()
        .withMessage("Solver %s runs into timeout on this test", solverToUse())
        .that(solverToUse())
        .isNotEqualTo(Solvers.CVC5);

    InterpolatingProverEnvironment<T> stack = newEnvironmentForTest();

    int i = index.getFreshId();
    int width = 8;

    BitvectorFormula zero = bvmgr.makeBitvector(width, 0);
    BitvectorFormula one = bvmgr.makeBitvector(width, 1);

    BitvectorFormula a = bvmgr.makeVariable(width, "a" + i);
    BitvectorFormula b = bvmgr.makeVariable(width, "b" + i);
    BitvectorFormula c = bvmgr.makeVariable(width, "c" + i);

    // build formula:  1 = A = B = C = 0
    BooleanFormula A = bvmgr.equal(one, a);
    BooleanFormula B = bvmgr.equal(a, b);
    BooleanFormula C = bvmgr.equal(b, c);
    BooleanFormula D = bvmgr.equal(c, zero);

    T TA = stack.push(A);
    T TB = stack.push(B);
    T TC = stack.push(C);
    T TD = stack.push(D);

    assertThat(stack).isUnsatisfiable();

    List<BooleanFormula> itps1 = stack.getSeqInterpolants0(ImmutableList.of(TA, TB, TC, TD));
    List<BooleanFormula> itps2 = stack.getSeqInterpolants0(ImmutableList.of(TD, TC, TB, TA));
    List<BooleanFormula> itps3 = stack.getSeqInterpolants0(ImmutableList.of(TA, TC, TB, TD));
    List<BooleanFormula> itps4 =
        stack.getSeqInterpolants0(ImmutableList.of(TA, TA, TA, TB, TC, TD, TD));
    List<BooleanFormula> itps5 =
        stack.getSeqInterpolants0(ImmutableList.of(TA, TA, TB, TC, TD, TA, TD));
    List<BooleanFormula> itps6 =
        stack.getSeqInterpolants0(ImmutableList.of(TB, TC, TD, TA, TA, TA, TD));

    stack.close();

    checkItpSequence(ImmutableList.of(A, B, C, D), itps1);
    checkItpSequence(ImmutableList.of(D, C, B, A), itps2);
    checkItpSequence(ImmutableList.of(A, C, B, D), itps3);
    checkItpSequence(ImmutableList.of(A, A, A, B, C, D, D), itps4);
    checkItpSequence(ImmutableList.of(A, A, B, C, D, A, D), itps5);
    checkItpSequence(ImmutableList.of(B, C, D, A, A, A, D), itps6);
  }

  @Test
  public void treeInterpolation() throws SolverException, InterruptedException, IOException {

    requireTreeItp();

    int i = index.getFreshId();

    IntegerFormula zero = imgr.makeNumber(0);
    IntegerFormula one = imgr.makeNumber(1);

    IntegerFormula a = imgr.makeVariable("a" + i);
    IntegerFormula b = imgr.makeVariable("b" + i);
    IntegerFormula c = imgr.makeVariable("c" + i);
    IntegerFormula d = imgr.makeVariable("d" + i);

    // build formula:  1 = A = B = C = D = 0
    BooleanFormula A = imgr.equal(one, a);
    BooleanFormula B = imgr.equal(a, b);
    BooleanFormula C = imgr.equal(b, c);
    BooleanFormula D = imgr.equal(c, d);
    BooleanFormula E = imgr.equal(d, zero);

    testTreeInterpolants0(A, B, C, D, E);
    testTreeInterpolants0(A, B, C, E, D);
    testTreeInterpolants0(A, B, D, C, E);
    testTreeInterpolants0(A, B, D, E, C);
    testTreeInterpolants0(A, B, E, C, D);
    testTreeInterpolants0(A, B, E, D, C);

    testTreeInterpolants0(bmgr.not(A), A, A, A, A);
    testTreeInterpolants0(bmgr.not(A), A, A, A, B);
    testTreeInterpolants0(bmgr.not(A), A, A, B, A);
    testTreeInterpolants0(bmgr.not(A), A, B, A, A);
    testTreeInterpolants0(bmgr.not(A), A, A, B, B);
    testTreeInterpolants0(bmgr.not(A), A, B, B, B);

    testTreeInterpolants1(A, B, C, D, E);
    testTreeInterpolants1(A, B, C, E, D);
    testTreeInterpolants1(A, B, D, C, E);
    testTreeInterpolants1(A, B, D, E, C);
    testTreeInterpolants1(A, B, E, C, D);
    testTreeInterpolants1(A, B, E, D, C);

    testTreeInterpolants1(bmgr.not(A), A, A, A, A);
    testTreeInterpolants1(bmgr.not(A), A, A, A, B);
    testTreeInterpolants1(bmgr.not(A), A, A, B, A);
    testTreeInterpolants1(bmgr.not(A), A, B, A, A);
    testTreeInterpolants1(bmgr.not(A), A, A, B, B);
    testTreeInterpolants1(bmgr.not(A), A, B, B, B);

    testTreeInterpolants2(A, B, C, D, E);
    testTreeInterpolants2(A, B, C, E, D);
    testTreeInterpolants2(A, B, D, C, E);
    testTreeInterpolants2(A, B, D, E, C);
    testTreeInterpolants2(A, B, E, C, D);
    testTreeInterpolants2(A, B, E, D, C);

    testTreeInterpolants2(bmgr.not(A), A, A, A, A);
    testTreeInterpolants2(bmgr.not(A), A, A, A, B);
    testTreeInterpolants2(bmgr.not(A), A, A, B, A);
    testTreeInterpolants2(bmgr.not(A), A, B, A, A);
    testTreeInterpolants2(bmgr.not(A), A, A, B, B);
    testTreeInterpolants2(bmgr.not(A), A, B, B, B);
  }

  private <T> void testTreeInterpolants0(
      BooleanFormula pA, BooleanFormula pB, BooleanFormula pC, BooleanFormula pD, BooleanFormula pE)
      throws SolverException, InterruptedException, IOException {

    InterpolatingProverEnvironment<T> stack = newEnvironmentForTest();

    T TA = stack.push(pA);
    T TB = stack.push(pB);
    T TC = stack.push(pC);
    T TD = stack.push(pD);
    T TE = stack.push(pE);

    assertThat(stack).isUnsatisfiable();

    // we build a very simple tree:
    // A  D
    // |  |
    // B  E
    // | /
    // C
    List<BooleanFormula> itps =
        stack.getTreeInterpolants0(
            ImmutableList.of(TA, TB, TD, TE, TC), // post-order
            new int[] {0, 0, 2, 2, 0}); // left-most node in current subtree

    stack.close();

    assertThatFormula(pA).implies(itps.get(0));
    assertThatFormula(bmgr.and(itps.get(0), pB)).implies(itps.get(1));
    assertThatFormula(pD).implies(itps.get(2));
    assertThatFormula(bmgr.and(itps.get(2), pE)).implies(itps.get(3));
    assertThatFormula(bmgr.and(itps.get(1), itps.get(3), pC)).implies(bmgr.makeBoolean(false));
  }

  private <T> void testTreeInterpolants1(
      BooleanFormula pA, BooleanFormula pB, BooleanFormula pC, BooleanFormula pD, BooleanFormula pE)
<<<<<<< HEAD
      throws SolverException, InterruptedException, IOException {
=======
      throws SolverException, InterruptedException {

>>>>>>> 0f28dc88
    InterpolatingProverEnvironment<T> stack = newEnvironmentForTest();

    T TA = stack.push(pA);
    T TB = stack.push(pB);
    T TC = stack.push(pC);
    T TD = stack.push(pD);
    T TE = stack.push(pE);

    assertThat(stack).isUnsatisfiable();

    // we build a simple tree:
    // ABCD
    // \|//
    //  E
    List<BooleanFormula> itps =
        stack.getTreeInterpolants0(
            ImmutableList.of(TA, TB, TC, TD, TE), // post-order
            new int[] {0, 1, 2, 3, 0}); // left-most node in current subtree

    stack.close();

    assertThatFormula(pA).implies(itps.get(0));
    assertThatFormula(pB).implies(itps.get(1));
    assertThatFormula(pC).implies(itps.get(2));
    assertThatFormula(pD).implies(itps.get(3));
    assertThatFormula(bmgr.and(itps.get(0), itps.get(1), itps.get(2), itps.get(3), pE))
        .implies(bmgr.makeBoolean(false));
  }

  private <T> void testTreeInterpolants2(
      BooleanFormula pA, BooleanFormula pB, BooleanFormula pC, BooleanFormula pD, BooleanFormula pE)
<<<<<<< HEAD
      throws SolverException, InterruptedException, IOException {
=======
      throws SolverException, InterruptedException {

>>>>>>> 0f28dc88
    InterpolatingProverEnvironment<T> stack = newEnvironmentForTest();

    T TA = stack.push(pA);
    T TB = stack.push(pB);
    T TC = stack.push(pC);
    T TD = stack.push(pD);
    T TE = stack.push(pE);

    assertThat(stack).isUnsatisfiable();

    // we build a simple degenerated tree:
    // A
    // |
    // B
    // |
    // C
    // |
    // D
    // |
    // E
    List<BooleanFormula> itps =
        stack.getTreeInterpolants0(
            ImmutableList.of(TA, TB, TC, TD, TE), // post-order
            new int[] {0, 0, 0, 0, 0}); // left-most node in current subtree

    stack.close();

    assertThatFormula(pA).implies(itps.get(0));
    assertThatFormula(bmgr.and(itps.get(0), pB)).implies(itps.get(1));
    assertThatFormula(bmgr.and(itps.get(1), pC)).implies(itps.get(2));
    assertThatFormula(bmgr.and(itps.get(2), pD)).implies(itps.get(3));
    assertThatFormula(bmgr.and(itps.get(3), pE)).implies(bmgr.makeBoolean(false));
  }

  @Test
  public <T> void treeInterpolation2() throws SolverException, InterruptedException, IOException {

    requireTreeItp();

    InterpolatingProverEnvironment<T> stack = newEnvironmentForTest();

    int i = index.getFreshId();

    IntegerFormula one = imgr.makeNumber(1);
    IntegerFormula five = imgr.makeNumber(5);

    IntegerFormula a = imgr.makeVariable("a" + i);
    IntegerFormula b = imgr.makeVariable("b" + i);
    IntegerFormula c = imgr.makeVariable("c" + i);
    IntegerFormula d = imgr.makeVariable("d" + i);
    IntegerFormula e = imgr.makeVariable("e" + i);

    // build formula:  1 = A = B = C = D+1 and D = E = 5
    BooleanFormula A = imgr.equal(one, a);
    BooleanFormula B = imgr.equal(a, b);
    BooleanFormula R1 = imgr.equal(b, c);
    BooleanFormula C = imgr.equal(c, imgr.add(d, one));
    BooleanFormula R2 = imgr.equal(d, e);
    BooleanFormula D = imgr.equal(e, five);

    T TA = stack.push(A);
    T TB = stack.push(B);
    T TC = stack.push(C);
    T TD = stack.push(D);
    T TR1 = stack.push(R1);
    T TR2 = stack.push(R2);

    assertThat(stack).isUnsatisfiable();

    // we build a simple tree:
    // A
    // |
    // B  C
    // | /
    // R1 D
    // | /
    // R2
    List<BooleanFormula> itps =
        stack.getTreeInterpolants0(
            ImmutableList.of(TA, TB, TC, TR1, TD, TR2), // post-order
            new int[] {0, 0, 2, 0, 4, 0}); // left-most node in current subtree

    stack.close();

    assertThatFormula(A).implies(itps.get(0));
    assertThatFormula(bmgr.and(itps.get(0), B)).implies(itps.get(1));
    assertThatFormula(C).implies(itps.get(2));
    assertThatFormula(bmgr.and(itps.get(1), itps.get(2), R1)).implies(itps.get(3));
    assertThatFormula(D).implies(itps.get(4));
    assertThatFormula(bmgr.and(itps.get(3), itps.get(4), R2)).implies(bmgr.makeBoolean(false));
  }

  @SuppressWarnings("unchecked")
  @Test
  public <T> void treeInterpolation3() throws SolverException, InterruptedException, IOException {

    requireTreeItp();

    InterpolatingProverEnvironment<T> stack = newEnvironmentForTest();

    int i = index.getFreshId();

    IntegerFormula one = imgr.makeNumber(1);
    IntegerFormula five = imgr.makeNumber(5);

    IntegerFormula a = imgr.makeVariable("a" + i);
    IntegerFormula b = imgr.makeVariable("b" + i);
    IntegerFormula c = imgr.makeVariable("c" + i);
    IntegerFormula d = imgr.makeVariable("d" + i);
    IntegerFormula e = imgr.makeVariable("e" + i);

    // build formula:  1 = A = B = C = D+1 and D = E = 5
    BooleanFormula A = imgr.equal(one, a);
    BooleanFormula B = imgr.equal(a, b);
    BooleanFormula R1 = imgr.equal(b, c);
    BooleanFormula C = imgr.equal(c, imgr.add(d, one));
    BooleanFormula R2 = imgr.equal(d, e);
    BooleanFormula D = imgr.equal(e, five);

    Set<T> TB = ImmutableSet.of(stack.push(A), stack.push(B));
    Set<T> TR1 = ImmutableSet.of(stack.push(R1));
    Set<T> TC = ImmutableSet.of(stack.push(A), stack.push(C));
    Set<T> TR2 = ImmutableSet.of(stack.push(R2));
    Set<T> TD = ImmutableSet.of(stack.push(A), stack.push(D));

    assertThat(stack).isUnsatisfiable();

    // we build a simple tree:
    // A+B A+C
    //  | /
    //  R1 A+D
    //  | /
    //  R2
    List<BooleanFormula> itps =
        stack.getTreeInterpolants(
            ImmutableList.of(TB, TC, TR1, TD, TR2), // post-order
            new int[] {0, 1, 0, 3, 0}); // left-most node in current subtree

    assertThat(itps).hasSize(4);

    stack.close();

    assertThatFormula(bmgr.and(A, B)).implies(itps.get(0));
    assertThatFormula(bmgr.and(A, C)).implies(itps.get(1));
    assertThatFormula(bmgr.and(itps.get(0), itps.get(1), R1)).implies(itps.get(2));
    assertThatFormula(bmgr.and(A, D)).implies(itps.get(3));
    assertThatFormula(bmgr.and(itps.get(2), itps.get(3), R2)).implies(bmgr.makeBoolean(false));
  }

  @Test
  public <T> void treeInterpolation4() throws SolverException, InterruptedException, IOException {

    requireTreeItp();

    InterpolatingProverEnvironment<T> stack = newEnvironmentForTest();

    int i = index.getFreshId();

    IntegerFormula a = imgr.makeVariable("a" + i);
    IntegerFormula b = imgr.makeVariable("b" + i);
    IntegerFormula c = imgr.makeVariable("c" + i);

    // build formula: a=9 & b+c=a & b=1 & c=2
    BooleanFormula bEquals1 = imgr.equal(b, imgr.makeNumber(1));
    BooleanFormula cEquals2 = imgr.equal(c, imgr.makeNumber(2));
    BooleanFormula bPlusCEqualsA = imgr.equal(imgr.add(b, c), a);
    BooleanFormula aEquals9 = imgr.equal(a, imgr.makeNumber(9));

    T TbEquals1 = stack.push(bEquals1);
    T TcEquals2 = stack.push(cEquals2);
    T TbPlusCEqualsA = stack.push(bPlusCEqualsA);
    T TaEquals9 = stack.push(aEquals9);

    assertThat(stack).isUnsatisfiable();

    // we build a simple tree:
    // b=1 c=2
    // | /
    // b+c=a
    // |
    // a=9
    List<BooleanFormula> itps =
        stack.getTreeInterpolants0(
            ImmutableList.of(TbEquals1, TcEquals2, TbPlusCEqualsA, TaEquals9), // post-order
            new int[] {0, 1, 0, 0}); // left-most node in current subtree

    assertThat(itps).hasSize(3);

    stack.close();

    assertThatFormula(bEquals1).implies(itps.get(0));
    assertThatFormula(cEquals2).implies(itps.get(1));
    assertThatFormula(bmgr.and(itps.get(0), itps.get(1), bPlusCEqualsA)).implies(itps.get(2));
    assertThatFormula(bmgr.and(itps.get(2), aEquals9)).implies(bmgr.makeBoolean(false));
  }

  @Test
  public <T> void treeInterpolationForSequence()
      throws SolverException, InterruptedException, IOException {

    requireTreeItp();

    InterpolatingProverEnvironment<T> stack = newEnvironmentForTest();

    int i = index.getFreshId();

    IntegerFormula zero = imgr.makeNumber(0);
    IntegerFormula one = imgr.makeNumber(1);
    IntegerFormula a = imgr.makeVariable("a" + i);

    // build formula: 1 = A = 0
    BooleanFormula A = imgr.equal(one, a);
    BooleanFormula B = imgr.equal(a, zero);

    List<T> formulas = ImmutableList.of(stack.push(A), stack.push(B));

    assertThat(stack).isUnsatisfiable();

    List<BooleanFormula> itp = stack.getTreeInterpolants0(formulas, new int[] {0, 0});
    assertThat(itp).hasSize(1);
  }

  @Test
  public <T> void treeInterpolationBranching()
      throws SolverException, InterruptedException, IOException {

    requireTreeItp();

    InterpolatingProverEnvironment<T> stack = newEnvironmentForTest();

    int i = index.getFreshId();

    IntegerFormula zero = imgr.makeNumber(0);
    IntegerFormula one = imgr.makeNumber(1);
    IntegerFormula a = imgr.makeVariable("a" + i);
    IntegerFormula b = imgr.makeVariable("b" + i);
    IntegerFormula c = imgr.makeVariable("c" + i);
    IntegerFormula d = imgr.makeVariable("d" + i);
    IntegerFormula e = imgr.makeVariable("e" + i);

    // build formula: 1 = A = B = C = D = E = 0
    BooleanFormula A = imgr.equal(one, a);
    BooleanFormula B = imgr.equal(a, b);
    BooleanFormula C = imgr.equal(b, c);
    BooleanFormula D = imgr.equal(c, d);
    BooleanFormula E = imgr.equal(d, e);
    BooleanFormula F = imgr.equal(e, zero);

    List<T> formulas =
        ImmutableList.of(
            stack.push(A),
            stack.push(B),
            stack.push(C),
            stack.push(D),
            stack.push(E),
            stack.push(F));

    assertThat(stack).isUnsatisfiable();

    List<BooleanFormula> itp = stack.getTreeInterpolants0(formulas, new int[] {0, 1, 2, 3, 4, 0});
    assertThat(itp).hasSize(5);
  }

  @Test(expected = IllegalArgumentException.class)
  @SuppressWarnings({"unchecked", "varargs", "CheckReturnValue"})
  public <T> void treeInterpolationMalFormed1()
      throws SolverException, InterruptedException, IOException {

    requireTreeItp();

    InterpolatingProverEnvironment<T> stack = newEnvironmentForTest();
    BooleanFormula A = imgr.equal(imgr.makeNumber(0), imgr.makeNumber(1));
    Set<T> TA = ImmutableSet.of(stack.push(A));
    assertThat(stack).isUnsatisfiable();

    stack.getTreeInterpolants(ImmutableList.of(TA), new int[] {0, 0});
  }

  @Test(expected = IllegalArgumentException.class)
  @SuppressWarnings({"unchecked", "varargs", "CheckReturnValue"})
  public <T> void treeInterpolationMalFormed2()
      throws SolverException, InterruptedException, IOException {

    requireTreeItp();

    InterpolatingProverEnvironment<T> stack = newEnvironmentForTest();
    BooleanFormula A = imgr.equal(imgr.makeNumber(0), imgr.makeNumber(1));
    Set<T> TA = ImmutableSet.of(stack.push(A));
    assertThat(stack).isUnsatisfiable();

    stack.getTreeInterpolants(ImmutableList.of(TA), new int[] {4});
  }

  @Test(expected = IllegalArgumentException.class)
  @SuppressWarnings({"unchecked", "varargs", "CheckReturnValue"})
  public <T> void treeInterpolationMalFormed3()
      throws SolverException, InterruptedException, IOException {

    requireTreeItp();

    InterpolatingProverEnvironment<T> stack = newEnvironmentForTest();
    BooleanFormula A = imgr.equal(imgr.makeNumber(0), imgr.makeNumber(1));
    Set<T> TA = ImmutableSet.of(stack.push(A));
    assertThat(stack).isUnsatisfiable();

    stack.getTreeInterpolants(ImmutableList.of(TA, TA), new int[] {1, 0});
  }

  @Test(expected = IllegalArgumentException.class)
  @SuppressWarnings("CheckReturnValue")
  public <T> void treeInterpolationMalFormed4()
      throws SolverException, InterruptedException, IOException {

    requireTreeItp();

    InterpolatingProverEnvironment<T> stack = newEnvironmentForTest();
    BooleanFormula A = imgr.equal(imgr.makeNumber(0), imgr.makeNumber(1));
    T TA = stack.push(A);
    assertThat(stack).isUnsatisfiable();

    stack.getTreeInterpolants0(ImmutableList.of(TA, TA, TA), new int[] {0, 1, 1});
  }

  @Test(expected = IllegalArgumentException.class)
  @SuppressWarnings("CheckReturnValue")
  public <T> void treeInterpolationMalFormed5()
      throws SolverException, InterruptedException, IOException {

    requireTreeItp();

    InterpolatingProverEnvironment<T> stack = newEnvironmentForTest();
    BooleanFormula A = imgr.equal(imgr.makeNumber(0), imgr.makeNumber(1));
    T TA = stack.push(A);
    assertThat(stack).isUnsatisfiable();

    stack.getTreeInterpolants0(ImmutableList.of(TA, TA, TA), new int[] {0, 1, 2});
  }

  @Test(expected = IllegalArgumentException.class)
  @SuppressWarnings("CheckReturnValue")
  public <T> void treeInterpolationMalFormed6()
      throws SolverException, InterruptedException, IOException {

    requireTreeItp();

    InterpolatingProverEnvironment<T> stack = newEnvironmentForTest();
    BooleanFormula A = imgr.equal(imgr.makeNumber(0), imgr.makeNumber(1));
    T TA = stack.push(A);
    assertThat(stack).isUnsatisfiable();

    stack.getTreeInterpolants0(ImmutableList.of(TA, TA, TA), new int[] {0, 2, 0});
  }

  @Test(expected = IllegalArgumentException.class)
  @SuppressWarnings("CheckReturnValue")
  public <T> void treeInterpolationWithoutPartition()
      throws SolverException, InterruptedException, IOException {
    requireTreeItp();

    InterpolatingProverEnvironment<T> stack = newEnvironmentForTest();

    stack.push(imgr.equal(imgr.makeNumber(0), imgr.makeNumber(1)));
    assertThat(stack).isUnsatisfiable();

    // empty list of partition
    stack.getTreeInterpolants(ImmutableList.of(), new int[] {});
    assert_().fail();
  }

  @Test
  public <T> void treeInterpolationWithOnePartition()
      throws SolverException, InterruptedException, IOException {
    requireTreeItp();

    InterpolatingProverEnvironment<T> stack = newEnvironmentForTest();

    int i = index.getFreshId();

    IntegerFormula zero = imgr.makeNumber(0);
    IntegerFormula one = imgr.makeNumber(1);

    IntegerFormula a = imgr.makeVariable("a" + i);

    // build formula:  1 = A = 0
    BooleanFormula A = imgr.equal(one, a);
    BooleanFormula B = imgr.equal(a, zero);

    T TA = stack.push(A);
    T TB = stack.push(B);

    assertThat(stack).isUnsatisfiable();

    // list of one partition
    List<T> partition = ImmutableList.of(TA, TB);
    List<BooleanFormula> itps =
        stack.getTreeInterpolants(ImmutableList.of(partition), new int[] {0});
    assertThat(itps).isEmpty();
  }

  @Test
  public <T> void bigSeqInterpolationTest()
      throws InterruptedException, SolverException, IOException {
    requireBitvectors();
    requireInterpolation();

    assume()
        .withMessage("Solver %s runs into timeout on this test", solverToUse())
        .that(solverToUse())
        .isNotEqualTo(Solvers.CVC5);

    int bvWidth = 32;
    BitvectorFormula bv0 = bvmgr.makeBitvector(bvWidth, 0);
    BitvectorFormula bv1 = bvmgr.makeBitvector(bvWidth, 1);
    BitvectorFormula bv2 = bvmgr.makeBitvector(bvWidth, 2);
    BitvectorFormula bv4 = bvmgr.makeBitvector(bvWidth, 4);
    BitvectorFormula bv8 = bvmgr.makeBitvector(bvWidth, 8);

    BitvectorFormula t2 = bvmgr.makeVariable(bvWidth, "tmp3");
    BitvectorFormula p = bvmgr.makeVariable(bvWidth, "ADDRESS_OF_main::pathbuf");
    BitvectorFormula p2 = bvmgr.makeVariable(bvWidth, "glob2::pathbuf2");
    BitvectorFormula p3 = bvmgr.makeVariable(bvWidth, "glob2::p3");
    BitvectorFormula p4 = bvmgr.makeVariable(bvWidth, "glob2::pathlim2");
    BitvectorFormula b = bvmgr.makeVariable(bvWidth, "main::bound2");
    BitvectorFormula c = bvmgr.makeVariable(bvWidth, "VERIFIER_assert::cond2");

    BooleanFormula f1Internal1 =
        bmgr.and(
            bvmgr.lessThan(bv0, p, true),
            bvmgr.equal(bvmgr.modulo(p, bv4, false), bvmgr.modulo(bv0, bv4, false)),
            bvmgr.lessThan(bv0, bvmgr.add(p, bv8), true));

    BooleanFormula f1Internal2 =
        bvmgr.equal(bvmgr.modulo(p, bv4, false), bvmgr.modulo(bv0, bv4, false));

    BooleanFormula f1Internal3 = bvmgr.lessThan(bv0, bvmgr.add(p, bv8), true);

    BooleanFormula f1Internal5 =
        bvmgr.equal(
            b, bvmgr.subtract(bvmgr.add(p, bvmgr.multiply(bv2, bv4)), bvmgr.multiply(bv1, bv4)));

    BooleanFormula f1Internal6 =
        bvmgr.equal(
            t2, bvmgr.subtract(bvmgr.add(p, bvmgr.multiply(bv2, bv4)), bvmgr.multiply(bv1, bv4)));

    BooleanFormula f1Internal7 = bvmgr.equal(p2, p);

    BooleanFormula f1 =
        bmgr.and(
            f1Internal1,
            f1Internal2,
            f1Internal3,
            f1Internal5,
            f1Internal6,
            f1Internal7,
            bvmgr.equal(p3, p2));

    BooleanFormula f2 =
        bmgr.and(
            bvmgr.lessOrEquals(p3, p4, true),
            bvmgr.equal(c, bmgr.ifThenElse(bvmgr.lessOrEquals(p3, t2, true), bv1, bv0)),
            bvmgr.equal(c, bv0));

    try (InterpolatingProverEnvironment<T> prover = newEnvironmentForTest()) {
      T id1 = prover.push(f2);
      T id2 = prover.push(f1);
      assertThat(prover).isUnsatisfiable();
      @SuppressWarnings("unused")
      List<BooleanFormula> interpolants = prover.getSeqInterpolants0(ImmutableList.of(id1, id2));
    }
  }

  @Test
  public <T> void testTrivialInterpolation() throws InterruptedException, SolverException {
    requireInterpolation();
    InterpolatingProverEnvironment<T> stack = newEnvironmentForTest();
    IntegerFormula zero = imgr.makeNumber(0);
    IntegerFormula one = imgr.makeNumber(1);

    IntegerFormula a = imgr.makeVariable("a");
    IntegerFormula b = imgr.makeVariable("b");

    // build formula "1 = A = 0", then check interpolant
    BooleanFormula A = bmgr.and(imgr.equal(a, zero), imgr.equal(a, one));
    T p1 = stack.push(A);
    assertThat(stack).isUnsatisfiable();
    BooleanFormula interpol1 = stack.getInterpolant(ImmutableList.of(p1));
    assertThatFormula(interpol1).isEqualTo(bmgr.makeFalse());
    stack.pop();

    // build formulas "a < 0" and "b < 0 && 1 < b", then check interpolant
    BooleanFormula B1 = imgr.lessThan(a, zero);
    BooleanFormula B2 = bmgr.and(imgr.lessThan(b, zero), imgr.lessThan(one, b));
    T p2 = stack.push(B1);
    stack.push(B2);
    assertThat(stack).isUnsatisfiable();
    BooleanFormula interpol2 = stack.getInterpolant(ImmutableList.of(p2));
    assertThatFormula(interpol2).isEqualTo(bmgr.makeTrue());
  }

  private void checkItpSequence(List<BooleanFormula> formulas, List<BooleanFormula> itps)
      throws SolverException, InterruptedException, IOException {

    assertWithMessage(
            "there should be N-1 interpolants for N formulas, but we got %s for %s", itps, formulas)
        .that(formulas.size() - 1 == itps.size())
        .isTrue();

    if (!itps.isEmpty()) {
      assertThatFormula(formulas.get(0)).implies(itps.get(0));
      for (int i = 1; i < formulas.size() - 1; i++) {
        assertThatFormula(bmgr.and(itps.get(i - 1), formulas.get(i))).implies(itps.get(i));
      }
      assertThatFormula(bmgr.and(getLast(itps), getLast(formulas)))
          .implies(bmgr.makeBoolean(false));
    }
  }

  @SuppressWarnings({"unchecked", "unused"})
  @Test
  public <T> void testInvalidToken() throws InterruptedException, SolverException {
    requireInterpolation();
    InterpolatingProverEnvironment<T> stack = newEnvironmentForTest();

    // create and push formulas and solve them
    IntegerFormula zero = imgr.makeNumber(0);
    IntegerFormula one = imgr.makeNumber(1);
    IntegerFormula a = imgr.makeVariable("a");
    T p1 = stack.push(imgr.lessThan(a, zero));
    T p2 = stack.push(imgr.lessThan(one, a));
    assertThat(stack).isUnsatisfiable();

    // try to solve with a null-token
    List<T> lst = new ArrayList<>();
    lst.add(null);
    assertThrows(IllegalArgumentException.class, () -> stack.getInterpolant(lst));

    // create an invalid interpolation token
    final Object p3;
    switch (solverToUse()) {
      case CVC5:
        p3 = ((CVC5BooleanFormulaManager) bmgr).makeVariableImpl("c");
        break;
      case MATHSAT5:
        p3 = 12345;
        break;
      case OPENSMT:
        p3 = 12347;
        break;
      case PRINCESS:
        p3 = 12349;
        break;
      case SMTINTERPOL:
        p3 = "some string";
        break;
      default:
        p3 = null; // unexpected solver for interpolation
    }

    // and try to solve with the token
    assertThrows(
        IllegalArgumentException.class, () -> stack.getInterpolant(ImmutableList.of((T) p3)));
  }
}<|MERGE_RESOLUTION|>--- conflicted
+++ resolved
@@ -19,11 +19,8 @@
 import com.google.common.collect.ImmutableList;
 import com.google.common.collect.ImmutableSet;
 import com.google.common.collect.Lists;
-<<<<<<< HEAD
 import java.io.IOException;
-=======
 import java.util.ArrayList;
->>>>>>> 0f28dc88
 import java.util.List;
 import java.util.Set;
 import org.junit.Test;
@@ -58,16 +55,12 @@
 
   @Test
   @SuppressWarnings("CheckReturnValue")
-<<<<<<< HEAD
   public <T> void simpleInterpolation() throws SolverException, InterruptedException, IOException {
-=======
-  public <T> void simpleInterpolation() throws SolverException, InterruptedException {
     assume()
         .withMessage("Solver %s runs into timeout on this test", solverToUse())
         .that(solverToUse())
         .isNotEqualTo(Solvers.CVC5);
 
->>>>>>> 0f28dc88
     try (InterpolatingProverEnvironment<T> prover = newEnvironmentForTest()) {
       IntegerFormula x = imgr.makeVariable("x");
       IntegerFormula y = imgr.makeVariable("y");
@@ -170,12 +163,8 @@
   }
 
   @Test
-<<<<<<< HEAD
-  public <T> void binaryInterpolation1() throws SolverException, InterruptedException, IOException {
-=======
-  public <T> void binaryInterpolationWithConstantFalse()
-      throws SolverException, InterruptedException {
->>>>>>> 0f28dc88
+    public <T> void binaryInterpolationWithConstantFalse()
+      throws SolverException, InterruptedException, IOException {
     InterpolatingProverEnvironment<T> stack = newEnvironmentForTest();
 
     // build formula:  [false, false]
@@ -394,12 +383,7 @@
 
   @Test
   public <T> void sequentialInterpolationWithOnePartition()
-<<<<<<< HEAD
-      throws SolverException, InterruptedException, IOException {
-    InterpolatingProverEnvironment<T> stack = newEnvironmentForTest();
-=======
-      throws SolverException, InterruptedException {
->>>>>>> 0f28dc88
+      throws SolverException, InterruptedException, IOException {
     requireIntegers();
 
     InterpolatingProverEnvironment<T> stack = newEnvironmentForTest();
@@ -427,12 +411,7 @@
   @SuppressWarnings("unchecked")
   @Test
   public <T> void sequentialInterpolationWithFewPartitions()
-<<<<<<< HEAD
-      throws SolverException, InterruptedException, IOException {
-    InterpolatingProverEnvironment<T> stack = newEnvironmentForTest();
-=======
-      throws SolverException, InterruptedException {
->>>>>>> 0f28dc88
+      throws SolverException, InterruptedException, IOException {
     requireIntegers();
 
     InterpolatingProverEnvironment<T> stack = newEnvironmentForTest();
@@ -619,12 +598,7 @@
 
   private <T> void testTreeInterpolants1(
       BooleanFormula pA, BooleanFormula pB, BooleanFormula pC, BooleanFormula pD, BooleanFormula pE)
-<<<<<<< HEAD
-      throws SolverException, InterruptedException, IOException {
-=======
-      throws SolverException, InterruptedException {
-
->>>>>>> 0f28dc88
+      throws SolverException, InterruptedException, IOException {
     InterpolatingProverEnvironment<T> stack = newEnvironmentForTest();
 
     T TA = stack.push(pA);
@@ -656,12 +630,8 @@
 
   private <T> void testTreeInterpolants2(
       BooleanFormula pA, BooleanFormula pB, BooleanFormula pC, BooleanFormula pD, BooleanFormula pE)
-<<<<<<< HEAD
-      throws SolverException, InterruptedException, IOException {
-=======
-      throws SolverException, InterruptedException {
-
->>>>>>> 0f28dc88
+      throws SolverException, InterruptedException, IOException {
+
     InterpolatingProverEnvironment<T> stack = newEnvironmentForTest();
 
     T TA = stack.push(pA);
