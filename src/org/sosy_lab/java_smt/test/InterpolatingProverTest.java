// This file is part of JavaSMT,
// an API wrapper for a collection of SMT solvers:
// https://github.com/sosy-lab/java-smt
//
// SPDX-FileCopyrightText: 2020 Dirk Beyer <https://www.sosy-lab.org>
//
// SPDX-License-Identifier: Apache-2.0

package org.sosy_lab.java_smt.test;

import static com.google.common.collect.Iterables.getLast;
import static com.google.common.truth.Truth.assertThat;
import static com.google.common.truth.Truth.assertWithMessage;
import static com.google.common.truth.Truth.assert_;
import static com.google.common.truth.TruthJUnit.assume;
import static org.junit.Assert.assertThrows;
import static org.sosy_lab.java_smt.test.ProverEnvironmentSubject.assertThat;

import com.google.common.collect.ImmutableList;
import com.google.common.collect.ImmutableSet;
import com.google.common.collect.Lists;
import java.util.ArrayList;
import java.util.List;
import java.util.Set;
import org.junit.Test;
import org.sosy_lab.common.UniqueIdGenerator;
import org.sosy_lab.java_smt.SolverContextFactory.Solvers;
import org.sosy_lab.java_smt.api.BitvectorFormula;
import org.sosy_lab.java_smt.api.BooleanFormula;
import org.sosy_lab.java_smt.api.InterpolatingProverEnvironment;
import org.sosy_lab.java_smt.api.NumeralFormula.IntegerFormula;
import org.sosy_lab.java_smt.api.SolverContext.ProverOptions;
import org.sosy_lab.java_smt.api.SolverException;
import org.sosy_lab.java_smt.solvers.cvc5.CVC5BooleanFormulaManager;
import org.sosy_lab.java_smt.solvers.opensmt.Logics;

/** This class contains some simple Junit-tests to check the interpolation-API of our solvers. */
@SuppressWarnings({"resource", "LocalVariableName"})
public class InterpolatingProverTest
    extends SolverBasedTest0.ParameterizedInterpolatingSolverBasedTest0 {

  // INFO: OpenSmt only support interpolation for QF_LIA, QF_LRA and QF_UF
  @Override
  protected Logics logicToUse() {
    return Logics.QF_LIA;
  }

  /** Generate a prover environment depending on the parameter above. */
  @SuppressWarnings("unchecked")
  private <T> InterpolatingProverEnvironment<T> newEnvironmentForTest() {
    ProverOptions itpStrat = itpStrategyToUse();
    requireInterpolation(itpStrategyToUse());

    if (itpStrat == null) {
      return (InterpolatingProverEnvironment<T>) context.newProverEnvironmentWithInterpolation();
    } else {
      return (InterpolatingProverEnvironment<T>)
          context.newProverEnvironmentWithInterpolation(itpStrat);
    }
  }

  private static final UniqueIdGenerator index = new UniqueIdGenerator(); // to get different names

  @Test
  @SuppressWarnings("CheckReturnValue")
  public <T> void simpleInterpolation() throws SolverException, InterruptedException {
    assume()
        .withMessage("Solver %s runs into timeout on this test", solverToUse())
        .that(solverToUse())
        .isNotEqualTo(Solvers.CVC5);
    if (interpolationStrategy == ProverOptions.GENERATE_MODEL_BASED_INTERPOLANTS) {
      assume()
          .withMessage("Solver %s runs into timeout on this test", solverToUse())
          .that(solverToUse())
          .isNoneOf(Solvers.Z3, Solvers.CVC4);
    }

    try (InterpolatingProverEnvironment<T> prover = newEnvironmentForTest()) {
      IntegerFormula x = imgr.makeVariable("x");
      IntegerFormula y = imgr.makeVariable("y");
      /* INFO: Due to limitations in OpenSMT we need to use a simpler formular for this solver
       * Setting z=x means that the original formula `2x ≠ 1+2z`simplifies to `0 ≠ 1`,
       * which is trivially true.
       *
       * https://github.com/usi-verification-and-security/opensmt/issues/638
       */
      IntegerFormula z = solverToUse() == Solvers.OPENSMT ? x : imgr.makeVariable("z");

      BooleanFormula f1 = imgr.equal(y, imgr.multiply(imgr.makeNumber(2), x));
      BooleanFormula f2 =
          imgr.equal(y, imgr.add(imgr.makeNumber(1), imgr.multiply(z, imgr.makeNumber(2))));

      prover.push(f1);
      T id2 = prover.push(f2);
      boolean check = prover.isUnsat();

      assertWithMessage("formulas must be contradicting").that(check).isTrue();
      prover.getInterpolant(ImmutableList.of(id2));
      // we actually only check for a successful execution here, the result is irrelevant.
    }
  }

  @Test
  @SuppressWarnings("unchecked")
  public <T> void emptyInterpolationGroup() throws SolverException, InterruptedException {
    try (InterpolatingProverEnvironment<T> prover = newEnvironmentForTest()) {
      IntegerFormula x = imgr.makeVariable("x");
      IntegerFormula y = imgr.makeVariable("y");
      /* INFO: Due to limitations in OpenSMT we need to use a simpler formula for this solver
       * Setting z=x means that the original formula `2x ≠ 1+2z`simplifies to `0 ≠ 1`,
       * which is trivially true.
       *
       * https://github.com/usi-verification-and-security/opensmt/issues/638
       */
      IntegerFormula z = solverToUse() == Solvers.OPENSMT ? x : imgr.makeVariable("z");

      BooleanFormula f1 = imgr.equal(y, imgr.multiply(imgr.makeNumber(2), x));
      BooleanFormula f2 =
          imgr.equal(y, imgr.add(imgr.makeNumber(1), imgr.multiply(z, imgr.makeNumber(2))));
      T id1 = prover.push(f1);
      T id2 = prover.push(f2);
      assertThat(prover.isUnsat()).isTrue();

      BooleanFormula emptyB = prover.getInterpolant(ImmutableList.of(id1, id2));
      assertThat(bmgr.isFalse(emptyB)).isTrue();
      BooleanFormula emptyA = prover.getInterpolant(ImmutableList.of());
      assertThat(bmgr.isTrue(emptyA)).isTrue();
    }
  }

  @Test
  public <T> void binaryInterpolation() throws SolverException, InterruptedException {
    InterpolatingProverEnvironment<T> stack = newEnvironmentForTest();

    int i = index.getFreshId();

    IntegerFormula zero = imgr.makeNumber(0);
    IntegerFormula one = imgr.makeNumber(1);

    IntegerFormula a = imgr.makeVariable("a" + i);
    IntegerFormula b = imgr.makeVariable("b" + i);
    IntegerFormula c = imgr.makeVariable("c" + i);

    // build formula:  1 = A = B = C = 0
    BooleanFormula A = imgr.equal(one, a);
    BooleanFormula B = imgr.equal(a, b);
    BooleanFormula C = imgr.equal(b, c);
    BooleanFormula D = imgr.equal(c, zero);

    T TA = stack.push(A);
    T TB = stack.push(B);
    T TC = stack.push(C);
    T TD = stack.push(D);

    assertThat(stack).isUnsatisfiable();

    BooleanFormula itp = stack.getInterpolant(ImmutableList.of());
    BooleanFormula itpA = stack.getInterpolant(ImmutableList.of(TA));
    BooleanFormula itpAB = stack.getInterpolant(ImmutableList.of(TA, TB));
    BooleanFormula itpABC = stack.getInterpolant(ImmutableList.of(TA, TB, TC));
    BooleanFormula itpD = stack.getInterpolant(ImmutableList.of(TD));
    BooleanFormula itpDC = stack.getInterpolant(ImmutableList.of(TD, TC));
    BooleanFormula itpDCB = stack.getInterpolant(ImmutableList.of(TD, TC, TB));
    BooleanFormula itpABCD = stack.getInterpolant(ImmutableList.of(TA, TB, TC, TD));

    stack.close();

    // special cases: start and end of sequence might need special handling in the solver
    assertThat(bmgr.makeBoolean(true)).isEqualTo(itp);
    assertThat(bmgr.makeBoolean(false)).isEqualTo(itpABCD);

    // we check here the stricter properties for sequential interpolants,
    // but this simple example should work for all solvers
    checkItpSequence(ImmutableList.of(A, B, C, D), ImmutableList.of(itpA, itpAB, itpABC));
    checkItpSequence(ImmutableList.of(D, C, B, A), ImmutableList.of(itpD, itpDC, itpDCB));
  }

  @Test
  public <T> void binaryInterpolationWithConstantFalse()
      throws SolverException, InterruptedException {
    InterpolatingProverEnvironment<T> stack = newEnvironmentForTest();

    // build formula:  [false, false]
    BooleanFormula A = bmgr.makeBoolean(false);
    BooleanFormula B = bmgr.makeBoolean(false);
    BooleanFormula C = bmgr.makeBoolean(false);

    T TA = stack.push(A);
    T TB = stack.push(B);
    T TC = stack.push(C);

    assertThat(stack).isUnsatisfiable();

    assertThat(stack.getInterpolant(ImmutableList.of())).isEqualTo(bmgr.makeBoolean(true));
    // some interpolant needs to be FALSE, however, it can be at arbitrary position.
    assertThat(
            ImmutableList.of(
                stack.getInterpolant(ImmutableList.of(TA)),
                stack.getInterpolant(ImmutableList.of(TB)),
                stack.getInterpolant(ImmutableList.of(TC))))
        .contains(bmgr.makeBoolean(false));
    assertThat(
            ImmutableList.of(
                stack.getInterpolant(ImmutableList.of(TA, TB)),
                stack.getInterpolant(ImmutableList.of(TB, TC)),
                stack.getInterpolant(ImmutableList.of(TC, TA))))
        .contains(bmgr.makeBoolean(false));
    assertThat(stack.getInterpolant(ImmutableList.of(TA, TB, TC)))
        .isEqualTo(bmgr.makeBoolean(false));

    stack.close();
  }

  @Test
  public <T> void binaryBVInterpolation1() throws SolverException, InterruptedException {
    requireBitvectors();

    assume()
        .withMessage("Solver %s runs into timeout on this test", solverToUse())
        .that(solverToUse())
        .isNotEqualTo(Solvers.CVC5);

    InterpolatingProverEnvironment<T> stack = newEnvironmentForTest();

    int i = index.getFreshId();
    int width = 8;

    BitvectorFormula n130 = bvmgr.makeBitvector(width, 130);

    BitvectorFormula a = bvmgr.makeVariable(width, "a" + i);
    BitvectorFormula b = bvmgr.makeVariable(width, "b" + i);
    BitvectorFormula c = bvmgr.makeVariable(width, "c" + i);

    // build formula:  b = a + 130, b > a, c = b + 130, c > b
    BooleanFormula A = bvmgr.equal(b, bvmgr.add(a, n130));
    BooleanFormula B = bvmgr.greaterThan(b, a, false);
    BooleanFormula C = bvmgr.equal(c, bvmgr.add(b, n130));
    BooleanFormula D = bvmgr.greaterThan(c, b, false);

    T TA = stack.push(A);
    T TB = stack.push(B);
    T TC = stack.push(C);
    T TD = stack.push(D);

    assertThat(stack).isUnsatisfiable();

    BooleanFormula itp = stack.getInterpolant(ImmutableList.of());
    BooleanFormula itpA = stack.getInterpolant(ImmutableList.of(TA));
    BooleanFormula itpAB = stack.getInterpolant(ImmutableList.of(TA, TB));
    BooleanFormula itpABC = stack.getInterpolant(ImmutableList.of(TA, TB, TC));
    BooleanFormula itpD = stack.getInterpolant(ImmutableList.of(TD));
    BooleanFormula itpDC = stack.getInterpolant(ImmutableList.of(TD, TC));
    BooleanFormula itpDCB = stack.getInterpolant(ImmutableList.of(TD, TC, TB));
    BooleanFormula itpABCD = stack.getInterpolant(ImmutableList.of(TA, TB, TC, TD));

    stack.close();

    // special cases: start and end of sequence might need special handling in the solver
    assertThat(bmgr.makeBoolean(true)).isEqualTo(itp);
    assertThat(bmgr.makeBoolean(false)).isEqualTo(itpABCD);

    // we check here the stricter properties for sequential interpolants,
    // but this simple example should work for all solvers
    checkItpSequence(ImmutableList.of(A, B, C, D), ImmutableList.of(itpA, itpAB, itpABC));
    checkItpSequence(ImmutableList.of(D, C, B, A), ImmutableList.of(itpD, itpDC, itpDCB));
  }

  private void requireTreeItp() {
    requireInterpolation();
    assume()
        .withMessage("Solver does not support tree-interpolation.")
<<<<<<< HEAD
        .that(solverToUse())
        .isAnyOf(Solvers.Z3, Solvers.SMTINTERPOL, Solvers.PRINCESS);
=======
        .that(solver)
        .isAnyOf(Solvers.SMTINTERPOL, Solvers.PRINCESS);
>>>>>>> 83a2b981
  }

  @Test
  public <T> void sequentialInterpolation() throws SolverException, InterruptedException {
    InterpolatingProverEnvironment<T> stack = newEnvironmentForTest();
    requireIntegers();

    assume()
        .withMessage("Solver %s runs into timeout on this test", solverToUse())
        .that(solverToUse())
        .isNotEqualTo(Solvers.CVC5);

    int i = index.getFreshId();

    IntegerFormula zero = imgr.makeNumber(0);
    IntegerFormula one = imgr.makeNumber(1);

    IntegerFormula a = imgr.makeVariable("a" + i);
    IntegerFormula b = imgr.makeVariable("b" + i);
    IntegerFormula c = imgr.makeVariable("c" + i);

    // build formula:  1 = A = B = C = 0
    BooleanFormula A = imgr.equal(one, a);
    BooleanFormula B = imgr.equal(a, b);
    BooleanFormula C = imgr.equal(b, c);
    BooleanFormula D = imgr.equal(c, zero);

    T TA = stack.push(A);
    T TB = stack.push(B);
    T TC = stack.push(C);
    T TD = stack.push(D);

    assertThat(stack).isUnsatisfiable();

    List<BooleanFormula> itps1 = stack.getSeqInterpolants0(ImmutableList.of(TA, TB, TC, TD));
    List<BooleanFormula> itps2 = stack.getSeqInterpolants0(ImmutableList.of(TD, TC, TB, TA));
    List<BooleanFormula> itps3 = stack.getSeqInterpolants0(ImmutableList.of(TA, TC, TB, TD));
    List<BooleanFormula> itps4 =
        stack.getSeqInterpolants(
            Lists.transform(ImmutableList.of(TA, TA, TA, TB, TC, TD, TD), ImmutableSet::of));
    List<BooleanFormula> itps5 =
        stack.getSeqInterpolants(
            Lists.transform(ImmutableList.of(TA, TA, TB, TC, TD, TA, TD), ImmutableSet::of));
    List<BooleanFormula> itps6 =
        stack.getSeqInterpolants(
            Lists.transform(ImmutableList.of(TB, TC, TD, TA, TA, TA, TD), ImmutableSet::of));

    stack.close();

    checkItpSequence(ImmutableList.of(A, B, C, D), itps1);
    checkItpSequence(ImmutableList.of(D, C, B, A), itps2);
    checkItpSequence(ImmutableList.of(A, C, B, D), itps3);
    checkItpSequence(ImmutableList.of(A, A, A, B, C, D, D), itps4);
    checkItpSequence(ImmutableList.of(A, A, B, C, D, A, D), itps5);
    checkItpSequence(ImmutableList.of(B, C, D, A, A, A, D), itps6);
  }

  @Test
  public <T> void sequentialInterpolationIsNotRepeatedIndividualInterpolation()
      throws SolverException, InterruptedException {
    InterpolatingProverEnvironment<T> stack = newEnvironmentForTest();
    requireIntegers();

    IntegerFormula zero = imgr.makeNumber(0);
    IntegerFormula one = imgr.makeNumber(1);
    IntegerFormula thousand = imgr.makeNumber(1000);

    IntegerFormula i3 = imgr.makeVariable("i3");
    IntegerFormula i4 = imgr.makeVariable("i4");

    BooleanFormula A = imgr.equal(i3, zero);
    BooleanFormula B = bmgr.and(imgr.lessThan(i3, thousand), imgr.equal(i4, imgr.add(i3, one)));
    BooleanFormula C = imgr.greaterThan(i4, thousand);

    T TA = stack.push(A);
    T TB = stack.push(B);
    T TC = stack.push(C);

    assertThat(stack).isUnsatisfiable();

    List<BooleanFormula> itpSeq = stack.getSeqInterpolants0(ImmutableList.of(TA, TB, TC));

    BooleanFormula itp1 = stack.getInterpolant(ImmutableList.of(TA));
    BooleanFormula itp2 = stack.getInterpolant(ImmutableList.of(TA, TB));

    stack.close();

    // sequential interpolation should always work as expected
    checkItpSequence(ImmutableList.of(A, B, C), itpSeq);

    if (solverToUse() == Solvers.CVC5) {
      assertThatFormula(A).implies(itp1);
      assertThatFormula(bmgr.and(A, B)).implies(itp2);
      assertThatFormula(bmgr.and(itp1, B, C)).isUnsatisfiable();
      assertThatFormula(bmgr.and(itp2, C)).isUnsatisfiable();

      // this is a counterexample for sequential interpolation via individual interpolants:
      assertThatFormula(bmgr.not(bmgr.implication(bmgr.and(itp1, B), itp2))).isSatisfiable();

    } else {
      // other solvers satisfy this condition,
      // because they internally use the same proof for all interpolation queries
      checkItpSequence(ImmutableList.of(A, B, C), List.of(itp1, itp2));
    }
  }

  @Test(expected = IllegalArgumentException.class)
  @SuppressWarnings("CheckReturnValue")
  public <T> void sequentialInterpolationWithoutPartition()
      throws SolverException, InterruptedException {
    requireIntegers();
    InterpolatingProverEnvironment<T> stack = newEnvironmentForTest();

    stack.push(imgr.equal(imgr.makeNumber(0), imgr.makeNumber(1)));
    assertThat(stack).isUnsatisfiable();

    // empty list of partition
    stack.getSeqInterpolants(ImmutableList.of());
    assert_().fail();
  }

  @Test
  public <T> void sequentialInterpolationWithOnePartition()
      throws SolverException, InterruptedException {
    requireIntegers();

    InterpolatingProverEnvironment<T> stack = newEnvironmentForTest();
    int i = index.getFreshId();

    IntegerFormula zero = imgr.makeNumber(0);
    IntegerFormula one = imgr.makeNumber(1);
    IntegerFormula a = imgr.makeVariable("a" + i);

    // build formula:  1 = A = 0
    BooleanFormula A = imgr.equal(one, a);
    BooleanFormula B = imgr.equal(a, zero);

    T TA = stack.push(A);
    T TB = stack.push(B);

    assertThat(stack).isUnsatisfiable();

    // list of one partition
    List<T> partition = ImmutableList.of(TA, TB);
    List<BooleanFormula> itps = stack.getSeqInterpolants(ImmutableList.of(partition));
    assertThat(itps).isEmpty();
  }

  @SuppressWarnings("unchecked")
  @Test
  public <T> void sequentialInterpolationWithFewPartitions()
      throws SolverException, InterruptedException {
    requireIntegers();

    InterpolatingProverEnvironment<T> stack = newEnvironmentForTest();
    int i = index.getFreshId();

    IntegerFormula zero = imgr.makeNumber(0);
    IntegerFormula one = imgr.makeNumber(1);
    IntegerFormula a = imgr.makeVariable("a" + i);

    // build formula:  1 = A = 0
    BooleanFormula A = imgr.equal(one, a);
    BooleanFormula B = imgr.equal(a, zero);

    T TA = stack.push(A);
    T TB = stack.push(B);

    assertThat(stack).isUnsatisfiable();

    Set<T> partition = ImmutableSet.of(TA, TB);
    List<BooleanFormula> itps1 = stack.getSeqInterpolants(ImmutableList.of(partition));
    List<BooleanFormula> itps2 = stack.getSeqInterpolants0(ImmutableList.of(TA, TB));
    List<BooleanFormula> itps3 = stack.getSeqInterpolants0(ImmutableList.of(TB, TA));

    stack.close();

    checkItpSequence(ImmutableList.of(bmgr.and(A, B)), itps1);
    checkItpSequence(ImmutableList.of(A, B), itps2);
    checkItpSequence(ImmutableList.of(B, A), itps3);
  }

  @Test
  public <T> void sequentialBVInterpolation() throws SolverException, InterruptedException {
    requireBitvectors();

    assume()
        .withMessage("Solver %s runs into timeout on this test", solverToUse())
        .that(solverToUse())
        .isNotEqualTo(Solvers.CVC5);

    InterpolatingProverEnvironment<T> stack = newEnvironmentForTest();

    int i = index.getFreshId();
    int width = 8;

    BitvectorFormula zero = bvmgr.makeBitvector(width, 0);
    BitvectorFormula one = bvmgr.makeBitvector(width, 1);

    BitvectorFormula a = bvmgr.makeVariable(width, "a" + i);
    BitvectorFormula b = bvmgr.makeVariable(width, "b" + i);
    BitvectorFormula c = bvmgr.makeVariable(width, "c" + i);

    // build formula:  1 = A = B = C = 0
    BooleanFormula A = bvmgr.equal(one, a);
    BooleanFormula B = bvmgr.equal(a, b);
    BooleanFormula C = bvmgr.equal(b, c);
    BooleanFormula D = bvmgr.equal(c, zero);

    T TA = stack.push(A);
    T TB = stack.push(B);
    T TC = stack.push(C);
    T TD = stack.push(D);

    assertThat(stack).isUnsatisfiable();

    List<BooleanFormula> itps1 = stack.getSeqInterpolants0(ImmutableList.of(TA, TB, TC, TD));
    List<BooleanFormula> itps2 = stack.getSeqInterpolants0(ImmutableList.of(TD, TC, TB, TA));
    List<BooleanFormula> itps3 = stack.getSeqInterpolants0(ImmutableList.of(TA, TC, TB, TD));
    List<BooleanFormula> itps4 =
        stack.getSeqInterpolants0(ImmutableList.of(TA, TA, TA, TB, TC, TD, TD));
    List<BooleanFormula> itps5 =
        stack.getSeqInterpolants0(ImmutableList.of(TA, TA, TB, TC, TD, TA, TD));
    List<BooleanFormula> itps6 =
        stack.getSeqInterpolants0(ImmutableList.of(TB, TC, TD, TA, TA, TA, TD));

    stack.close();

    checkItpSequence(ImmutableList.of(A, B, C, D), itps1);
    checkItpSequence(ImmutableList.of(D, C, B, A), itps2);
    checkItpSequence(ImmutableList.of(A, C, B, D), itps3);
    checkItpSequence(ImmutableList.of(A, A, A, B, C, D, D), itps4);
    checkItpSequence(ImmutableList.of(A, A, B, C, D, A, D), itps5);
    checkItpSequence(ImmutableList.of(B, C, D, A, A, A, D), itps6);
  }

  @Test
  public void treeInterpolation() throws SolverException, InterruptedException {

    requireTreeItp();

    int i = index.getFreshId();

    IntegerFormula zero = imgr.makeNumber(0);
    IntegerFormula one = imgr.makeNumber(1);

    IntegerFormula a = imgr.makeVariable("a" + i);
    IntegerFormula b = imgr.makeVariable("b" + i);
    IntegerFormula c = imgr.makeVariable("c" + i);
    IntegerFormula d = imgr.makeVariable("d" + i);

    // build formula:  1 = A = B = C = D = 0
    BooleanFormula A = imgr.equal(one, a);
    BooleanFormula B = imgr.equal(a, b);
    BooleanFormula C = imgr.equal(b, c);
    BooleanFormula D = imgr.equal(c, d);
    BooleanFormula E = imgr.equal(d, zero);

    testTreeInterpolants0(A, B, C, D, E);
    testTreeInterpolants0(A, B, C, E, D);
    testTreeInterpolants0(A, B, D, C, E);
    testTreeInterpolants0(A, B, D, E, C);
    testTreeInterpolants0(A, B, E, C, D);
    testTreeInterpolants0(A, B, E, D, C);

    testTreeInterpolants0(bmgr.not(A), A, A, A, A);
    testTreeInterpolants0(bmgr.not(A), A, A, A, B);
    testTreeInterpolants0(bmgr.not(A), A, A, B, A);
    testTreeInterpolants0(bmgr.not(A), A, B, A, A);
    testTreeInterpolants0(bmgr.not(A), A, A, B, B);
    testTreeInterpolants0(bmgr.not(A), A, B, B, B);

    testTreeInterpolants1(A, B, C, D, E);
    testTreeInterpolants1(A, B, C, E, D);
    testTreeInterpolants1(A, B, D, C, E);
    testTreeInterpolants1(A, B, D, E, C);
    testTreeInterpolants1(A, B, E, C, D);
    testTreeInterpolants1(A, B, E, D, C);

    testTreeInterpolants1(bmgr.not(A), A, A, A, A);
    testTreeInterpolants1(bmgr.not(A), A, A, A, B);
    testTreeInterpolants1(bmgr.not(A), A, A, B, A);
    testTreeInterpolants1(bmgr.not(A), A, B, A, A);
    testTreeInterpolants1(bmgr.not(A), A, A, B, B);
    testTreeInterpolants1(bmgr.not(A), A, B, B, B);

    testTreeInterpolants2(A, B, C, D, E);
    testTreeInterpolants2(A, B, C, E, D);
    testTreeInterpolants2(A, B, D, C, E);
    testTreeInterpolants2(A, B, D, E, C);
    testTreeInterpolants2(A, B, E, C, D);
    testTreeInterpolants2(A, B, E, D, C);

    testTreeInterpolants2(bmgr.not(A), A, A, A, A);
    testTreeInterpolants2(bmgr.not(A), A, A, A, B);
    testTreeInterpolants2(bmgr.not(A), A, A, B, A);
    testTreeInterpolants2(bmgr.not(A), A, B, A, A);
    testTreeInterpolants2(bmgr.not(A), A, A, B, B);
    testTreeInterpolants2(bmgr.not(A), A, B, B, B);
  }

  private <T> void testTreeInterpolants0(
      BooleanFormula pA, BooleanFormula pB, BooleanFormula pC, BooleanFormula pD, BooleanFormula pE)
      throws SolverException, InterruptedException {

    InterpolatingProverEnvironment<T> stack = newEnvironmentForTest();

    T TA = stack.push(pA);
    T TB = stack.push(pB);
    T TC = stack.push(pC);
    T TD = stack.push(pD);
    T TE = stack.push(pE);

    assertThat(stack).isUnsatisfiable();

    // we build a very simple tree:
    // A  D
    // |  |
    // B  E
    // | /
    // C
    List<BooleanFormula> itps =
        stack.getTreeInterpolants0(
            ImmutableList.of(TA, TB, TD, TE, TC), // post-order
            new int[] {0, 0, 2, 2, 0}); // left-most node in current subtree

    stack.close();

    assertThatFormula(pA).implies(itps.get(0));
    assertThatFormula(bmgr.and(itps.get(0), pB)).implies(itps.get(1));
    assertThatFormula(pD).implies(itps.get(2));
    assertThatFormula(bmgr.and(itps.get(2), pE)).implies(itps.get(3));
    assertThatFormula(bmgr.and(itps.get(1), itps.get(3), pC)).implies(bmgr.makeBoolean(false));
  }

  private <T> void testTreeInterpolants1(
      BooleanFormula pA, BooleanFormula pB, BooleanFormula pC, BooleanFormula pD, BooleanFormula pE)
      throws SolverException, InterruptedException {

    InterpolatingProverEnvironment<T> stack = newEnvironmentForTest();

    T TA = stack.push(pA);
    T TB = stack.push(pB);
    T TC = stack.push(pC);
    T TD = stack.push(pD);
    T TE = stack.push(pE);

    assertThat(stack).isUnsatisfiable();

    // we build a simple tree:
    // ABCD
    // \|//
    //  E
    List<BooleanFormula> itps =
        stack.getTreeInterpolants0(
            ImmutableList.of(TA, TB, TC, TD, TE), // post-order
            new int[] {0, 1, 2, 3, 0}); // left-most node in current subtree

    stack.close();

    assertThatFormula(pA).implies(itps.get(0));
    assertThatFormula(pB).implies(itps.get(1));
    assertThatFormula(pC).implies(itps.get(2));
    assertThatFormula(pD).implies(itps.get(3));
    assertThatFormula(bmgr.and(itps.get(0), itps.get(1), itps.get(2), itps.get(3), pE))
        .implies(bmgr.makeBoolean(false));
  }

  private <T> void testTreeInterpolants2(
      BooleanFormula pA, BooleanFormula pB, BooleanFormula pC, BooleanFormula pD, BooleanFormula pE)
      throws SolverException, InterruptedException {

    InterpolatingProverEnvironment<T> stack = newEnvironmentForTest();

    T TA = stack.push(pA);
    T TB = stack.push(pB);
    T TC = stack.push(pC);
    T TD = stack.push(pD);
    T TE = stack.push(pE);

    assertThat(stack).isUnsatisfiable();

    // we build a simple degenerated tree:
    // A
    // |
    // B
    // |
    // C
    // |
    // D
    // |
    // E
    List<BooleanFormula> itps =
        stack.getTreeInterpolants0(
            ImmutableList.of(TA, TB, TC, TD, TE), // post-order
            new int[] {0, 0, 0, 0, 0}); // left-most node in current subtree

    stack.close();

    assertThatFormula(pA).implies(itps.get(0));
    assertThatFormula(bmgr.and(itps.get(0), pB)).implies(itps.get(1));
    assertThatFormula(bmgr.and(itps.get(1), pC)).implies(itps.get(2));
    assertThatFormula(bmgr.and(itps.get(2), pD)).implies(itps.get(3));
    assertThatFormula(bmgr.and(itps.get(3), pE)).implies(bmgr.makeBoolean(false));
  }

  @Test
  public <T> void treeInterpolation2() throws SolverException, InterruptedException {

    requireTreeItp();

    InterpolatingProverEnvironment<T> stack = newEnvironmentForTest();

    int i = index.getFreshId();

    IntegerFormula one = imgr.makeNumber(1);
    IntegerFormula five = imgr.makeNumber(5);

    IntegerFormula a = imgr.makeVariable("a" + i);
    IntegerFormula b = imgr.makeVariable("b" + i);
    IntegerFormula c = imgr.makeVariable("c" + i);
    IntegerFormula d = imgr.makeVariable("d" + i);
    IntegerFormula e = imgr.makeVariable("e" + i);

    // build formula:  1 = A = B = C = D+1 and D = E = 5
    BooleanFormula A = imgr.equal(one, a);
    BooleanFormula B = imgr.equal(a, b);
    BooleanFormula R1 = imgr.equal(b, c);
    BooleanFormula C = imgr.equal(c, imgr.add(d, one));
    BooleanFormula R2 = imgr.equal(d, e);
    BooleanFormula D = imgr.equal(e, five);

    T TA = stack.push(A);
    T TB = stack.push(B);
    T TC = stack.push(C);
    T TD = stack.push(D);
    T TR1 = stack.push(R1);
    T TR2 = stack.push(R2);

    assertThat(stack).isUnsatisfiable();

    // we build a simple tree:
    // A
    // |
    // B  C
    // | /
    // R1 D
    // | /
    // R2
    List<BooleanFormula> itps =
        stack.getTreeInterpolants0(
            ImmutableList.of(TA, TB, TC, TR1, TD, TR2), // post-order
            new int[] {0, 0, 2, 0, 4, 0}); // left-most node in current subtree

    stack.close();

    assertThatFormula(A).implies(itps.get(0));
    assertThatFormula(bmgr.and(itps.get(0), B)).implies(itps.get(1));
    assertThatFormula(C).implies(itps.get(2));
    assertThatFormula(bmgr.and(itps.get(1), itps.get(2), R1)).implies(itps.get(3));
    assertThatFormula(D).implies(itps.get(4));
    assertThatFormula(bmgr.and(itps.get(3), itps.get(4), R2)).implies(bmgr.makeBoolean(false));
  }

  @SuppressWarnings("unchecked")
  @Test
  public <T> void treeInterpolation3() throws SolverException, InterruptedException {

    requireTreeItp();

    InterpolatingProverEnvironment<T> stack = newEnvironmentForTest();

    int i = index.getFreshId();

    IntegerFormula one = imgr.makeNumber(1);
    IntegerFormula five = imgr.makeNumber(5);

    IntegerFormula a = imgr.makeVariable("a" + i);
    IntegerFormula b = imgr.makeVariable("b" + i);
    IntegerFormula c = imgr.makeVariable("c" + i);
    IntegerFormula d = imgr.makeVariable("d" + i);
    IntegerFormula e = imgr.makeVariable("e" + i);

    // build formula:  1 = A = B = C = D+1 and D = E = 5
    BooleanFormula A = imgr.equal(one, a);
    BooleanFormula B = imgr.equal(a, b);
    BooleanFormula R1 = imgr.equal(b, c);
    BooleanFormula C = imgr.equal(c, imgr.add(d, one));
    BooleanFormula R2 = imgr.equal(d, e);
    BooleanFormula D = imgr.equal(e, five);

    Set<T> TB = ImmutableSet.of(stack.push(A), stack.push(B));
    Set<T> TR1 = ImmutableSet.of(stack.push(R1));
    Set<T> TC = ImmutableSet.of(stack.push(A), stack.push(C));
    Set<T> TR2 = ImmutableSet.of(stack.push(R2));
    Set<T> TD = ImmutableSet.of(stack.push(A), stack.push(D));

    assertThat(stack).isUnsatisfiable();

    // we build a simple tree:
    // A+B A+C
    //  | /
    //  R1 A+D
    //  | /
    //  R2
    List<BooleanFormula> itps =
        stack.getTreeInterpolants(
            ImmutableList.of(TB, TC, TR1, TD, TR2), // post-order
            new int[] {0, 1, 0, 3, 0}); // left-most node in current subtree

    assertThat(itps).hasSize(4);

    stack.close();

    assertThatFormula(bmgr.and(A, B)).implies(itps.get(0));
    assertThatFormula(bmgr.and(A, C)).implies(itps.get(1));
    assertThatFormula(bmgr.and(itps.get(0), itps.get(1), R1)).implies(itps.get(2));
    assertThatFormula(bmgr.and(A, D)).implies(itps.get(3));
    assertThatFormula(bmgr.and(itps.get(2), itps.get(3), R2)).implies(bmgr.makeBoolean(false));
  }

  @Test
  public <T> void treeInterpolation4() throws SolverException, InterruptedException {

    requireTreeItp();

    InterpolatingProverEnvironment<T> stack = newEnvironmentForTest();

    int i = index.getFreshId();

    IntegerFormula a = imgr.makeVariable("a" + i);
    IntegerFormula b = imgr.makeVariable("b" + i);
    IntegerFormula c = imgr.makeVariable("c" + i);

    // build formula: a=9 & b+c=a & b=1 & c=2
    BooleanFormula bEquals1 = imgr.equal(b, imgr.makeNumber(1));
    BooleanFormula cEquals2 = imgr.equal(c, imgr.makeNumber(2));
    BooleanFormula bPlusCEqualsA = imgr.equal(imgr.add(b, c), a);
    BooleanFormula aEquals9 = imgr.equal(a, imgr.makeNumber(9));

    T TbEquals1 = stack.push(bEquals1);
    T TcEquals2 = stack.push(cEquals2);
    T TbPlusCEqualsA = stack.push(bPlusCEqualsA);
    T TaEquals9 = stack.push(aEquals9);

    assertThat(stack).isUnsatisfiable();

    // we build a simple tree:
    // b=1 c=2
    // | /
    // b+c=a
    // |
    // a=9
    List<BooleanFormula> itps =
        stack.getTreeInterpolants0(
            ImmutableList.of(TbEquals1, TcEquals2, TbPlusCEqualsA, TaEquals9), // post-order
            new int[] {0, 1, 0, 0}); // left-most node in current subtree

    assertThat(itps).hasSize(3);

    stack.close();

    assertThatFormula(bEquals1).implies(itps.get(0));
    assertThatFormula(cEquals2).implies(itps.get(1));
    assertThatFormula(bmgr.and(itps.get(0), itps.get(1), bPlusCEqualsA)).implies(itps.get(2));
    assertThatFormula(bmgr.and(itps.get(2), aEquals9)).implies(bmgr.makeBoolean(false));
  }

  @Test
  public <T> void treeInterpolationForSequence() throws SolverException, InterruptedException {

    requireTreeItp();

    InterpolatingProverEnvironment<T> stack = newEnvironmentForTest();

    int i = index.getFreshId();

    IntegerFormula zero = imgr.makeNumber(0);
    IntegerFormula one = imgr.makeNumber(1);
    IntegerFormula a = imgr.makeVariable("a" + i);

    // build formula: 1 = A = 0
    BooleanFormula A = imgr.equal(one, a);
    BooleanFormula B = imgr.equal(a, zero);

    List<T> formulas = ImmutableList.of(stack.push(A), stack.push(B));

    assertThat(stack).isUnsatisfiable();

    List<BooleanFormula> itp = stack.getTreeInterpolants0(formulas, new int[] {0, 0});
    assertThat(itp).hasSize(1);
  }

  @Test
  public <T> void treeInterpolationBranching() throws SolverException, InterruptedException {

    requireTreeItp();

    InterpolatingProverEnvironment<T> stack = newEnvironmentForTest();

    int i = index.getFreshId();

    IntegerFormula zero = imgr.makeNumber(0);
    IntegerFormula one = imgr.makeNumber(1);
    IntegerFormula a = imgr.makeVariable("a" + i);
    IntegerFormula b = imgr.makeVariable("b" + i);
    IntegerFormula c = imgr.makeVariable("c" + i);
    IntegerFormula d = imgr.makeVariable("d" + i);
    IntegerFormula e = imgr.makeVariable("e" + i);

    // build formula: 1 = A = B = C = D = E = 0
    BooleanFormula A = imgr.equal(one, a);
    BooleanFormula B = imgr.equal(a, b);
    BooleanFormula C = imgr.equal(b, c);
    BooleanFormula D = imgr.equal(c, d);
    BooleanFormula E = imgr.equal(d, e);
    BooleanFormula F = imgr.equal(e, zero);

    List<T> formulas =
        ImmutableList.of(
            stack.push(A),
            stack.push(B),
            stack.push(C),
            stack.push(D),
            stack.push(E),
            stack.push(F));

    assertThat(stack).isUnsatisfiable();

    List<BooleanFormula> itp = stack.getTreeInterpolants0(formulas, new int[] {0, 1, 2, 3, 4, 0});
    assertThat(itp).hasSize(5);
  }

  @Test(expected = IllegalArgumentException.class)
  @SuppressWarnings({"unchecked", "varargs", "CheckReturnValue"})
  public <T> void treeInterpolationMalFormed1() throws SolverException, InterruptedException {

    requireTreeItp();

    InterpolatingProverEnvironment<T> stack = newEnvironmentForTest();
    BooleanFormula A = imgr.equal(imgr.makeNumber(0), imgr.makeNumber(1));
    Set<T> TA = ImmutableSet.of(stack.push(A));
    assertThat(stack).isUnsatisfiable();

    stack.getTreeInterpolants(ImmutableList.of(TA), new int[] {0, 0});
  }

  @Test(expected = IllegalArgumentException.class)
  @SuppressWarnings({"unchecked", "varargs", "CheckReturnValue"})
  public <T> void treeInterpolationMalFormed2() throws SolverException, InterruptedException {

    requireTreeItp();

    InterpolatingProverEnvironment<T> stack = newEnvironmentForTest();
    BooleanFormula A = imgr.equal(imgr.makeNumber(0), imgr.makeNumber(1));
    Set<T> TA = ImmutableSet.of(stack.push(A));
    assertThat(stack).isUnsatisfiable();

    stack.getTreeInterpolants(ImmutableList.of(TA), new int[] {4});
  }

  @Test(expected = IllegalArgumentException.class)
  @SuppressWarnings({"unchecked", "varargs", "CheckReturnValue"})
  public <T> void treeInterpolationMalFormed3() throws SolverException, InterruptedException {

    requireTreeItp();

    InterpolatingProverEnvironment<T> stack = newEnvironmentForTest();
    BooleanFormula A = imgr.equal(imgr.makeNumber(0), imgr.makeNumber(1));
    Set<T> TA = ImmutableSet.of(stack.push(A));
    assertThat(stack).isUnsatisfiable();

    stack.getTreeInterpolants(ImmutableList.of(TA, TA), new int[] {1, 0});
  }

  @Test(expected = IllegalArgumentException.class)
  @SuppressWarnings("CheckReturnValue")
  public <T> void treeInterpolationMalFormed4() throws SolverException, InterruptedException {

    requireTreeItp();

    InterpolatingProverEnvironment<T> stack = newEnvironmentForTest();
    BooleanFormula A = imgr.equal(imgr.makeNumber(0), imgr.makeNumber(1));
    T TA = stack.push(A);
    assertThat(stack).isUnsatisfiable();

    stack.getTreeInterpolants0(ImmutableList.of(TA, TA, TA), new int[] {0, 1, 1});
  }

  @Test(expected = IllegalArgumentException.class)
  @SuppressWarnings("CheckReturnValue")
  public <T> void treeInterpolationMalFormed5() throws SolverException, InterruptedException {

    requireTreeItp();

    InterpolatingProverEnvironment<T> stack = newEnvironmentForTest();
    BooleanFormula A = imgr.equal(imgr.makeNumber(0), imgr.makeNumber(1));
    T TA = stack.push(A);
    assertThat(stack).isUnsatisfiable();

    stack.getTreeInterpolants0(ImmutableList.of(TA, TA, TA), new int[] {0, 1, 2});
  }

  @Test(expected = IllegalArgumentException.class)
  @SuppressWarnings("CheckReturnValue")
  public <T> void treeInterpolationMalFormed6() throws SolverException, InterruptedException {

    requireTreeItp();

    InterpolatingProverEnvironment<T> stack = newEnvironmentForTest();
    BooleanFormula A = imgr.equal(imgr.makeNumber(0), imgr.makeNumber(1));
    T TA = stack.push(A);
    assertThat(stack).isUnsatisfiable();

    stack.getTreeInterpolants0(ImmutableList.of(TA, TA, TA), new int[] {0, 2, 0});
  }

  @Test(expected = IllegalArgumentException.class)
  @SuppressWarnings("CheckReturnValue")
  public <T> void treeInterpolationWithoutPartition() throws SolverException, InterruptedException {
    requireTreeItp();

    InterpolatingProverEnvironment<T> stack = newEnvironmentForTest();

    stack.push(imgr.equal(imgr.makeNumber(0), imgr.makeNumber(1)));
    assertThat(stack).isUnsatisfiable();

    // empty list of partition
    stack.getTreeInterpolants(ImmutableList.of(), new int[] {});
    assert_().fail();
  }

  @Test
  public <T> void treeInterpolationWithOnePartition() throws SolverException, InterruptedException {
    requireTreeItp();

    InterpolatingProverEnvironment<T> stack = newEnvironmentForTest();

    int i = index.getFreshId();

    IntegerFormula zero = imgr.makeNumber(0);
    IntegerFormula one = imgr.makeNumber(1);

    IntegerFormula a = imgr.makeVariable("a" + i);

    // build formula:  1 = A = 0
    BooleanFormula A = imgr.equal(one, a);
    BooleanFormula B = imgr.equal(a, zero);

    T TA = stack.push(A);
    T TB = stack.push(B);

    assertThat(stack).isUnsatisfiable();

    // list of one partition
    List<T> partition = ImmutableList.of(TA, TB);
    List<BooleanFormula> itps =
        stack.getTreeInterpolants(ImmutableList.of(partition), new int[] {0});
    assertThat(itps).isEmpty();
  }

  @Test
  public <T> void bigSeqInterpolationTest() throws InterruptedException, SolverException {
    requireBitvectors();
    requireInterpolation();

    assume()
        .withMessage("Solver %s runs into timeout on this test", solverToUse())
        .that(solverToUse())
        .isNotEqualTo(Solvers.CVC5);

    int bvWidth = 32;
    BitvectorFormula bv0 = bvmgr.makeBitvector(bvWidth, 0);
    BitvectorFormula bv1 = bvmgr.makeBitvector(bvWidth, 1);
    BitvectorFormula bv2 = bvmgr.makeBitvector(bvWidth, 2);
    BitvectorFormula bv4 = bvmgr.makeBitvector(bvWidth, 4);
    BitvectorFormula bv8 = bvmgr.makeBitvector(bvWidth, 8);

    BitvectorFormula t2 = bvmgr.makeVariable(bvWidth, "tmp3");
    BitvectorFormula p = bvmgr.makeVariable(bvWidth, "ADDRESS_OF_main::pathbuf");
    BitvectorFormula p2 = bvmgr.makeVariable(bvWidth, "glob2::pathbuf2");
    BitvectorFormula p3 = bvmgr.makeVariable(bvWidth, "glob2::p3");
    BitvectorFormula p4 = bvmgr.makeVariable(bvWidth, "glob2::pathlim2");
    BitvectorFormula b = bvmgr.makeVariable(bvWidth, "main::bound2");
    BitvectorFormula c = bvmgr.makeVariable(bvWidth, "VERIFIER_assert::cond2");

    BooleanFormula f1Internal1 =
        bmgr.and(
            bvmgr.lessThan(bv0, p, true),
            bvmgr.equal(bvmgr.remainder(p, bv4, false), bvmgr.remainder(bv0, bv4, false)),
            bvmgr.lessThan(bv0, bvmgr.add(p, bv8), true));

    BooleanFormula f1Internal2 =
        bvmgr.equal(bvmgr.remainder(p, bv4, false), bvmgr.remainder(bv0, bv4, false));

    BooleanFormula f1Internal3 = bvmgr.lessThan(bv0, bvmgr.add(p, bv8), true);

    BooleanFormula f1Internal5 =
        bvmgr.equal(
            b, bvmgr.subtract(bvmgr.add(p, bvmgr.multiply(bv2, bv4)), bvmgr.multiply(bv1, bv4)));

    BooleanFormula f1Internal6 =
        bvmgr.equal(
            t2, bvmgr.subtract(bvmgr.add(p, bvmgr.multiply(bv2, bv4)), bvmgr.multiply(bv1, bv4)));

    BooleanFormula f1Internal7 = bvmgr.equal(p2, p);

    BooleanFormula f1 =
        bmgr.and(
            f1Internal1,
            f1Internal2,
            f1Internal3,
            f1Internal5,
            f1Internal6,
            f1Internal7,
            bvmgr.equal(p3, p2));

    BooleanFormula f2 =
        bmgr.and(
            bvmgr.lessOrEquals(p3, p4, true),
            bvmgr.equal(c, bmgr.ifThenElse(bvmgr.lessOrEquals(p3, t2, true), bv1, bv0)),
            bvmgr.equal(c, bv0));

    try (InterpolatingProverEnvironment<T> prover = newEnvironmentForTest()) {
      T id1 = prover.push(f2);
      T id2 = prover.push(f1);
      assertThat(prover).isUnsatisfiable();
      @SuppressWarnings("unused")
      List<BooleanFormula> interpolants = prover.getSeqInterpolants0(ImmutableList.of(id1, id2));
    }
  }

  @Test
  public <T> void testTrivialInterpolation() throws InterruptedException, SolverException {
    requireInterpolation();
    InterpolatingProverEnvironment<T> stack = newEnvironmentForTest();
    IntegerFormula zero = imgr.makeNumber(0);
    IntegerFormula one = imgr.makeNumber(1);

    IntegerFormula a = imgr.makeVariable("a");
    IntegerFormula b = imgr.makeVariable("b");

    // build formula "1 = A = 0", then check interpolant
    BooleanFormula A = bmgr.and(imgr.equal(a, zero), imgr.equal(a, one));
    T p1 = stack.push(A);
    assertThat(stack).isUnsatisfiable();
    BooleanFormula interpol1 = stack.getInterpolant(ImmutableList.of(p1));
    assertThatFormula(interpol1).isEqualTo(bmgr.makeFalse());
    stack.pop();

    // build formulas "a < 0" and "b < 0 && 1 < b", then check interpolant
    BooleanFormula B1 = imgr.lessThan(a, zero);
    BooleanFormula B2 = bmgr.and(imgr.lessThan(b, zero), imgr.lessThan(one, b));
    T p2 = stack.push(B1);
    stack.push(B2);
    assertThat(stack).isUnsatisfiable();
    BooleanFormula interpol2 = stack.getInterpolant(ImmutableList.of(p2));
    assertThatFormula(interpol2).isEqualTo(bmgr.makeTrue());
  }

  private void checkItpSequence(List<BooleanFormula> formulas, List<BooleanFormula> itps)
      throws SolverException, InterruptedException {

    assertWithMessage(
            "there should be N-1 interpolants for N formulas, but we got %s for %s", itps, formulas)
        .that(formulas.size() - 1 == itps.size())
        .isTrue();

    if (!itps.isEmpty()) {
      assertThatFormula(formulas.get(0)).implies(itps.get(0));
      for (int i = 1; i < formulas.size() - 1; i++) {
        assertThatFormula(bmgr.and(itps.get(i - 1), formulas.get(i))).implies(itps.get(i));
      }
      assertThatFormula(bmgr.and(getLast(itps), getLast(formulas)))
          .implies(bmgr.makeBoolean(false));
    }
  }

  @SuppressWarnings({"unchecked", "unused"})
  @Test
  public <T> void testInvalidToken() throws InterruptedException, SolverException {
    requireInterpolation();
    InterpolatingProverEnvironment<T> stack = newEnvironmentForTest();

    // create and push formulas and solve them
    IntegerFormula zero = imgr.makeNumber(0);
    IntegerFormula one = imgr.makeNumber(1);
    IntegerFormula a = imgr.makeVariable("a");
    T p1 = stack.push(imgr.lessThan(a, zero));
    T p2 = stack.push(imgr.lessThan(one, a));
    assertThat(stack).isUnsatisfiable();

    // try to solve with a null-token
    List<T> lst = new ArrayList<>();
    lst.add(null);
    assertThrows(IllegalArgumentException.class, () -> stack.getInterpolant(lst));

    // create an invalid interpolation token
    final Object p3;
    switch (solverToUse()) {
      case CVC5:
        p3 = ((CVC5BooleanFormulaManager) bmgr).makeVariableImpl("c");
        break;
      case MATHSAT5:
        p3 = 12345;
        break;
      case OPENSMT:
        p3 = 12347;
        break;
      case PRINCESS:
        p3 = 12349;
        break;
      case SMTINTERPOL:
        p3 = "some string";
        break;
      default:
        p3 = null; // unexpected solver for interpolation
    }

    // and try to solve with the token
    assertThrows(
        IllegalArgumentException.class, () -> stack.getInterpolant(ImmutableList.of((T) p3)));
  }

  /*
   * This tests that 2 formulas that are equal but not the same are treated that way by the
   * interpolation procedure. (Asserting the 2 formulas on the stack should return 2 distinct itp
   *  points, that are then treated as distinct itp points by the interpolation.)
   */
  @Test
  public <T> void issue381InterpolationTest1() throws InterruptedException, SolverException {
    try (InterpolatingProverEnvironment<T> prover = newEnvironmentForTest()) {
      var x = imgr.makeVariable("x");
      var one = imgr.makeNumber(1);
      var eq = imgr.equal(one, x);
      var lt1 = imgr.lessThan(one, x);
      var lt2 = imgr.lessThan(one, x);
      assertThat(lt1).isEqualTo(lt2);

      var eqT = prover.addConstraint(eq);
      var ltT1 = prover.addConstraint(lt1);
      var ltT2 = prover.addConstraint(lt2);
      assertThat(ltT1).isNotEqualTo(ltT2);
      assertThat(prover.isUnsat()).isTrue();

      var itps = prover.getSeqInterpolants0(ImmutableList.of(eqT, ltT1));
      assertThat(itps).isNotNull();
    }
  }

  /*
   * This tests that 2 formulas that are equal but not the same are treated that way by the
   * interpolation procedure. (Asserting the 2 formulas on the stack should return 2 distinct itp
   *  points, that are then treated as distinct itp points by the interpolation.)
   */
  @Test
  public <T> void issue381InterpolationTest2() throws InterruptedException, SolverException {
    try (InterpolatingProverEnvironment<T> prover = newEnvironmentForTest()) {
      var x = imgr.makeVariable("x");
      var one = imgr.makeNumber(1);
      var eq = imgr.equal(one, x);
      var lt1 = imgr.lessThan(one, x);
      var lt2 = imgr.lessThan(one, x);
      assertThat(lt1).isEqualTo(lt2);

      var eqT = prover.addConstraint(eq);
      var ltT1 = prover.addConstraint(lt1);
      var ltT2 = prover.addConstraint(lt2);
      assertThat(ltT1).isNotEqualTo(ltT2);
      assertThat(prover.isUnsat()).isTrue();

      var itps = prover.getSeqInterpolants0(ImmutableList.of(eqT, ltT2));
      assertThat(itps).isNotNull();
    }
  }

  /*
   * This tests that 2 formulas that are equal but not the same are treated that way by the
   * interpolation procedure. (Asserting the 2 formulas on the stack should return 2 distinct itp
   *  points, that are then treated as distinct itp points by the interpolation.)
   */
  @Test
  public <T> void issue381InterpolationTest3() throws InterruptedException, SolverException {
    try (InterpolatingProverEnvironment<T> prover = newEnvironmentForTest()) {
      var x = imgr.makeVariable("x");
      var one = imgr.makeNumber(1);
      var eq = imgr.equal(one, x);
      var lt1 = imgr.lessThan(one, x);
      var lt2 = imgr.lessThan(one, x);
      assertThat(lt1).isEqualTo(lt2);

      var eqT = prover.addConstraint(eq);
      var ltT1 = prover.addConstraint(lt1);
      var ltT2 = prover.addConstraint(lt2);
      assertThat(ltT1).isNotEqualTo(ltT2);
      assertThat(prover.isUnsat()).isTrue();

      var itps = prover.getInterpolant(ImmutableList.of(eqT));
      assertThat(itps).isNotNull();
    }
  }
}<|MERGE_RESOLUTION|>--- conflicted
+++ resolved
@@ -269,13 +269,8 @@
     requireInterpolation();
     assume()
         .withMessage("Solver does not support tree-interpolation.")
-<<<<<<< HEAD
-        .that(solverToUse())
-        .isAnyOf(Solvers.Z3, Solvers.SMTINTERPOL, Solvers.PRINCESS);
-=======
         .that(solver)
         .isAnyOf(Solvers.SMTINTERPOL, Solvers.PRINCESS);
->>>>>>> 83a2b981
   }
 
   @Test
