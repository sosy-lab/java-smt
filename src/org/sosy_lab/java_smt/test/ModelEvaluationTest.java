// This file is part of JavaSMT,
// an API wrapper for a collection of SMT solvers:
// https://github.com/sosy-lab/java-smt
//
// SPDX-FileCopyrightText: 2023 Dirk Beyer <https://www.sosy-lab.org>
//
// SPDX-License-Identifier: Apache-2.0

package org.sosy_lab.java_smt.test;

import static org.sosy_lab.java_smt.test.ProverEnvironmentSubject.assertThat;

import com.google.common.collect.Lists;
import java.math.BigInteger;
import java.util.ArrayList;
import java.util.List;
import org.checkerframework.checker.nullness.qual.NonNull;
import org.junit.Test;
import org.sosy_lab.common.configuration.ConfigurationBuilder;
import org.sosy_lab.common.rationals.Rational;
import org.sosy_lab.java_smt.SolverContextFactory.Solvers;
import org.sosy_lab.java_smt.api.BooleanFormula;
import org.sosy_lab.java_smt.api.Evaluator;
import org.sosy_lab.java_smt.api.Model;
import org.sosy_lab.java_smt.api.ProverEnvironment;
import org.sosy_lab.java_smt.api.SolverContext.ProverOptions;
import org.sosy_lab.java_smt.api.SolverException;

/** Test that we can request evaluations from models. */
public class ModelEvaluationTest extends SolverBasedTest0.ParameterizedSolverBasedTest0 {

  /**
   * This is the default boolean value for unknown model evaluations. For unknown model evaluation
   * for variables or formulas, the solver can return NULL or a default value.
   */
  private static final boolean DEFAULT_MODEL_BOOLEAN = false;

  /**
   * This is the default integer value for unknown model evaluations. For unknown model evaluation
   * for variables or formulas, the solver can return NULL or a default value.
   */
  private static final int DEFAULT_MODEL_INT = 0;

  /**
   * This is the default String value for unknown model evaluations. For unknown model evaluation
   * for variables or formulas, the solver can return NULL or a default value.
   */
  private static final String DEFAULT_MODEL_STRING = "";

  private static int problemSize;

  @Override
  protected ConfigurationBuilder createTestConfigBuilder() {
    problemSize = solverToUse() == Solvers.PRINCESS ? 10 : 100; // Princess is too slow.
    ConfigurationBuilder builder = super.createTestConfigBuilder();
    if (solverToUse() == Solvers.MATHSAT5) {
      builder.setOption("solver.mathsat5.furtherOptions", "model_generation=true");
    }
    return builder;
  }

  @Test
  public void testGetSmallIntegersEvaluation1() throws SolverException, InterruptedException {
    requireIntegers();
    evaluateInModel(
        imgr.equal(imgr.makeVariable("x"), imgr.makeNumber(10)),
        imgr.add(imgr.makeVariable("y"), imgr.makeVariable("z")),
        Lists.newArrayList(null, BigInteger.valueOf(DEFAULT_MODEL_INT)),
        Lists.newArrayList(null, imgr.makeNumber(DEFAULT_MODEL_INT)));
  }

  @Test
  public void testGetSmallIntegersEvaluation2() throws SolverException, InterruptedException {
    requireIntegers();
    evaluateInModel(
        imgr.equal(imgr.makeVariable("x"), imgr.makeNumber(10)),
        imgr.add(imgr.makeVariable("y"), imgr.makeNumber(1)),
        Lists.newArrayList(null, BigInteger.ONE),
        Lists.newArrayList(null, imgr.makeNumber(1)));
  }

  @Test
  public void testGetNegativeIntegersEvaluation() throws SolverException, InterruptedException {
    requireIntegers();
    evaluateInModel(
        imgr.equal(imgr.makeVariable("x"), imgr.makeNumber(-10)),
        imgr.add(imgr.makeVariable("y"), imgr.makeNumber(1)),
        Lists.newArrayList(null, BigInteger.ONE),
        Lists.newArrayList(null, imgr.makeNumber(1)));
  }

  @Test
  public void testGetSmallIntegralRationalsEvaluation1()
      throws SolverException, InterruptedException {
    requireRationals();
    evaluateInModel(
        rmgr.equal(rmgr.makeVariable("x"), rmgr.makeNumber(1)),
        rmgr.add(rmgr.makeVariable("y"), rmgr.makeVariable("y")),
        Lists.newArrayList(null, Rational.of(DEFAULT_MODEL_INT)),
        Lists.newArrayList(null, rmgr.makeNumber(DEFAULT_MODEL_INT)));
  }

  @Test
  public void testGetSmallIntegralRationalsEvaluation2()
      throws SolverException, InterruptedException {
    requireRationals();
    evaluateInModel(
        rmgr.equal(rmgr.makeVariable("x"), rmgr.makeNumber(1)),
        rmgr.makeVariable("y"),
        Lists.newArrayList(null, Rational.of(DEFAULT_MODEL_INT)),
        Lists.newArrayList(null, rmgr.makeNumber(DEFAULT_MODEL_INT)));
  }

  @Test
  public void testGetRationalsEvaluation() throws SolverException, InterruptedException {
    requireRationals();
    evaluateInModel(
        rmgr.equal(rmgr.makeVariable("x"), rmgr.makeNumber(Rational.ofString("1/3"))),
        rmgr.divide(rmgr.makeVariable("y"), rmgr.makeNumber(2)),
        Lists.newArrayList(null, Rational.of(DEFAULT_MODEL_INT)),
        Lists.newArrayList(null, rmgr.makeNumber(DEFAULT_MODEL_INT)));
    evaluateInModel(
        rmgr.equal(rmgr.makeVariable("x"), rmgr.makeNumber(Rational.ofString("15"))),
        rmgr.makeVariable("x"),
        Lists.newArrayList(null, Rational.of(15)),
        Lists.newArrayList(null, rmgr.makeNumber(15)));
    evaluateInModel(
        rmgr.equal(rmgr.makeVariable("x"), rmgr.makeNumber(Rational.ofString("15"))),
        rmgr.divide(rmgr.makeVariable("x"), rmgr.makeNumber(3)),
        Lists.newArrayList(null, Rational.of(5)),
        Lists.newArrayList(null, rmgr.makeNumber(5)));
  }

  @Test
  public void testGetBooleansEvaluation() throws SolverException, InterruptedException {
<<<<<<< HEAD
    requireNonNumeralVariables();
=======
    final boolean defaultValue;
    if (solverToUse() == Solvers.OPENSMT) {
      defaultValue = true; // Default value for boolean in OpenSMT is 'true'.
    } else {
      defaultValue = DEFAULT_MODEL_BOOLEAN;
    }

>>>>>>> 040dd313
    evaluateInModel(
        bmgr.makeVariable("x"),
        bmgr.makeVariable("y"),
        Lists.newArrayList(null, defaultValue),
        Lists.newArrayList(null, bmgr.makeBoolean(defaultValue)));
  }

  @Test
  public void testGetStringsEvaluation() throws SolverException, InterruptedException {
    requireStrings();
    evaluateInModel(
        smgr.equal(smgr.makeVariable("x"), smgr.makeString("hello")),
        smgr.makeVariable("y"),
        Lists.newArrayList(null, DEFAULT_MODEL_STRING),
        Lists.newArrayList(null, smgr.makeString(DEFAULT_MODEL_STRING)));
  }

  @Test
  public void testModelGeneration() throws SolverException, InterruptedException {
    requireNonNumeralVariables();
    try (ProverEnvironment prover = context.newProverEnvironment(ProverOptions.GENERATE_MODELS)) {
      prover.push(bmgr.and(getConstraints()));
      for (int i = 0; i < problemSize; i++) {
        assertThat(prover).isSatisfiable();
        try (Model m = prover.getModel()) {
          prover.push(getNewConstraints(i, m));
        }
      }
    }
  }

  @Test
  public void testEvaluatorGeneration() throws SolverException, InterruptedException {
    requireNonNumeralVariables();
    try (ProverEnvironment prover = context.newProverEnvironment(ProverOptions.GENERATE_MODELS)) {
      prover.push(bmgr.and(getConstraints()));
      for (int i = 0; i < problemSize; i++) {
        assertThat(prover).isSatisfiable();
        try (Evaluator m = prover.getEvaluator()) {
          prover.push(getNewConstraints(i, m));
        }
      }
    }
  }

  @NonNull
  private List<BooleanFormula> getConstraints() {
    List<BooleanFormula> constraints = new ArrayList<>();
    for (int i = 0; i < problemSize; i++) {
      BooleanFormula x = bmgr.makeVariable("x" + i);
      for (int j = 0; j < 5; j++) {
        BooleanFormula y = bmgr.makeVariable("y" + i + "_" + j);
        constraints.add(bmgr.equivalence(x, y));
        constraints.add(bmgr.makeVariable("a" + i + "_" + j));
        constraints.add(bmgr.makeVariable("b" + i + "_" + j));
        constraints.add(bmgr.makeVariable("c" + i + "_" + j));
        constraints.add(bmgr.makeVariable("d" + i + "_" + j));
      }
    }
    return constraints;
  }

  private BooleanFormula getNewConstraints(int i, Evaluator m) {
    BooleanFormula x = bmgr.makeVariable("x" + i);
    // prover.push(m.evaluate(x) ? bmgr.not(x) : x);
    return m.evaluate(x) ? x : bmgr.not(x);
  }
}<|MERGE_RESOLUTION|>--- conflicted
+++ resolved
@@ -133,9 +133,7 @@
 
   @Test
   public void testGetBooleansEvaluation() throws SolverException, InterruptedException {
-<<<<<<< HEAD
     requireNonNumeralVariables();
-=======
     final boolean defaultValue;
     if (solverToUse() == Solvers.OPENSMT) {
       defaultValue = true; // Default value for boolean in OpenSMT is 'true'.
@@ -143,7 +141,6 @@
       defaultValue = DEFAULT_MODEL_BOOLEAN;
     }
 
->>>>>>> 040dd313
     evaluateInModel(
         bmgr.makeVariable("x"),
         bmgr.makeVariable("y"),
