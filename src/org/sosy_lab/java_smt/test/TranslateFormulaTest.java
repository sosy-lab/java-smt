// This file is part of JavaSMT,
// an API wrapper for a collection of SMT solvers:
// https://github.com/sosy-lab/java-smt
//
// SPDX-FileCopyrightText: 2020 Dirk Beyer <https://www.sosy-lab.org>
//
// SPDX-License-Identifier: Apache-2.0

package org.sosy_lab.java_smt.test;

import static com.google.common.truth.TruthJUnit.assume;
import static org.sosy_lab.java_smt.test.BooleanFormulaSubject.assertUsing;

import com.google.common.collect.Lists;
import java.io.IOException;
import java.util.Arrays;
import java.util.List;
import org.junit.After;
import org.junit.Before;
import org.junit.Test;
import org.junit.runner.RunWith;
import org.junit.runners.Parameterized;
import org.junit.runners.Parameterized.Parameter;
import org.junit.runners.Parameterized.Parameters;
import org.sosy_lab.common.ShutdownManager;
import org.sosy_lab.common.configuration.Configuration;
import org.sosy_lab.common.configuration.InvalidConfigurationException;
import org.sosy_lab.common.log.LogManager;
import org.sosy_lab.java_smt.SolverContextFactory;
import org.sosy_lab.java_smt.SolverContextFactory.Solvers;
import org.sosy_lab.java_smt.api.BooleanFormula;
import org.sosy_lab.java_smt.api.BooleanFormulaManager;
import org.sosy_lab.java_smt.api.FormulaManager;
import org.sosy_lab.java_smt.api.IntegerFormulaManager;
import org.sosy_lab.java_smt.api.NumeralFormula.IntegerFormula;
import org.sosy_lab.java_smt.api.SolverContext;
import org.sosy_lab.java_smt.api.SolverException;

/** Testing formula serialization. */
@RunWith(Parameterized.class)
public class TranslateFormulaTest {

  private final LogManager logger = LogManager.createTestLogManager();

  private SolverContext from;
  private SolverContext to;
  private FormulaManager managerFrom;
  private FormulaManager managerTo;

  @Parameter(0)
  public Solvers translateFrom;

  @Parameter(1)
  public Solvers translateTo;

  @Parameters(name = "{index}: {0} --> {1}")
  public static List<Object[]> getSolverCombinations() {
    List<Solvers> solvers = Arrays.asList(Solvers.values());
    return Lists.transform(Lists.cartesianProduct(solvers, solvers), List::toArray);
  }

  @Before
  public void initSolvers() throws InvalidConfigurationException {
    Configuration empty = Configuration.builder().build();
    SolverContextFactory factory =
        new SolverContextFactory(empty, logger, ShutdownManager.create().getNotifier());

    try {
      from = factory.generateContext(translateFrom);
      to = factory.generateContext(translateTo);
    } catch (InvalidConfigurationException e) {
      assume()
          .withMessage(e.getMessage())
          .that(e)
          .hasCauseThat()
          .isNotInstanceOf(UnsatisfiedLinkError.class);
      throw e;
    }
    managerFrom = from.getFormulaManager();
    managerTo = to.getFormulaManager();
  }

  @After
  public void close() {
    if (from != null) {
      from.close();
    }
    if (to != null) {
      to.close();
    }
  }

  private void requireParserTo() {
    assume()
        .withMessage("Solver %s does not support parsing formulae", translateTo)
        .that(translateTo)
        .isNoneOf(Solvers.CVC4, Solvers.BOOLECTOR, Solvers.YICES2, Solvers.CVC5);
  }

  private void requireParserFrom() {
    assume()
        .withMessage("Solver %s does not support parsing formulae", translateFrom)
        .that(translateFrom)
        .isNoneOf(Solvers.CVC4, Solvers.BOOLECTOR, Solvers.YICES2, Solvers.CVC5);
  }

  private void requireIntegers() {
    assume()
        .withMessage("Solver %s does not support integer theory", translateFrom)
        .that(translateFrom)
        .isNotEqualTo(Solvers.BOOLECTOR);
  }

  @Test
  public void testDumpingAndParsing() throws SolverException, InterruptedException, IOException {
    requireParserTo();

    BooleanFormula input = createTestFormula(managerFrom);
    String out = managerFrom.dumpFormula(input).toString();
    BooleanFormula parsed = managerTo.parse(out);

    assertUsing(to).that(createTestFormula(managerTo)).isEquivalentTo(parsed);
  }

  @Test
  public void testTranslating() throws SolverException, InterruptedException, IOException {
    requireParserTo();

    BooleanFormula inputFrom = createTestFormula(managerFrom);
    BooleanFormula inputTo = createTestFormula(managerTo);
    BooleanFormula translatedInput = managerTo.translateFrom(inputFrom, managerFrom);

    assertUsing(to).that(inputTo).isEquivalentTo(translatedInput);
  }

  @Test
<<<<<<< HEAD
  public void testTranslatingForIContextdentity()
      throws SolverException, InterruptedException, IOException {
=======
  public void testTranslatingForIContextIdentity() throws SolverException, InterruptedException {
>>>>>>> 0f28dc88
    assume().that(translateTo).isEqualTo(translateFrom);
    FormulaManager manager = managerFrom;

    BooleanFormula inputFrom = createTestFormula(manager);
    BooleanFormula inputTo = createTestFormula(manager);
    BooleanFormula translatedInput = manager.translateFrom(inputFrom, manager);

    assertUsing(to).that(inputTo).isEquivalentTo(translatedInput);
  }

  @Test
  public void testTranslatingForContextSibling()
      throws SolverException, InterruptedException, IOException {
    assume().that(translateTo).isEqualTo(translateFrom);

    assume()
        .withMessage("Solver does not support shared terms or dump/parse")
        .that(translateTo)
        .isNoneOf(Solvers.CVC4, Solvers.CVC5, Solvers.YICES2);

    BooleanFormula inputFrom = createTestFormula(managerFrom);
    BooleanFormula inputTo = createTestFormula(managerTo);
    BooleanFormula translatedInput = managerTo.translateFrom(inputFrom, managerFrom);

    assertUsing(to).that(inputTo).isEquivalentTo(translatedInput);
  }

  @Test
  public void testTranslatingAndReverse()
      throws SolverException, InterruptedException, IOException {
    requireParserTo();
    requireParserFrom();

    BooleanFormula inputFrom = createTestFormula(managerFrom);
    BooleanFormula translatedInput = managerTo.translateFrom(inputFrom, managerFrom);
    BooleanFormula translatedReverseInput = managerFrom.translateFrom(translatedInput, managerTo);

    assertUsing(from).that(inputFrom).isEquivalentTo(translatedReverseInput);
  }

  private BooleanFormula createTestFormula(FormulaManager mgr) {
    requireIntegers();

    BooleanFormulaManager bfmgr = mgr.getBooleanFormulaManager();
    IntegerFormulaManager ifmgr = mgr.getIntegerFormulaManager();
    IntegerFormula x = ifmgr.makeVariable("x");
    IntegerFormula y = ifmgr.makeVariable("y");
    IntegerFormula z = ifmgr.makeVariable("z");
    BooleanFormula t =
        bfmgr.and(
            bfmgr.or(ifmgr.equal(x, y), ifmgr.equal(x, ifmgr.makeNumber(2))),
            bfmgr.or(ifmgr.equal(y, z), ifmgr.equal(z, ifmgr.makeNumber(10))));
    return t;
  }
}<|MERGE_RESOLUTION|>--- conflicted
+++ resolved
@@ -134,12 +134,7 @@
   }
 
   @Test
-<<<<<<< HEAD
-  public void testTranslatingForIContextdentity()
-      throws SolverException, InterruptedException, IOException {
-=======
-  public void testTranslatingForIContextIdentity() throws SolverException, InterruptedException {
->>>>>>> 0f28dc88
+  public void testTranslatingForIContextIdentity() throws SolverException, InterruptedException, IOException{
     assume().that(translateTo).isEqualTo(translateFrom);
     FormulaManager manager = managerFrom;
 
