--- conflicted
+++ resolved
@@ -135,12 +135,8 @@
   }
 
   @Test
-<<<<<<< HEAD
-  public void testTranslatingForIContextdentity() throws SolverException, InterruptedException {
+  public void testTranslatingForIContextIdentity() throws SolverException, InterruptedException {
     requireIntegers();
-=======
-  public void testTranslatingForIContextIdentity() throws SolverException, InterruptedException {
->>>>>>> 45cb3e09
     assume().that(translateTo).isEqualTo(translateFrom);
     FormulaManager manager = managerFrom;
 
