--- conflicted
+++ resolved
@@ -79,14 +79,10 @@
         // TODO how can we support allsat in MathSat5-interpolation-prover?
         assume().that(solverToUse()).isNotEqualTo(Solvers.MATHSAT5);
 
-<<<<<<< HEAD
         // CVC4 does not support interpolation
         assume().that(solverToUse()).isNotEqualTo(Solvers.CVC4);
 
-        env = context.newProverEnvironmentWithInterpolation();
-=======
         env = context.newProverEnvironmentWithInterpolation(ProverOptions.GENERATE_ALL_SAT);
->>>>>>> 8fd9bff4
         break;
 
       case "opt":
