// This file is part of JavaSMT,
// an API wrapper for a collection of SMT solvers:
// https://github.com/sosy-lab/java-smt
//
// SPDX-FileCopyrightText: 2020 Dirk Beyer <https://www.sosy-lab.org>
//
// SPDX-License-Identifier: Apache-2.0

package org.sosy_lab.java_smt.test;

import static com.google.common.truth.Truth.assertThat;
import static com.google.common.truth.Truth.assertWithMessage;
import static com.google.common.truth.Truth.assert_;
import static com.google.common.truth.TruthJUnit.assume;
import static org.sosy_lab.java_smt.test.ProverEnvironmentSubject.assertThat;

import com.google.common.collect.ImmutableList;
import com.google.common.collect.ImmutableSet;
import com.google.common.collect.Lists;
import java.math.BigDecimal;
import java.math.BigInteger;
import java.util.List;
import java.util.Random;
import org.junit.Before;
import org.junit.Test;
import org.sosy_lab.common.rationals.Rational;
import org.sosy_lab.java_smt.SolverContextFactory.Solvers;
import org.sosy_lab.java_smt.api.BitvectorFormula;
import org.sosy_lab.java_smt.api.BooleanFormula;
import org.sosy_lab.java_smt.api.FloatingPointFormula;
import org.sosy_lab.java_smt.api.FloatingPointNumber;
import org.sosy_lab.java_smt.api.FloatingPointRoundingMode;
import org.sosy_lab.java_smt.api.FormulaType;
import org.sosy_lab.java_smt.api.FormulaType.FloatingPointType;
import org.sosy_lab.java_smt.api.InterpolatingProverEnvironment;
import org.sosy_lab.java_smt.api.Model;
import org.sosy_lab.java_smt.api.Model.ValueAssignment;
import org.sosy_lab.java_smt.api.NumeralFormula;
import org.sosy_lab.java_smt.api.ProverEnvironment;
import org.sosy_lab.java_smt.api.SolverContext.ProverOptions;
import org.sosy_lab.java_smt.api.SolverException;

public class FloatingPointFormulaManagerTest
    extends SolverBasedTest0.ParameterizedSolverBasedTest0 {

  // numbers are small enough to be precise with single precision
  private static final int[] SINGLE_PREC_INTS = new int[] {0, 1, 2, 5, 10, 20, 50, 100, 200, 500};

  private static final int NUM_RANDOM_TESTS = 100;

  private FloatingPointType singlePrecType;
  private FloatingPointType doublePrecType;
  private FloatingPointFormula nan;
  private FloatingPointFormula posInf;
  private FloatingPointFormula negInf;
  private FloatingPointFormula zero;
  private FloatingPointFormula one;

  @Before
  public void init() {
    requireFloats();

    singlePrecType = FormulaType.getSinglePrecisionFloatingPointType();
    doublePrecType = FormulaType.getDoublePrecisionFloatingPointType();
    nan = fpmgr.makeNaN(singlePrecType);
    posInf = fpmgr.makePlusInfinity(singlePrecType);
    negInf = fpmgr.makeMinusInfinity(singlePrecType);
    zero = fpmgr.makeNumber(0.0, singlePrecType);
    one = fpmgr.makeNumber(1.0, singlePrecType);
  }

  @Test
  public void floatingPointType() {
    FloatingPointType type = FormulaType.getFloatingPointType(23, 42);
    FloatingPointFormula var = fpmgr.makeVariable("x", type);
    FloatingPointType result = (FloatingPointType) mgr.getFormulaType(var);

    assertWithMessage("exponent size")
        .that(result.getExponentSize())
        .isEqualTo(type.getExponentSize());
    assertWithMessage("mantissa size")
        .that(result.getMantissaSize())
        .isEqualTo(type.getMantissaSize());
  }

  @Test
  public void negative() throws SolverException, InterruptedException {
    for (double d : new double[] {-1, -2, -0.0, Double.NEGATIVE_INFINITY}) {
      FloatingPointFormula formula = fpmgr.makeNumber(d, singlePrecType);
      assertThatFormula(fpmgr.isNegative(formula)).isTautological();
      assertThatFormula(fpmgr.isNegative(fpmgr.negate(formula))).isUnsatisfiable();
      assertEqualsAsFp(fpmgr.negate(formula), fpmgr.abs(formula));
    }
    for (double d : new double[] {1, 2, 0.0, Double.POSITIVE_INFINITY}) {
      FloatingPointFormula formula = fpmgr.makeNumber(d, singlePrecType);
      assertThatFormula(fpmgr.isNegative(formula)).isUnsatisfiable();
      assertThatFormula(fpmgr.isNegative(fpmgr.negate(formula))).isTautological();
      assertEqualsAsFp(formula, fpmgr.abs(formula));
    }
  }

  @Test
  public void parser() throws SolverException, InterruptedException {
    for (String s : new String[] {"-1", "-Infinity", "-0", "-0.0", "-0.000"}) {
      FloatingPointFormula formula = fpmgr.makeNumber(s, singlePrecType);
      assertThatFormula(fpmgr.isNegative(formula)).isTautological();
      assertThatFormula(fpmgr.isNegative(fpmgr.negate(formula))).isUnsatisfiable();
      assertEqualsAsFp(fpmgr.negate(formula), fpmgr.abs(formula));
    }
    for (String s : new String[] {"1", "Infinity", "0", "0.0", "0.000"}) {
      FloatingPointFormula formula = fpmgr.makeNumber(s, singlePrecType);
      assertThatFormula(fpmgr.isNegative(formula)).isUnsatisfiable();
      assertThatFormula(fpmgr.isNegative(fpmgr.negate(formula))).isTautological();
      assertEqualsAsFp(formula, fpmgr.abs(formula));
    }
    for (String s : new String[] {"+1", "+Infinity", "+0", "+0.0", "+0.000"}) {
      FloatingPointFormula formula = fpmgr.makeNumber(s, singlePrecType);
      assertThatFormula(fpmgr.isNegative(formula)).isUnsatisfiable();
      assertThatFormula(fpmgr.isNegative(fpmgr.negate(formula))).isTautological();
      assertEqualsAsFp(formula, fpmgr.abs(formula));
    }
    // NaN is not positive and not negative.
    for (String s : new String[] {"NaN", "-NaN", "+NaN"}) {
      FloatingPointFormula formula = fpmgr.makeNumber(s, singlePrecType);
      assertThatFormula(fpmgr.isNegative(formula)).isUnsatisfiable();
      assertThatFormula(fpmgr.isNegative(fpmgr.negate(formula))).isUnsatisfiable();
    }
  }

  @Test
  public void negativeZeroDivision() throws SolverException, InterruptedException {
    BooleanFormula formula =
        fpmgr.equalWithFPSemantics(
            fpmgr.divide(
                one, fpmgr.makeNumber(-0.0, singlePrecType), FloatingPointRoundingMode.TOWARD_ZERO),
            fpmgr.makeMinusInfinity(singlePrecType));
    assertThatFormula(formula).isSatisfiable();
    assertThatFormula(bmgr.not(formula)).isUnsatisfiable();
  }

  @Test
  public void nanEqualNanIsUnsat() throws SolverException, InterruptedException {
    assertThatFormula(fpmgr.equalWithFPSemantics(nan, nan)).isUnsatisfiable();
  }

  @Test
  public void nanAssignedNanIsTrue() throws SolverException, InterruptedException {
    assertEqualsAsFormula(nan, nan);
  }

  @Test
  public void infinityOrdering() throws SolverException, InterruptedException {
    BooleanFormula order1 = fpmgr.greaterThan(posInf, zero);
    BooleanFormula order2 = fpmgr.greaterThan(zero, negInf);
    BooleanFormula order3 = fpmgr.greaterThan(posInf, negInf);

    assertThatFormula(bmgr.and(order1, order2, order3)).isTautological();

    assertEqualsAsFp(fpmgr.max(posInf, zero), posInf);
    assertEqualsAsFp(fpmgr.max(posInf, negInf), posInf);
    assertEqualsAsFp(fpmgr.max(negInf, zero), zero);
    assertEqualsAsFp(fpmgr.min(posInf, zero), zero);
    assertEqualsAsFp(fpmgr.min(posInf, negInf), negInf);
    assertEqualsAsFp(fpmgr.min(negInf, zero), negInf);
  }

  @Test
  public void infinityVariableOrdering() throws SolverException, InterruptedException {
    FloatingPointFormula var = fpmgr.makeVariable("x", singlePrecType);
    BooleanFormula varIsNan = fpmgr.isNaN(var);

    BooleanFormula order1 = fpmgr.greaterOrEquals(posInf, var);
    BooleanFormula order2 = fpmgr.lessOrEquals(negInf, var);

    assertThatFormula(bmgr.or(varIsNan, bmgr.and(order1, order2))).isTautological();
  }

  @Test
  public void sqrt() throws SolverException, InterruptedException {
    for (double d : new double[] {0.25, 1, 2, 4, 9, 15, 1234, 1000000}) {
      assertEqualsAsFp(
          fpmgr.sqrt(fpmgr.makeNumber(d * d, doublePrecType)), fpmgr.makeNumber(d, doublePrecType));
      assertEqualsAsFp(
          fpmgr.sqrt(fpmgr.makeNumber(d, doublePrecType)),
          fpmgr.makeNumber(Math.sqrt(d), doublePrecType));
      assertThatFormula(fpmgr.isNaN(fpmgr.sqrt(fpmgr.makeNumber(-d, doublePrecType))))
          .isTautological();
    }
  }

  @Test
  public void fpRemainderNormal() throws SolverException, InterruptedException {
    assume()
        .withMessage("MathSAT5 does not implement fp.rem")
        .that(solver)
        .isNotEqualTo(Solvers.MATHSAT5);

    for (FloatingPointType prec :
        new FloatingPointType[] {
          singlePrecType, doublePrecType, FormulaType.getFloatingPointType(5, 6),
        }) {

      final FloatingPointFormula numFive = fpmgr.makeNumber(5, prec);
      final FloatingPointFormula numFour = fpmgr.makeNumber(4, prec);
      final FloatingPointFormula numSix = fpmgr.makeNumber(6, prec);

      final FloatingPointFormula numOne = fpmgr.makeNumber(1, prec);
      final FloatingPointFormula numMinusOne = fpmgr.makeNumber(-1, prec);

      assertEqualsAsFormula(fpmgr.remainder(numFive, numFour), numOne);
      assertEqualsAsFormula(fpmgr.remainder(numFive, numSix), numMinusOne);
    }
  }

  @Test
  public void fpRemainderSpecial() throws SolverException, InterruptedException {
    assume()
        .withMessage("MathSAT5 does not implement fp.rem")
        .that(solver)
        .isNotEqualTo(Solvers.MATHSAT5);

    for (FloatingPointType prec :
        new FloatingPointType[] {
          singlePrecType, doublePrecType, FormulaType.getFloatingPointType(5, 6),
        }) {

      final FloatingPointFormula num = fpmgr.makeNumber(42, prec);

      final FloatingPointFormula fpNan = fpmgr.makeNumber("NaN", prec);
      final FloatingPointFormula fpZero = fpmgr.makeNumber("0", prec);
      final FloatingPointFormula fpInf = fpmgr.makePlusInfinity(prec);

      final FloatingPointFormula minusNan = fpmgr.makeNumber("-NaN", prec);
      final FloatingPointFormula minusZero = fpmgr.makeNumber("0", prec);
      final FloatingPointFormula minusInf = fpmgr.makeMinusInfinity(prec);

      assertEqualsAsFormula(fpmgr.remainder(fpNan, fpNan), fpNan);
      assertEqualsAsFormula(fpmgr.remainder(fpZero, fpZero), fpNan);
      assertEqualsAsFormula(fpmgr.remainder(fpInf, fpInf), fpNan);
      assertEqualsAsFormula(fpmgr.remainder(minusNan, minusNan), fpNan);
      assertEqualsAsFormula(fpmgr.remainder(minusZero, minusZero), fpNan);
      assertEqualsAsFormula(fpmgr.remainder(minusInf, minusInf), fpNan);
      assertEqualsAsFormula(fpmgr.remainder(num, fpNan), fpNan);
      assertEqualsAsFormula(fpmgr.remainder(num, fpZero), fpNan);
      assertEqualsAsFormula(fpmgr.remainder(num, fpInf), num);
      assertEqualsAsFormula(fpmgr.remainder(num, minusNan), fpNan);
      assertEqualsAsFormula(fpmgr.remainder(num, minusZero), fpNan);
      assertEqualsAsFormula(fpmgr.remainder(num, minusInf), num);
    }
  }

  @Test
  public void specialValueFunctions() throws SolverException, InterruptedException {
    assertThatFormula(fpmgr.isInfinity(posInf)).isTautological();
    assertThatFormula(fpmgr.isNormal(posInf)).isUnsatisfiable();
    assertThatFormula(fpmgr.isSubnormal(posInf)).isUnsatisfiable();

    assertThatFormula(fpmgr.isInfinity(negInf)).isTautological();
    assertThatFormula(fpmgr.isNormal(negInf)).isUnsatisfiable();
    assertThatFormula(fpmgr.isSubnormal(negInf)).isUnsatisfiable();

    assertThatFormula(fpmgr.isNaN(nan)).isTautological();
    assertThatFormula(fpmgr.isNormal(nan)).isUnsatisfiable();
    assertThatFormula(fpmgr.isSubnormal(nan)).isUnsatisfiable();

    assertThatFormula(fpmgr.isZero(zero)).isTautological();
    assertThatFormula(fpmgr.isSubnormal(zero)).isUnsatisfiable();
    assertThatFormula(fpmgr.isSubnormal(zero)).isUnsatisfiable();

    FloatingPointFormula negZero = fpmgr.makeNumber(-0.0, singlePrecType);
    assertThatFormula(fpmgr.isZero(negZero)).isTautological();
    assertThatFormula(fpmgr.isSubnormal(negZero)).isUnsatisfiable();
    assertThatFormula(fpmgr.isSubnormal(negZero)).isUnsatisfiable();

    FloatingPointFormula minPosNormalValue = fpmgr.makeNumber(Float.MIN_NORMAL, singlePrecType);
    assertThatFormula(fpmgr.isSubnormal(minPosNormalValue)).isUnsatisfiable();
    assertThatFormula(fpmgr.isNormal(minPosNormalValue)).isSatisfiable();
    assertThatFormula(fpmgr.isZero(minPosNormalValue)).isUnsatisfiable();
  }

  @Test
  public void specialDoubles() throws SolverException, InterruptedException {
    assertThatFormula(fpmgr.assignment(fpmgr.makeNumber(Double.NaN, singlePrecType), nan))
        .isTautological();
    assertThatFormula(
            fpmgr.assignment(fpmgr.makeNumber(Double.POSITIVE_INFINITY, singlePrecType), posInf))
        .isTautological();
    assertThatFormula(
            fpmgr.assignment(fpmgr.makeNumber(Double.NEGATIVE_INFINITY, singlePrecType), negInf))
        .isTautological();
  }

  private void checkEqualityOfNumberConstantsFor(double value, FloatingPointType type)
      throws SolverException, InterruptedException {
    FloatingPointFormula doubleNumber = fpmgr.makeNumber(value, type);
    FloatingPointFormula stringNumber = fpmgr.makeNumber(Double.toString(value), type);
    FloatingPointFormula bigDecimalNumber = fpmgr.makeNumber(BigDecimal.valueOf(value), type);
    FloatingPointFormula rationalNumber =
        fpmgr.makeNumber(Rational.ofBigDecimal(BigDecimal.valueOf(value)), type);

    BooleanFormula eq1 = fpmgr.equalWithFPSemantics(doubleNumber, stringNumber);
    BooleanFormula eq2 = fpmgr.equalWithFPSemantics(doubleNumber, bigDecimalNumber);

    BooleanFormula eq3 = fpmgr.equalWithFPSemantics(doubleNumber, rationalNumber);
    assertThatFormula(bmgr.and(eq1, eq2, eq3)).isTautological();
  }

  @Test
  @SuppressWarnings("FloatingPointLiteralPrecision")
  public void numberConstants() throws SolverException, InterruptedException {
    checkEqualityOfNumberConstantsFor(1.0, singlePrecType);
    checkEqualityOfNumberConstantsFor(-5.877471754111438E-39, singlePrecType);
    checkEqualityOfNumberConstantsFor(-5.877471754111438E-39, doublePrecType);
    checkEqualityOfNumberConstantsFor(3.4028234663852886e+38, singlePrecType);
    checkEqualityOfNumberConstantsFor(3.4028234663852886e+38, doublePrecType);

    // check unequality for large types
    FloatingPointType nearDouble = FormulaType.getFloatingPointType(12, 52);
    FloatingPointFormula h1 =
        fpmgr.makeNumber(BigDecimal.TEN.pow(309).multiply(BigDecimal.valueOf(1.0001)), nearDouble);
    FloatingPointFormula h2 =
        fpmgr.makeNumber(BigDecimal.TEN.pow(309).multiply(BigDecimal.valueOf(1.0002)), nearDouble);
    assertThatFormula(fpmgr.equalWithFPSemantics(h1, h2)).isUnsatisfiable();

    // check equality for short types
    FloatingPointType smallType = FormulaType.getFloatingPointType(4, 4);
    FloatingPointFormula i1 =
        fpmgr.makeNumber(BigDecimal.TEN.pow(50).multiply(BigDecimal.valueOf(1.001)), smallType);
    FloatingPointFormula i2 =
        fpmgr.makeNumber(BigDecimal.TEN.pow(50).multiply(BigDecimal.valueOf(1.002)), smallType);
    FloatingPointFormula inf = fpmgr.makePlusInfinity(smallType);
    assertEqualsAsFp(i1, i2);
    assertEqualsAsFp(i1, inf);
    assertEqualsAsFp(i2, inf);
    assertThatFormula(fpmgr.isInfinity(i1)).isTautological();
    assertThatFormula(fpmgr.isInfinity(i2)).isTautological();

    // and some negative numbers
    FloatingPointFormula ni1 =
        fpmgr.makeNumber(
            BigDecimal.TEN.pow(50).multiply(BigDecimal.valueOf(1.001)).negate(), smallType);
    FloatingPointFormula ni2 =
        fpmgr.makeNumber(
            BigDecimal.TEN.pow(50).multiply(BigDecimal.valueOf(1.002)).negate(), smallType);
    FloatingPointFormula ninf = fpmgr.makeMinusInfinity(smallType);
    assertEqualsAsFp(ni1, ni2);
    assertEqualsAsFp(ni1, ninf);
    assertEqualsAsFp(ni2, ninf);
    assertThatFormula(fpmgr.isInfinity(ni1)).isTautological();
    assertThatFormula(fpmgr.isInfinity(ni2)).isTautological();
    assertThatFormula(fpmgr.isNegative(ni1)).isTautological();
    assertThatFormula(fpmgr.isNegative(ni2)).isTautological();

    // check equality for short types
    FloatingPointType smallType2 = FormulaType.getFloatingPointType(4, 4);
    FloatingPointFormula j1 =
        fpmgr.makeNumber(BigDecimal.TEN.pow(500).multiply(BigDecimal.valueOf(1.001)), smallType2);
    FloatingPointFormula j2 =
        fpmgr.makeNumber(BigDecimal.TEN.pow(500).multiply(BigDecimal.valueOf(1.002)), smallType2);
    FloatingPointFormula jnf = fpmgr.makePlusInfinity(smallType);
    assertEqualsAsFp(j1, j2);
    assertEqualsAsFp(j1, jnf);
    assertEqualsAsFp(j2, jnf);
    assertThatFormula(fpmgr.isInfinity(j1)).isTautological();
    assertThatFormula(fpmgr.isInfinity(j2)).isTautological();

    // and some negative numbers
    FloatingPointFormula nj1 =
        fpmgr.makeNumber(
            BigDecimal.TEN.pow(500).multiply(BigDecimal.valueOf(1.001)).negate(), smallType2);
    FloatingPointFormula nj2 =
        fpmgr.makeNumber(
            BigDecimal.TEN.pow(500).multiply(BigDecimal.valueOf(1.002)).negate(), smallType2);
    FloatingPointFormula njnf = fpmgr.makeMinusInfinity(smallType);
    assertEqualsAsFp(nj1, nj2);
    assertEqualsAsFp(nj1, njnf);
    assertEqualsAsFp(nj2, njnf);
    assertThatFormula(fpmgr.isInfinity(nj1)).isTautological();
    assertThatFormula(fpmgr.isInfinity(nj2)).isTautological();
    assertThatFormula(fpmgr.isNegative(nj1)).isTautological();
    assertThatFormula(fpmgr.isNegative(nj2)).isTautological();

    // Z3 supports at least FloatingPointType(15, 112). Larger types seem to be rounded.
    if (!ImmutableSet.of(Solvers.Z3, Solvers.CVC4).contains(solver)) {
      // check unequality for very large types
      FloatingPointType largeType = FormulaType.getFloatingPointType(100, 100);
      FloatingPointFormula k1 =
          fpmgr.makeNumber(BigDecimal.TEN.pow(200).multiply(BigDecimal.valueOf(1.001)), largeType);
      FloatingPointFormula k2 =
          fpmgr.makeNumber(BigDecimal.TEN.pow(200).multiply(BigDecimal.valueOf(1.002)), largeType);
      assertThatFormula(fpmgr.equalWithFPSemantics(k1, k2)).isUnsatisfiable();
    }
  }

  @Test
  public void numberConstantsNearInf() throws SolverException, InterruptedException {
    checkNearInf(4, 4, 252); // 2**(2**(4-1)) - max(0,2**(2**(4-1)-2-4))
    checkNearInf(5, 4, 254); // 2**(2**(4-1)) - max(0,2**(2**(4-1)-2-5))
    checkNearInf(6, 4, 255); // 2**(2**(4-1)) - max(0,2**(2**(4-1)-2-6))
    checkNearInf(7, 4, 256); // 2**(2**(4-1)) - max(0,?)
    checkNearInf(10, 4, 256); // 2**(2**(4-1)) - max(0,?)

    if (Solvers.CVC4 != solverToUse()) {
      // It seems as if CVC4/symfpu can not handle numbers with size of mantissa < exponent
      // TODO check this!
      checkNearInf(4, 5, 64512); // 2**(2**(5-1)) - max(0,2**(2**(5-1)-2-4))
      checkNearInf(4, 6, 4227858432L); // 2**(2**(6-1)) - max(0,2**(2**(6-1)-2-4))
    }

    checkNearInf(5, 5, 65024); // 2**(2**(5-1)) - max(0,2**(2**(5-1)-2-5))
    checkNearInf(6, 5, 65280); // 2**(2**(5-1)) - max(0,2**(2**(5-1)-2-6))
    checkNearInf(7, 5, 65408); // 2**(2**(5-1)) - max(0,2**(2**(5-1)-2-7))
    checkNearInf(10, 5, 65520); // 2**(2**(5-1)) - max(0,2**(2**(5-1)-2-10))
    checkNearInf(14, 5, 65535); // 2**(2**(5-1)) - max(0,2**(2**(5-1)-2-14))
    checkNearInf(15, 5, 65536); // 2**(2**(5-1)) - max(0,?)

    checkNearInf(10, 6, 4293918720L); // 2**(2**(6-1)) - max(0,2**(2**(6-1)-2-10))
    checkNearInf(16, 6, 4294950912L); // 2**(2**(6-1)) - max(0,2**(2**(6-1)-2-16))
  }

  private void checkNearInf(int mantissa, int exponent, long value)
      throws SolverException, InterruptedException {
    FloatingPointType type = FormulaType.getFloatingPointType(exponent, mantissa);
    FloatingPointFormula fp1 = fpmgr.makeNumber(BigDecimal.valueOf(value), type);
    assertThatFormula(fpmgr.isInfinity(fp1)).isTautological();
    FloatingPointFormula fp2 = fpmgr.makeNumber(BigDecimal.valueOf(value - 1), type);
    assertThatFormula(fpmgr.isInfinity(fp2)).isUnsatisfiable();
  }

  @Test
  public void numberConstantsNearMinusInf() throws SolverException, InterruptedException {
    checkNearMinusInf(4, 4, -252);
    checkNearMinusInf(5, 4, -254);
    checkNearMinusInf(6, 4, -255);
    checkNearMinusInf(7, 4, -256);
    checkNearMinusInf(10, 4, -256);

    if (Solvers.CVC4 != solverToUse()) {
      // It seems as if CVC4/symfpu can not handle numbers with size of mantissa < exponent
      // TODO check this!
      checkNearMinusInf(4, 5, -64512);
      checkNearMinusInf(4, 6, -4227858432L);
    }

    checkNearMinusInf(5, 5, -65024);
    checkNearMinusInf(6, 5, -65280);
    checkNearMinusInf(7, 5, -65408);
    checkNearMinusInf(10, 5, -65520);
    checkNearMinusInf(14, 5, -65535);
    checkNearMinusInf(15, 5, -65536);

    checkNearMinusInf(10, 6, -4293918720L);
    checkNearMinusInf(16, 6, -4294950912L);
  }

  private void checkNearMinusInf(int mantissa, int exponent, long value)
      throws SolverException, InterruptedException {
    FloatingPointType type = FormulaType.getFloatingPointType(exponent, mantissa);
    FloatingPointFormula fp1 = fpmgr.makeNumber(BigDecimal.valueOf(value), type);
    assertThatFormula(fpmgr.isInfinity(fp1)).isTautological();
    FloatingPointFormula fp2 = fpmgr.makeNumber(BigDecimal.valueOf(value + 1), type);
    assertThatFormula(fpmgr.isInfinity(fp2)).isUnsatisfiable();
  }

  @Test
  @SuppressWarnings("FloatingPointLiteralPrecision")
  public void cast() throws SolverException, InterruptedException {
    FloatingPointFormula doublePrecNumber = fpmgr.makeNumber(1.5, doublePrecType);
    FloatingPointFormula singlePrecNumber = fpmgr.makeNumber(1.5, singlePrecType);

    FloatingPointFormula narrowedNumber = fpmgr.castTo(doublePrecNumber, true, singlePrecType);
    FloatingPointFormula widenedNumber = fpmgr.castTo(singlePrecNumber, true, doublePrecType);

    assertEqualsAsFp(narrowedNumber, singlePrecNumber);
    assertEqualsAsFp(widenedNumber, doublePrecNumber);

    FloatingPointFormula doublePrecSmallNumber =
        fpmgr.makeNumber(5.877471754111438E-39, doublePrecType);
    FloatingPointFormula singlePrecSmallNumber =
        fpmgr.makeNumber(5.877471754111438E-39, singlePrecType);
    FloatingPointFormula widenedSmallNumber =
        fpmgr.castTo(singlePrecSmallNumber, true, doublePrecType);
    assertEqualsAsFp(widenedSmallNumber, doublePrecSmallNumber);
  }

  @Test
  public void bvToFpSinglePrec() throws SolverException, InterruptedException {
    requireBitvectors();
    for (int i : SINGLE_PREC_INTS) {
      bvToFp(i, singlePrecType);
    }
  }

  @Test
  public void bvToFpDoublePrec() throws SolverException, InterruptedException {
    requireBitvectors();
    for (int i : SINGLE_PREC_INTS) {
      bvToFp(i, doublePrecType);
    }
  }

  private void bvToFp(int i, FloatingPointType prec) throws SolverException, InterruptedException {
    BitvectorFormula bv = bvmgr.makeBitvector(32, i);
    FloatingPointFormula fp = fpmgr.makeNumber(i, prec);

    FloatingPointFormula signedBvToFp = fpmgr.castFrom(bv, true, prec);
    FloatingPointFormula unsignedBvToFp = fpmgr.castFrom(bv, false, prec);

    assertEqualsAsFp(fp, signedBvToFp);
    assertEqualsAsFp(fp, unsignedBvToFp);
  }

  /** check whether rounded input is equal to result with rounding-mode. */
  private void round0(
      double value, double toZero, double pos, double neg, double tiesEven, double tiesAway)
      throws SolverException, InterruptedException {
    FloatingPointFormula f = fpmgr.makeNumber(value, singlePrecType);

    // check types
    assertThat(mgr.getFormulaType(fpmgr.round(f, FloatingPointRoundingMode.TOWARD_ZERO)))
        .isEqualTo(singlePrecType);
    assertThat(mgr.getFormulaType(fpmgr.round(f, FloatingPointRoundingMode.TOWARD_POSITIVE)))
        .isEqualTo(singlePrecType);
    assertThat(mgr.getFormulaType(fpmgr.round(f, FloatingPointRoundingMode.TOWARD_NEGATIVE)))
        .isEqualTo(singlePrecType);
    assertThat(mgr.getFormulaType(fpmgr.round(f, FloatingPointRoundingMode.NEAREST_TIES_TO_EVEN)))
        .isEqualTo(singlePrecType);
    if (solver != Solvers.MATHSAT5) { // Mathsat does not support NEAREST_TIES_AWAY
      assertThat(mgr.getFormulaType(fpmgr.round(f, FloatingPointRoundingMode.NEAREST_TIES_AWAY)))
          .isEqualTo(singlePrecType);
    }

    // check values
    assertEqualsAsFp(
        fpmgr.makeNumber(toZero, singlePrecType),
        fpmgr.round(f, FloatingPointRoundingMode.TOWARD_ZERO));

    assertEqualsAsFp(
        fpmgr.makeNumber(pos, singlePrecType),
        fpmgr.round(f, FloatingPointRoundingMode.TOWARD_POSITIVE));

    assertEqualsAsFp(
        fpmgr.makeNumber(neg, singlePrecType),
        fpmgr.round(f, FloatingPointRoundingMode.TOWARD_NEGATIVE));

    assertEqualsAsFp(
        fpmgr.makeNumber(tiesEven, singlePrecType),
        fpmgr.round(f, FloatingPointRoundingMode.NEAREST_TIES_TO_EVEN));

    if (solver != Solvers.MATHSAT5) { // Mathsat does not support NEAREST_TIES_AWAY
      assertEqualsAsFp(
          fpmgr.makeNumber(tiesAway, singlePrecType),
          fpmgr.round(f, FloatingPointRoundingMode.NEAREST_TIES_AWAY));
    }
  }

  private void assertEqualsAsFp(FloatingPointFormula f1, FloatingPointFormula f2)
      throws SolverException, InterruptedException {
    assertThatFormula(fpmgr.equalWithFPSemantics(f1, f2)).isTautological();
  }

  private void assertEqualsAsFormula(FloatingPointFormula f1, FloatingPointFormula f2)
      throws SolverException, InterruptedException {
    assertThatFormula(fpmgr.assignment(f1, f2)).isTautological();
  }

  @Test
  public void round() throws SolverException, InterruptedException {
    requireIntegers();

    // constants
    round0(0, 0, 0, 0, 0, 0);
    round0(1, 1, 1, 1, 1, 1);
    round0(-1, -1, -1, -1, -1, -1);

    // positive odd
    round0(1.1, 1, 2, 1, 1, 1);
    round0(1.5, 1, 2, 1, 2, 2);
    round0(1.9, 1, 2, 1, 2, 2);

    // positive even
    round0(10.1, 10, 11, 10, 10, 10);
    round0(10.5, 10, 11, 10, 10, 11);
    round0(10.9, 10, 11, 10, 11, 11);

    // negative odd
    round0(-1.1, -1, -1, -2, -1, -1);
    round0(-1.5, -1, -1, -2, -2, -2);
    round0(-1.9, -1, -1, -2, -2, -2);

    // negative even
    round0(-10.1, -10, -10, -11, -10, -10);
    round0(-10.5, -10, -10, -11, -10, -11);
    round0(-10.9, -10, -10, -11, -11, -11);
  }

  @Test
  public void bvToFpMinusOne() throws SolverException, InterruptedException {
    requireBitvectors();

    BitvectorFormula bvOne = bvmgr.makeBitvector(32, -1);
    FloatingPointFormula fpOne = fpmgr.makeNumber(-1.0, singlePrecType);

    // A 32bit value "-1" when interpreted as unsigned is 2^31 - 1
    FloatingPointFormula fpMinInt = fpmgr.makeNumber(Math.pow(2, 32) - 1, singlePrecType);

    FloatingPointFormula unsignedBvToFpOne = fpmgr.castFrom(bvOne, false, singlePrecType);
    FloatingPointFormula signedBvToFpOne = fpmgr.castFrom(bvOne, true, singlePrecType);

    assertEqualsAsFp(fpOne, signedBvToFpOne);
    assertEqualsAsFp(fpMinInt, unsignedBvToFpOne);
  }

  @Test
  public void fpToBvSimpleNumbersSinglePrec() throws SolverException, InterruptedException {
    requireBitvectors();
    for (int i : SINGLE_PREC_INTS) {
      fpToBv(i, singlePrecType);
    }
  }

  @Test
  public void fpToBvSimpleNegativeNumbersSinglePrec() throws SolverException, InterruptedException {
    requireBitvectors();
    for (int i : SINGLE_PREC_INTS) {
      fpToBv(-i, singlePrecType);
    }
  }

  @Test
  public void fpToBvSimpleNumbersDoublePrec() throws SolverException, InterruptedException {
    requireBitvectors();
    for (int i : SINGLE_PREC_INTS) {
      fpToBv(i, doublePrecType);
    }
  }

  @Test
  public void fpToBvSimpleNegativeNumbersDoublePrec() throws SolverException, InterruptedException {
    requireBitvectors();
    for (int i : SINGLE_PREC_INTS) {
      fpToBv(-i, doublePrecType);
    }
  }

  private void fpToBv(int i, FloatingPointType prec) throws SolverException, InterruptedException {
    BitvectorFormula bv = bvmgr.makeBitvector(prec.getTotalSize(), i);
    FloatingPointFormula fp = fpmgr.makeNumber(i, prec);

    BitvectorFormula fpToBv =
        fpmgr.castTo(fp, true, FormulaType.getBitvectorTypeWithSize(prec.getTotalSize()));
    assertThatFormula(bvmgr.equal(bv, fpToBv)).isTautological();
  }

  @Test
  public void rationalToFpOne() throws SolverException, InterruptedException {
    requireRationals();

    NumeralFormula ratOne = rmgr.makeNumber(1);
    FloatingPointFormula fpOne = fpmgr.makeNumber(1.0, singlePrecType);

    FloatingPointFormula ratToFpOne = fpmgr.castFrom(ratOne, true, singlePrecType);
    FloatingPointFormula unsignedRatToFpOne = fpmgr.castFrom(ratOne, false, singlePrecType);
    assertThat(unsignedRatToFpOne).isEqualTo(ratToFpOne);

    assertThatFormula(fpmgr.equalWithFPSemantics(fpOne, ratToFpOne)).isSatisfiable();
  }

  @Test
  public void rationalToFpMinusOne() throws SolverException, InterruptedException {
    requireRationals();
    requireBitvectors();

    NumeralFormula ratOne = rmgr.makeNumber(-1);
    FloatingPointFormula fpOne = fpmgr.makeNumber(-1.0, singlePrecType);

    FloatingPointFormula ratToFpOne = fpmgr.castFrom(ratOne, true, singlePrecType);
    FloatingPointFormula unsignedRatToFpOne = fpmgr.castFrom(ratOne, false, singlePrecType);
    assertThat(unsignedRatToFpOne).isEqualTo(ratToFpOne);

    assertThatFormula(fpmgr.equalWithFPSemantics(fpOne, ratToFpOne)).isSatisfiable();
  }

  @Test
  public void fpToRationalOne() throws SolverException, InterruptedException {
    requireRationals();

    NumeralFormula ratOne = rmgr.makeNumber(1);
    FloatingPointFormula fpOne = fpmgr.makeNumber(1.0, singlePrecType);

    NumeralFormula fpToRatOne = fpmgr.castTo(fpOne, true, FormulaType.RationalType);

    assertThatFormula(rmgr.equal(ratOne, fpToRatOne)).isSatisfiable();
  }

  @Test
  public void fpToRationalMinusOne() throws SolverException, InterruptedException {
    requireRationals();

    NumeralFormula ratOne = rmgr.makeNumber(-1);
    FloatingPointFormula fpOne = fpmgr.makeNumber(-1.0, singlePrecType);

    NumeralFormula fpToRatOne = fpmgr.castTo(fpOne, true, FormulaType.RationalType);

    assertThatFormula(rmgr.equal(ratOne, fpToRatOne)).isSatisfiable();
  }

  @Test
  public void fpTraversal() {
    assertThat(mgr.extractVariables(zero)).isEmpty();
    assertThat(mgr.extractVariablesAndUFs(zero)).isEmpty();

    assertThat(mgr.extractVariables(one)).isEmpty();
    assertThat(mgr.extractVariablesAndUFs(one)).isEmpty();

    assertThat(mgr.extractVariables(posInf)).isEmpty();
    assertThat(mgr.extractVariablesAndUFs(posInf)).isEmpty();

    assertThat(mgr.extractVariables(nan)).isEmpty();
    assertThat(mgr.extractVariablesAndUFs(nan)).isEmpty();

    FloatingPointFormula var = fpmgr.makeVariable("x", singlePrecType);
    assertThat(mgr.extractVariables(var)).containsExactly("x", var);
    assertThat(mgr.extractVariablesAndUFs(var)).containsExactly("x", var);
  }

  @Test
  public void fpTraversalWithRoundingMode() {
    FloatingPointFormula two = fpmgr.makeNumber(2.0, singlePrecType);
    FloatingPointFormula var = fpmgr.makeVariable("x", singlePrecType);
    FloatingPointFormula mult = fpmgr.multiply(two, var);
    assertThat(mgr.extractVariables(mult)).containsExactly("x", var);
    assertThat(mgr.extractVariablesAndUFs(mult)).containsExactly("x", var);
  }

  @Test
  public void fpIeeeConversionTypes() {
    FloatingPointFormula var = fpmgr.makeVariable("var", singlePrecType);
    assertThat(mgr.getFormulaType(fpmgr.toIeeeBitvector(var)))
        .isEqualTo(FormulaType.getBitvectorTypeWithSize(32));
  }

  @Test
  public void fpIeeeConversion() throws SolverException, InterruptedException {
    assume()
        .withMessage("FP-to-BV conversion not available for %s", solverToUse())
        .that(solverToUse())
        .isNoneOf(Solvers.CVC4, Solvers.CVC5);

    FloatingPointFormula var = fpmgr.makeVariable("var", singlePrecType);
    assertThatFormula(
            fpmgr.assignment(
                var, fpmgr.fromIeeeBitvector(fpmgr.toIeeeBitvector(var), singlePrecType)))
        .isTautological();
  }

  @Test
  public void ieeeFpConversion() throws SolverException, InterruptedException {
    assume()
        .withMessage("FP-to-BV conversion not available for %s", solverToUse())
        .that(solverToUse())
        .isNoneOf(Solvers.CVC4, Solvers.CVC5);

    BitvectorFormula var = bvmgr.makeBitvector(32, 123456789);
    assertThatFormula(
            bvmgr.equal(var, fpmgr.toIeeeBitvector(fpmgr.fromIeeeBitvector(var, singlePrecType))))
        .isTautological();
  }

  @Test
  public void checkIeeeBv2FpConversion32() throws SolverException, InterruptedException {
    for (float f : getListOfFloats()) {
      checkBV2FP(
          singlePrecType,
          bvmgr.makeBitvector(32, Float.floatToRawIntBits(f)),
          fpmgr.makeNumber(f, singlePrecType));
    }
  }

  @Test
  public void checkIeeeBv2FpConversion64() throws SolverException, InterruptedException {
    for (double d : getListOfDoubles()) {
      checkBV2FP(
          doublePrecType,
          bvmgr.makeBitvector(64, Double.doubleToRawLongBits(d)),
          fpmgr.makeNumber(d, doublePrecType));
    }
  }

  @Test
  public void checkIeeeFp2BvConversion32() throws SolverException, InterruptedException {
    assume()
        .withMessage("FP-to-BV conversion not available for CVC4 and CVC5")
        .that(solverToUse())
        .isNoneOf(Solvers.CVC4, Solvers.CVC5);

    for (float f : getListOfFloats()) {
      checkFP2BV(
          singlePrecType,
          bvmgr.makeBitvector(32, Float.floatToRawIntBits(f)),
          fpmgr.makeNumber(f, singlePrecType));
    }
  }

  @Test
  public void checkIeeeFp2BvConversion64() throws SolverException, InterruptedException {
    assume()
        .withMessage("FP-to-BV conversion not available for CVC4 and CVC5")
        .that(solverToUse())
        .isNoneOf(Solvers.CVC4, Solvers.CVC5);

    for (double d : getListOfDoubles()) {
      checkFP2BV(
          doublePrecType,
          bvmgr.makeBitvector(64, Double.doubleToRawLongBits(d)),
          fpmgr.makeNumber(d, doublePrecType));
    }
  }

  private List<Float> getListOfFloats() {
    List<Float> flts =
        Lists.newArrayList(
            2.139922e-34f, // normal
            8.345803E-39f, // subnormal
            // Float.NaN, // NaN is no unique bitvector
            Float.MIN_NORMAL,
            Float.MIN_VALUE,
            Float.MAX_VALUE,
            Float.POSITIVE_INFINITY,
            Float.NEGATIVE_INFINITY,
<<<<<<< HEAD
            0.0f);

    if (solverToUse() != Solvers.MATHSAT5) {
      flts.add(-0.0f); // MathSat5 fails for NEGATIVE_ZERO
    }
=======
            0.0f, // , -0.0f // MathSat5 fails for NEGATIVE_ZERO
            1f,
            -1f,
            2f,
            -2f);
>>>>>>> 1c29c10f

    final int stepSize = solverToUse() == Solvers.BITWUZLA ? 10 : 1;
    for (int i = 1; i < 20; i += stepSize) {
      for (int j = 1; j < 20; j += stepSize) {
        flts.add((float) (i * Math.pow(10, j)));
        flts.add((float) (-i * Math.pow(10, j)));
      }
    }

    final int numRandom = solverToUse() == Solvers.BITWUZLA ? 5 : NUM_RANDOM_TESTS;
    Random rand = new Random(0);
    for (int i = 0; i < numRandom; i++) {
      float flt = Float.intBitsToFloat(rand.nextInt());
      if (!Float.isNaN(flt)) {
        flts.add(flt);
      }
    }

    return flts;
  }

  private List<Double> getListOfDoubles() {
    List<Double> dbls =
        Lists.newArrayList(
            // Double.NaN, // NaN is no unique bitvector
            Double.MIN_NORMAL,
            Double.MIN_VALUE,
            Double.MAX_VALUE,
            Double.POSITIVE_INFINITY,
            Double.NEGATIVE_INFINITY,
<<<<<<< HEAD
            0.0);

    if (solverToUse() != Solvers.MATHSAT5) {
      dbls.add(-0.0); // MathSat5 fails for NEGATIVE_ZERO
    }
=======
            0.0, // , -0.0 // MathSat5 fails for NEGATIVE_ZERO
            1d,
            -1d,
            2d,
            -2d);
>>>>>>> 1c29c10f

    final int stepSize = solverToUse() == Solvers.BITWUZLA ? 10 : 1;
    for (int i = 1; i < 20; i += stepSize) {
      for (int j = 1; j < 20; j += stepSize) {
        dbls.add(i * Math.pow(10, j));
        dbls.add(-i * Math.pow(10, j));
      }
    }

    final int numRandom = solverToUse() == Solvers.BITWUZLA ? 5 : NUM_RANDOM_TESTS;
    Random rand = new Random(0);
    for (int i = 0; i < numRandom; i++) {
      double d = Double.longBitsToDouble(rand.nextLong());
      if (!Double.isNaN(d)) {
        dbls.add(d);
      }
    }

    return dbls;
  }

  private void checkBV2FP(FloatingPointType type, BitvectorFormula bv, FloatingPointFormula flt)
      throws SolverException, InterruptedException {
    FloatingPointFormula ieeeFp = fpmgr.fromIeeeBitvector(bv, type);
    assertThat(mgr.getFormulaType(ieeeFp)).isEqualTo(mgr.getFormulaType(flt));
    assertEqualsAsFp(flt, ieeeFp);
  }

  private void checkFP2BV(FloatingPointType type, BitvectorFormula bv, FloatingPointFormula flt)
      throws SolverException, InterruptedException {
    BitvectorFormula var = bvmgr.makeVariable(type.getTotalSize(), "x");
    BitvectorFormula ieeeBv = fpmgr.toIeeeBitvector(flt);
    assertThat(mgr.getFormulaType(ieeeBv)).isEqualTo(mgr.getFormulaType(var));
    assertThatFormula(bvmgr.equal(bv, ieeeBv)).isTautological();
    assertThatFormula(bmgr.and(bvmgr.equal(bv, var), bvmgr.equal(var, ieeeBv))).isSatisfiable();
  }

  @Test
  public void fpModelContent() throws SolverException, InterruptedException {
    FloatingPointFormula zeroVar = fpmgr.makeVariable("zero", singlePrecType);
    BooleanFormula zeroEq = fpmgr.assignment(zeroVar, zero);

    FloatingPointFormula oneVar = fpmgr.makeVariable("one", singlePrecType);
    BooleanFormula oneEq = fpmgr.assignment(oneVar, one);

    FloatingPointFormula nanVar = fpmgr.makeVariable("nan", singlePrecType);
    BooleanFormula nanEq = fpmgr.assignment(nanVar, nan);

    try (ProverEnvironment prover = context.newProverEnvironment(ProverOptions.GENERATE_MODELS)) {
      prover.push(zeroEq);
      prover.push(oneEq);
      prover.push(nanEq);

      assertThat(prover).isSatisfiable();

      try (Model model = prover.getModel()) {

        FloatingPointNumber oneValue = model.evaluate(oneVar);
        ValueAssignment oneAssignment =
            new ValueAssignment(oneVar, one, oneEq, "one", oneValue, ImmutableList.of());

        FloatingPointNumber zeroValue = model.evaluate(zeroVar);
        ValueAssignment zeroAssignment =
            new ValueAssignment(zeroVar, zero, zeroEq, "zero", zeroValue, ImmutableList.of());

        FloatingPointNumber nanValue = model.evaluate(nanVar);
        ValueAssignment nanAssignment =
            new ValueAssignment(nanVar, nan, nanEq, "nan", nanValue, ImmutableList.of());

        assertThat(model).containsExactly(zeroAssignment, oneAssignment, nanAssignment);
      }
    }
  }

  @Test
  public void fpModelValue() throws SolverException, InterruptedException {
    try (ProverEnvironment prover = context.newProverEnvironment(ProverOptions.GENERATE_MODELS)) {
      prover.push(bmgr.makeTrue());

      assertThat(prover).isSatisfiable();

      try (Model model = prover.getModel()) {
        assertThat(model).isEmpty();

        for (float f :
            new float[] {
              0,
              1,
              2,
              3,
              4,
              256,
              1000,
              1024,
              -1,
              -2,
              -3,
              -4,
              -1000,
              -1024,
              Float.NEGATIVE_INFINITY,
              Float.POSITIVE_INFINITY,
              Float.MAX_VALUE,
              Float.MIN_VALUE,
              Float.MIN_NORMAL,
            }) {
          FloatingPointNumber fiveValue = model.evaluate(fpmgr.makeNumber(f, singlePrecType));
          assertThat(fiveValue.floatValue()).isEqualTo(f);
          assertThat(fiveValue.doubleValue()).isEqualTo((double) f);
        }
      }
    }
  }

  @Test
  @SuppressWarnings({"unchecked", "resource"})
  public void fpInterpolation() throws SolverException, InterruptedException {
    requireInterpolation();
    assume()
        .withMessage("MathSAT5 does not support floating-point interpolation")
        .that(solver)
        .isNotEqualTo(Solvers.MATHSAT5);

    FloatingPointFormula var = fpmgr.makeVariable("x", singlePrecType);
    BooleanFormula f1 = fpmgr.equalWithFPSemantics(var, zero);
    BooleanFormula f2 = bmgr.not(fpmgr.isZero(var));
    try (InterpolatingProverEnvironment<Object> prover =
        (InterpolatingProverEnvironment<Object>) context.newProverEnvironmentWithInterpolation()) {
      Object itpGroup1 = prover.push(f1);
      prover.push(f2);

      assertThat(prover).isUnsatisfiable();

      BooleanFormula itp = prover.getInterpolant(ImmutableList.of(itpGroup1));
      assertThatFormula(f1).implies(itp);
      assertThatFormula(bmgr.and(itp, f2)).isUnsatisfiable();
    }
  }

  @SuppressWarnings("CheckReturnValue")
  @Test(expected = Exception.class)
  public void failOnInvalidString() {
    fpmgr.makeNumber("a", singlePrecType);
    assert_().fail();
  }

  @Test
  public void fpFrom32BitPattern() throws SolverException, InterruptedException {
    for (float f : getListOfFloats()) {
      int bits = Float.floatToRawIntBits(f);
      int exponent = (bits >>> 23) & 0xFF;
      int mantissa = bits & 0x7FFFFF;
      boolean sign = bits < 0; // equal to: (bits >>> 31) & 0x1
      final FloatingPointFormula fpFromBv =
          fpmgr.makeNumber(
              BigInteger.valueOf(exponent), BigInteger.valueOf(mantissa), sign, singlePrecType);
      final FloatingPointFormula fp = fpmgr.makeNumber(f, singlePrecType);
      assertEqualsAsFormula(fpFromBv, fp);
    }
  }

  @Test
  public void fpFrom64BitPattern() throws SolverException, InterruptedException {
    for (double d : getListOfDoubles()) {
      long bits = Double.doubleToRawLongBits(d);
      long exponent = (bits >>> 52) & 0x7FF;
      long mantissa = bits & 0xFFFFFFFFFFFFFL;
      boolean sign = bits < 0; // equal to: (doubleBits >>> 63) & 1;
      final FloatingPointFormula fpFromBv =
          fpmgr.makeNumber(
              BigInteger.valueOf(exponent), BigInteger.valueOf(mantissa), sign, doublePrecType);
      final FloatingPointFormula fp = fpmgr.makeNumber(d, doublePrecType);
      assertEqualsAsFormula(fpFromBv, fp);
    }
  }
}<|MERGE_RESOLUTION|>--- conflicted
+++ resolved
@@ -735,6 +735,11 @@
 
   @Test
   public void fpIeeeConversionTypes() {
+    assume()
+        .withMessage("FP-to-BV conversion not available for CVC4 and CVC5")
+        .that(solverToUse())
+        .isNoneOf(Solvers.CVC4, Solvers.CVC5);
+
     FloatingPointFormula var = fpmgr.makeVariable("var", singlePrecType);
     assertThat(mgr.getFormulaType(fpmgr.toIeeeBitvector(var)))
         .isEqualTo(FormulaType.getBitvectorTypeWithSize(32));
@@ -743,7 +748,7 @@
   @Test
   public void fpIeeeConversion() throws SolverException, InterruptedException {
     assume()
-        .withMessage("FP-to-BV conversion not available for %s", solverToUse())
+        .withMessage("FP-to-BV conversion not available for CVC4 and CVC5")
         .that(solverToUse())
         .isNoneOf(Solvers.CVC4, Solvers.CVC5);
 
@@ -757,7 +762,7 @@
   @Test
   public void ieeeFpConversion() throws SolverException, InterruptedException {
     assume()
-        .withMessage("FP-to-BV conversion not available for %s", solverToUse())
+        .withMessage("FP-to-BV conversion not available for CVC4 and CVC5")
         .that(solverToUse())
         .isNoneOf(Solvers.CVC4, Solvers.CVC5);
 
@@ -828,19 +833,15 @@
             Float.MAX_VALUE,
             Float.POSITIVE_INFINITY,
             Float.NEGATIVE_INFINITY,
-<<<<<<< HEAD
-            0.0f);
-
-    if (solverToUse() != Solvers.MATHSAT5) {
-      flts.add(-0.0f); // MathSat5 fails for NEGATIVE_ZERO
-    }
-=======
-            0.0f, // , -0.0f // MathSat5 fails for NEGATIVE_ZERO
+            0.0f,
             1f,
             -1f,
             2f,
             -2f);
->>>>>>> 1c29c10f
+
+    if (solverToUse() != Solvers.MATHSAT5) {
+      flts.add(-0.0f); // MathSat5 fails for NEGATIVE_ZERO
+    }
 
     final int stepSize = solverToUse() == Solvers.BITWUZLA ? 10 : 1;
     for (int i = 1; i < 20; i += stepSize) {
@@ -871,19 +872,15 @@
             Double.MAX_VALUE,
             Double.POSITIVE_INFINITY,
             Double.NEGATIVE_INFINITY,
-<<<<<<< HEAD
-            0.0);
-
-    if (solverToUse() != Solvers.MATHSAT5) {
-      dbls.add(-0.0); // MathSat5 fails for NEGATIVE_ZERO
-    }
-=======
-            0.0, // , -0.0 // MathSat5 fails for NEGATIVE_ZERO
+            0.0,
             1d,
             -1d,
             2d,
             -2d);
->>>>>>> 1c29c10f
+
+    if (solverToUse() != Solvers.MATHSAT5) {
+      dbls.add(-0.0); // MathSat5 fails for NEGATIVE_ZERO
+    }
 
     final int stepSize = solverToUse() == Solvers.BITWUZLA ? 10 : 1;
     for (int i = 1; i < 20; i += stepSize) {
