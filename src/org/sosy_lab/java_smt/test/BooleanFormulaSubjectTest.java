// This file is part of JavaSMT,
// an API wrapper for a collection of SMT solvers:
// https://github.com/sosy-lab/java-smt
//
// SPDX-FileCopyrightText: 2020 Dirk Beyer <https://www.sosy-lab.org>
//
// SPDX-License-Identifier: Apache-2.0

package org.sosy_lab.java_smt.test;

import static com.google.common.truth.ExpectFailure.assertThat;
import static org.sosy_lab.java_smt.test.BooleanFormulaSubject.booleanFormulasOf;

import com.google.common.base.Throwables;
import com.google.common.truth.ExpectFailure;
import com.google.common.truth.ExpectFailure.SimpleSubjectBuilderCallback;
import com.google.common.truth.SimpleSubjectBuilder;
import org.junit.Before;
import org.junit.Test;
import org.sosy_lab.java_smt.api.BooleanFormula;
import org.sosy_lab.java_smt.api.SolverException;

/**
 * Uses bitvector theory if there is no integer theory available. Notice: Boolector does not support
 * bitvectors length 1.
 */
public class BooleanFormulaSubjectTest extends SolverBasedTest0.ParameterizedSolverBasedTest0 {

  private BooleanFormula simpleFormula;
  private BooleanFormula contradiction;
  private BooleanFormula tautology;

  @Before
  public void checkNotSolverless() {
    assume().that(solverToUse()).isNotEqualTo(Solvers.SOLVERLESS);
  }

  @Before
  public void setupFormulas() {
    if (imgr != null) {
      simpleFormula = imgr.equal(imgr.makeVariable("a"), imgr.makeNumber(1));
      contradiction =
          bmgr.and(simpleFormula, imgr.equal(imgr.makeVariable("a"), imgr.makeNumber(2)));
    } else {
      simpleFormula = bvmgr.equal(bvmgr.makeVariable(2, "a"), bvmgr.makeBitvector(2, 1));
      contradiction =
          bmgr.and(
              simpleFormula, bvmgr.equal(bvmgr.makeVariable(2, "a"), bvmgr.makeBitvector(2, 2)));
    }
    tautology = bmgr.or(simpleFormula, bmgr.not(simpleFormula));
  }

  @Test
  public void testIsTriviallySatisfiableYes() throws SolverException, InterruptedException {
    assertThatFormula(bmgr.makeTrue()).isSatisfiable();
  }

  @Test
  public void testIsTriviallySatisfiableNo() {
    AssertionError failure =
        expectFailure(whenTesting -> whenTesting.that(bmgr.makeFalse()).isSatisfiable());
    assertThat(failure).factValue("but was").isEqualTo("trivially unsatisfiable");
  }

  @Test
  public void testIsSatisfiableYes() throws SolverException, InterruptedException {
    assertThatFormula(simpleFormula).isSatisfiable();
  }

  @Test
  public void testIsSatisfiableNo() {
<<<<<<< HEAD
    // INFO: OpenSMT does not support unsat core
    assume()
        .withMessage("Solver does not support unsat core generation in a usable way")
        .that(solverToUse())
        .isNoneOf(Solvers.BOOLECTOR, Solvers.OPENSMT);

    // FIXME: Disable while testing the binary backend for Princess
    assume().that(solverToUse()).isNotEqualTo(Solvers.PRINCESS);

=======
    requireUnsatCore();
>>>>>>> 83a2b981
    AssertionError failure =
        expectFailure(whenTesting -> whenTesting.that(contradiction).isSatisfiable());
    assertThat(failure).factValue("which has unsat core").isNotEmpty();
  }

  @Test
  public void testIsTriviallyUnSatisfiableYes() throws SolverException, InterruptedException {
    assertThatFormula(bmgr.makeFalse()).isUnsatisfiable();
  }

  @Test
  public void testIsTriviallyUnSatisfiableNo() {
    AssertionError failure =
        expectFailure(whenTesting -> whenTesting.that(bmgr.makeTrue()).isUnsatisfiable());
    assertThat(failure).factValue("but was").isEqualTo("trivially satisfiable");
  }

  @Test
  public void testIsUnsatisfiableYes() throws SolverException, InterruptedException {
    assertThatFormula(contradiction).isUnsatisfiable();
  }

  @Test
  public void testIsUnsatisfiableNo() {
    AssertionError failure =
        expectFailure(whenTesting -> whenTesting.that(simpleFormula).isUnsatisfiable());
    requireModel();
    assertThat(failure).factValue("which has model").isNotEmpty();
  }

  @Test
  public void testIsTriviallyTautologicalYes() throws SolverException, InterruptedException {
    assertThatFormula(bmgr.makeTrue()).isTautological();
  }

  @Test
  public void testIsTriviallyTautologicalNo() {
    AssertionError failure =
        expectFailure(whenTesting -> whenTesting.that(bmgr.makeFalse()).isTautological());
    assertThat(failure).factValue("but was").isEqualTo("trivially unsatisfiable");
  }

  @Test
  public void testIsTautologicalYes() throws SolverException, InterruptedException {
    assertThatFormula(tautology).isTautological();
  }

  @Test
  public void testIsTautologicalNo1() {
    AssertionError failure =
        expectFailure(whenTesting -> whenTesting.that(simpleFormula).isTautological());
    requireModel();
    assertThat(failure).factValue("which has model").isNotEmpty();
  }

  @Test
  public void testIsTautologicalNo2() {
    AssertionError failure =
        expectFailure(whenTesting -> whenTesting.that(contradiction).isTautological());
    requireModel();
    assertThat(failure).factValue("which has model").isNotEmpty();
  }

  @Test
  public void testIsEquivalentToYes() throws SolverException, InterruptedException {
    BooleanFormula simpleFormula2;
    if (imgr != null) {
      simpleFormula2 =
          imgr.equal(imgr.makeVariable("a"), imgr.add(imgr.makeNumber(0), imgr.makeNumber(1)));
    } else {
      simpleFormula2 =
          bvmgr.equal(
              bvmgr.makeVariable(2, "a"),
              bvmgr.add(bvmgr.makeBitvector(2, 0), bvmgr.makeBitvector(2, 1)));
    }
    assertThatFormula(simpleFormula).isEquivalentTo(simpleFormula2);
  }

  @Test
  public void testIsEquivalentToNo() {
    AssertionError failure =
        expectFailure(whenTesting -> whenTesting.that(simpleFormula).isEquivalentTo(tautology));
    requireModel();
    assertThat(failure).factValue("which has model").isNotEmpty();
  }

  @Test
  public void testIsEquisatisfiableToYes() throws SolverException, InterruptedException {
    assertThatFormula(simpleFormula).isEquisatisfiableTo(tautology);
  }

  @Test
  public void testIsEquisatisfiableToNo() {
    BooleanFormula simpleFormula2;
    if (imgr != null) {
      simpleFormula2 = imgr.equal(imgr.makeVariable("a"), imgr.makeNumber("2"));
    } else {
      simpleFormula2 = bvmgr.equal(bvmgr.makeVariable(2, "a"), bvmgr.makeVariable(2, "2"));
    }
    AssertionError failure =
        expectFailure(
            whenTesting -> whenTesting.that(simpleFormula).isEquisatisfiableTo(simpleFormula2));
    requireModel();
    assertThat(failure).factValue("which has model").isNotEmpty();
  }

  @Test
  public void testImpliesYes() throws SolverException, InterruptedException {
    assertThatFormula(simpleFormula).implies(tautology);
  }

  @Test
  public void testImpliesNo() {
    AssertionError failure =
        expectFailure(whenTesting -> whenTesting.that(tautology).implies(simpleFormula));
    requireModel();
    assertThat(failure).factValue("which has model").isNotEmpty();
  }

  private AssertionError expectFailure(ExpectFailureCallback expectFailureCallback) {
    return ExpectFailure.expectFailureAbout(booleanFormulasOf(context), expectFailureCallback);
  }

  /** Variant of {@link SimpleSubjectBuilderCallback} that allows checked exception. */
  private interface ExpectFailureCallback
      extends SimpleSubjectBuilderCallback<BooleanFormulaSubject, BooleanFormula> {

    void invokeAssertionUnchecked(
        SimpleSubjectBuilder<BooleanFormulaSubject, BooleanFormula> pWhenTesting) throws Exception;

    @Override
    default void invokeAssertion(
        SimpleSubjectBuilder<BooleanFormulaSubject, BooleanFormula> pWhenTesting) {
      try {
        invokeAssertionUnchecked(pWhenTesting);
      } catch (Exception e) {
        Throwables.throwIfUnchecked(e);
        throw new RuntimeException(e);
      }
    }
  }
}<|MERGE_RESOLUTION|>--- conflicted
+++ resolved
@@ -69,19 +69,7 @@
 
   @Test
   public void testIsSatisfiableNo() {
-<<<<<<< HEAD
-    // INFO: OpenSMT does not support unsat core
-    assume()
-        .withMessage("Solver does not support unsat core generation in a usable way")
-        .that(solverToUse())
-        .isNoneOf(Solvers.BOOLECTOR, Solvers.OPENSMT);
-
-    // FIXME: Disable while testing the binary backend for Princess
-    assume().that(solverToUse()).isNotEqualTo(Solvers.PRINCESS);
-
-=======
     requireUnsatCore();
->>>>>>> 83a2b981
     AssertionError failure =
         expectFailure(whenTesting -> whenTesting.that(contradiction).isSatisfiable());
     assertThat(failure).factValue("which has unsat core").isNotEmpty();
