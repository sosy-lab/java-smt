// This file is part of JavaSMT,
// an API wrapper for a collection of SMT solvers:
// https://github.com/sosy-lab/java-smt
//
// SPDX-FileCopyrightText: 2020 Dirk Beyer <https://www.sosy-lab.org>
//
// SPDX-License-Identifier: Apache-2.0

package org.sosy_lab.java_smt.test;

import static com.google.common.truth.ExpectFailure.assertThat;
import static com.google.common.truth.TruthJUnit.assume;
import static org.sosy_lab.java_smt.test.BooleanFormulaSubject.booleanFormulasOf;

import com.google.common.base.Throwables;
import com.google.common.truth.ExpectFailure;
import com.google.common.truth.ExpectFailure.SimpleSubjectBuilderCallback;
import com.google.common.truth.SimpleSubjectBuilder;
import org.junit.Before;
import org.junit.Test;
import org.sosy_lab.java_smt.SolverContextFactory.Solvers;
import org.sosy_lab.java_smt.api.BooleanFormula;
import org.sosy_lab.java_smt.api.SolverException;

/**
 * Uses bitvector theory if there is no integer theory available. Notice: Boolector does not support
 * bitvectors length 1.
 */
public class BooleanFormulaSubjectTest extends SolverBasedTest0.ParameterizedSolverBasedTest0 {

  private BooleanFormula simpleFormula;
  private BooleanFormula contradiction;
  private BooleanFormula tautology;

  @Before
  public void setupFormulas() {
    requireNot();
    if (imgr != null) {
      simpleFormula = imgr.equal(imgr.makeVariable("a"), imgr.makeNumber(1));
      contradiction =
          bmgr.and(simpleFormula, imgr.equal(imgr.makeVariable("a"), imgr.makeNumber(2)));
    } else {
      simpleFormula = bvmgr.equal(bvmgr.makeVariable(2, "a"), bvmgr.makeBitvector(2, 1));
      contradiction =
          bmgr.and(
              simpleFormula, bvmgr.equal(bvmgr.makeVariable(2, "a"), bvmgr.makeBitvector(2, 2)));
    }
    tautology = bmgr.or(simpleFormula, bmgr.not(simpleFormula));
  }

  @Test
  public void testIsTriviallySatisfiableYes() throws SolverException, InterruptedException {
    assertThatFormula(bmgr.makeTrue()).isSatisfiable();
  }

  @Test
  public void testIsTriviallySatisfiableNo() {
    AssertionError failure =
        expectFailure(whenTesting -> whenTesting.that(bmgr.makeFalse()).isSatisfiable());
    assertThat(failure).factValue("but was").isEqualTo("trivially unsatisfiable");
  }

  @Test
  public void testIsSatisfiableYes() throws SolverException, InterruptedException {
    assertThatFormula(simpleFormula).isSatisfiable();
  }

  @Test
  public void testIsSatisfiableNo() {
<<<<<<< HEAD
    requireUnsatCore();
=======
    // INFO: OpenSMT does not support unsat core
>>>>>>> 040dd313
    assume()
        .withMessage("Solver does not support unsat core generation in a usable way")
        .that(solverToUse())
        .isNoneOf(Solvers.BOOLECTOR, Solvers.OPENSMT);

    AssertionError failure =
        expectFailure(whenTesting -> whenTesting.that(contradiction).isSatisfiable());
    assertThat(failure).factValue("which has unsat core").isNotEmpty();
  }

  @Test
  public void testIsTriviallyUnSatisfiableYes() throws SolverException, InterruptedException {
    assertThatFormula(bmgr.makeFalse()).isUnsatisfiable();
  }

  @Test
  public void testIsTriviallyUnSatisfiableNo() {
    AssertionError failure =
        expectFailure(whenTesting -> whenTesting.that(bmgr.makeTrue()).isUnsatisfiable());
    assertThat(failure).factValue("but was").isEqualTo("trivially satisfiable");
  }

  @Test
  public void testIsUnsatisfiableYes() throws SolverException, InterruptedException {
    assertThatFormula(contradiction).isUnsatisfiable();
  }

  @Test
  public void testIsUnsatisfiableNo() {
    AssertionError failure =
        expectFailure(whenTesting -> whenTesting.that(simpleFormula).isUnsatisfiable());
    requireModel();
    assertThat(failure).factValue("which has model").isNotEmpty();
  }

  @Test
  public void testIsTriviallyTautologicalYes() throws SolverException, InterruptedException {
    assertThatFormula(bmgr.makeTrue()).isTautological();
  }

  @Test
  public void testIsTriviallyTautologicalNo() {
    AssertionError failure =
        expectFailure(whenTesting -> whenTesting.that(bmgr.makeFalse()).isTautological());
    assertThat(failure).factValue("but was").isEqualTo("trivially unsatisfiable");
  }

  @Test
  public void testIsTautologicalYes() throws SolverException, InterruptedException {
    assertThatFormula(tautology).isTautological();
  }

  @Test
  public void testIsTautologicalNo1() {
    AssertionError failure =
        expectFailure(whenTesting -> whenTesting.that(simpleFormula).isTautological());
    requireModel();
    assertThat(failure).factValue("which has model").isNotEmpty();
  }

  @Test
  public void testIsTautologicalNo2() {
    AssertionError failure =
        expectFailure(whenTesting -> whenTesting.that(contradiction).isTautological());
    requireModel();
    assertThat(failure).factValue("which has model").isNotEmpty();
  }

  @Test
  public void testIsEquivalentToYes() throws SolverException, InterruptedException {
    BooleanFormula simpleFormula2;
    if (imgr != null) {
      simpleFormula2 =
          imgr.equal(imgr.makeVariable("a"), imgr.add(imgr.makeNumber(0), imgr.makeNumber(1)));
    } else {
      simpleFormula2 =
          bvmgr.equal(
              bvmgr.makeVariable(2, "a"),
              bvmgr.add(bvmgr.makeBitvector(2, 0), bvmgr.makeBitvector(2, 1)));
    }
    assertThatFormula(simpleFormula).isEquivalentTo(simpleFormula2);
  }

  @Test
  public void testIsEquivalentToNo() {
    AssertionError failure =
        expectFailure(whenTesting -> whenTesting.that(simpleFormula).isEquivalentTo(tautology));
    requireModel();
    assertThat(failure).factValue("which has model").isNotEmpty();
  }

  @Test
  public void testIsEquisatisfiableToYes() throws SolverException, InterruptedException {
    assertThatFormula(simpleFormula).isEquisatisfiableTo(tautology);
  }

  @Test
  public void testIsEquisatisfiableToNo() {
    BooleanFormula simpleFormula2;
    if (imgr != null) {
      simpleFormula2 = imgr.equal(imgr.makeVariable("a"), imgr.makeNumber("2"));
    } else {
      simpleFormula2 = bvmgr.equal(bvmgr.makeVariable(2, "a"), bvmgr.makeVariable(2, "2"));
    }
    AssertionError failure =
        expectFailure(
            whenTesting -> whenTesting.that(simpleFormula).isEquisatisfiableTo(simpleFormula2));
    requireModel();
    assertThat(failure).factValue("which has model").isNotEmpty();
  }

  @Test
  public void testImpliesYes() throws SolverException, InterruptedException {
    assertThatFormula(simpleFormula).implies(tautology);
  }

  @Test
  public void testImpliesNo() {
    AssertionError failure =
        expectFailure(whenTesting -> whenTesting.that(tautology).implies(simpleFormula));
    requireModel();
    assertThat(failure).factValue("which has model").isNotEmpty();
  }

  private AssertionError expectFailure(ExpectFailureCallback expectFailureCallback) {
    return ExpectFailure.expectFailureAbout(booleanFormulasOf(context), expectFailureCallback);
  }

  /** Variant of {@link SimpleSubjectBuilderCallback} that allows checked exception. */
  private interface ExpectFailureCallback
      extends SimpleSubjectBuilderCallback<BooleanFormulaSubject, BooleanFormula> {

    void invokeAssertionUnchecked(
        SimpleSubjectBuilder<BooleanFormulaSubject, BooleanFormula> pWhenTesting) throws Exception;

    @Override
    default void invokeAssertion(
        SimpleSubjectBuilder<BooleanFormulaSubject, BooleanFormula> pWhenTesting) {
      try {
        invokeAssertionUnchecked(pWhenTesting);
      } catch (Exception e) {
        Throwables.throwIfUnchecked(e);
        throw new RuntimeException(e);
      }
    }
  }
}<|MERGE_RESOLUTION|>--- conflicted
+++ resolved
@@ -67,11 +67,7 @@
 
   @Test
   public void testIsSatisfiableNo() {
-<<<<<<< HEAD
     requireUnsatCore();
-=======
-    // INFO: OpenSMT does not support unsat core
->>>>>>> 040dd313
     assume()
         .withMessage("Solver does not support unsat core generation in a usable way")
         .that(solverToUse())
@@ -172,9 +168,9 @@
   public void testIsEquisatisfiableToNo() {
     BooleanFormula simpleFormula2;
     if (imgr != null) {
-      simpleFormula2 = imgr.equal(imgr.makeVariable("a"), imgr.makeNumber("2"));
+      simpleFormula2 = imgr.equal(imgr.makeVariable("a"), imgr.makeNumber(2));
     } else {
-      simpleFormula2 = bvmgr.equal(bvmgr.makeVariable(2, "a"), bvmgr.makeVariable(2, "2"));
+      simpleFormula2 = bvmgr.equal(bvmgr.makeVariable(2, "a"), bvmgr.makeBitvector(2, 2));
     }
     AssertionError failure =
         expectFailure(
