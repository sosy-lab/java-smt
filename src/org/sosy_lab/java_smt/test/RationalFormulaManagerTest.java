--- conflicted
+++ resolved
@@ -9,6 +9,7 @@
 package org.sosy_lab.java_smt.test;
 
 import static com.google.common.truth.Truth.assertThat;
+import static com.google.common.truth.TruthJUnit.assume;
 import static org.junit.Assert.assertThrows;
 
 import com.google.common.collect.Iterables;
@@ -16,6 +17,7 @@
 import java.util.List;
 import java.util.Set;
 import org.junit.Test;
+import org.sosy_lab.java_smt.SolverContextFactory.Solvers;
 import org.sosy_lab.java_smt.api.Formula;
 import org.sosy_lab.java_smt.api.FormulaType;
 import org.sosy_lab.java_smt.api.FunctionDeclaration;
@@ -91,15 +93,12 @@
   public void forallFloorIsLessOrEqualsValueTest() throws SolverException, InterruptedException {
     requireRationals();
     requireQuantifiers();
-<<<<<<< HEAD
+    requireRationalFloor();
     assume()
         .withMessage("Yices2 quantifier support is very limited at the moment")
         .that(solverToUse())
         .isNotEqualTo(Solvers.YICES2);
 
-=======
-    requireRationalFloor();
->>>>>>> e5d1c16f
     RationalFormula v = rmgr.makeVariable("v");
     assertThatFormula(qmgr.forall(v, rmgr.lessOrEquals(rmgr.floor(v), v))).isTautological();
   }
@@ -108,15 +107,12 @@
   public void forallFloorIsLessThanValueTest() throws SolverException, InterruptedException {
     requireRationals();
     requireQuantifiers();
-<<<<<<< HEAD
+    requireRationalFloor();
     assume()
         .withMessage("Yices2 quantifier support is very limited at the moment")
         .that(solverToUse())
         .isNotEqualTo(Solvers.YICES2);
 
-=======
-    requireRationalFloor();
->>>>>>> e5d1c16f
     RationalFormula v = rmgr.makeVariable("v");
     // counterexample: all integers
     assertThatFormula(qmgr.forall(v, rmgr.lessThan(rmgr.floor(v), v))).isUnsatisfiable();
