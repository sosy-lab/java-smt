/*
 *  JavaSMT is an API wrapper for a collection of SMT solvers.
 *  This file is part of JavaSMT.
 *
 *  Copyright (C) 2007-2016  Dirk Beyer
 *  All rights reserved.
 *
 *  Licensed under the Apache License, Version 2.0 (the "License");
 *  you may not use this file except in compliance with the License.
 *  You may obtain a copy of the License at
 *
 *      http://www.apache.org/licenses/LICENSE-2.0
 *
 *  Unless required by applicable law or agreed to in writing, software
 *  distributed under the License is distributed on an "AS IS" BASIS,
 *  WITHOUT WARRANTIES OR CONDITIONS OF ANY KIND, either express or implied.
 *  See the License for the specific language governing permissions and
 *  limitations under the License.
 */
package org.sosy_lab.java_smt.test;

import static com.google.common.truth.Truth.assertThat;
import static com.google.common.truth.TruthJUnit.assume;
import static org.junit.Assert.fail;
import static org.sosy_lab.java_smt.test.ProverEnvironmentSubject.assertThat;

import com.google.common.collect.ImmutableList;
import java.math.BigInteger;
import java.util.ArrayList;
import java.util.List;
import java.util.Random;
import org.junit.AssumptionViolatedException;
import org.junit.Ignore;
import org.junit.Test;
import org.junit.runner.RunWith;
import org.junit.runners.Parameterized;
import org.junit.runners.Parameterized.Parameter;
import org.junit.runners.Parameterized.Parameters;
import org.sosy_lab.java_smt.SolverContextFactory.Solvers;
import org.sosy_lab.java_smt.api.ArrayFormula;
import org.sosy_lab.java_smt.api.BitvectorFormula;
import org.sosy_lab.java_smt.api.BooleanFormula;
import org.sosy_lab.java_smt.api.FormulaType;
import org.sosy_lab.java_smt.api.FormulaType.BitvectorType;
import org.sosy_lab.java_smt.api.FunctionDeclaration;
import org.sosy_lab.java_smt.api.Model;
import org.sosy_lab.java_smt.api.NumeralFormula.IntegerFormula;
import org.sosy_lab.java_smt.api.NumeralFormula.RationalFormula;
import org.sosy_lab.java_smt.api.ProverEnvironment;
import org.sosy_lab.java_smt.api.SolverContext.ProverOptions;
import org.sosy_lab.java_smt.api.SolverException;

@RunWith(Parameterized.class)
public class SolverTheoriesTest extends SolverBasedTest0 {

  @Parameters(name = "{0}")
  public static Object[] getAllSolvers() {
    return Solvers.values();
  }

  @Parameter(0)
  public Solvers solver;

  @Override
  protected Solvers solverToUse() {
    return solver;
  }

  @Test
  public void basicBoolTest() throws SolverException, InterruptedException {
    BooleanFormula a = bmgr.makeVariable("a");
    BooleanFormula b = bmgr.makeBoolean(false);
    BooleanFormula c = bmgr.xor(a, b);
    BooleanFormula d = bmgr.makeVariable("b");
    BooleanFormula e = bmgr.xor(a, d);

    BooleanFormula notImpl = bmgr.and(a, bmgr.not(e));

    assertThatFormula(a).implies(c);
    assertThatFormula(notImpl).isSatisfiable();
  }

  @Test
  public void basicIntTest() {
    requireIntegers();
    IntegerFormula a = imgr.makeVariable("a");
    IntegerFormula b = imgr.makeVariable("b");
    assertThat(a).isNotEqualTo(b);
  }

  @Test
  public void basisRatTest() throws SolverException, InterruptedException {
    requireRationals();

    RationalFormula a = rmgr.makeVariable("int_c");
    RationalFormula num = rmgr.makeNumber(4);

    BooleanFormula f = rmgr.equal(rmgr.add(a, a), num);
    assertThatFormula(f).isSatisfiable();
  }

  @Test
  public void intTest1() throws SolverException, InterruptedException {
    requireIntegers();
    IntegerFormula a = imgr.makeVariable("int_a");
    IntegerFormula num = imgr.makeNumber(2);

    BooleanFormula f = imgr.equal(imgr.add(a, a), num);
    assertThatFormula(f).isSatisfiable();
  }

  @Test
  public void intTest2() throws SolverException, InterruptedException {
    requireIntegers();
    IntegerFormula a = imgr.makeVariable("int_b");
    IntegerFormula num = imgr.makeNumber(1);

    BooleanFormula f = imgr.equal(imgr.add(a, a), num);
    assertThatFormula(f).isUnsatisfiable();
  }

  @Test
  public void intTest3_DivModLinear() throws SolverException, InterruptedException {
    requireIntegers();
    IntegerFormula a = imgr.makeVariable("int_a");
    IntegerFormula b = imgr.makeVariable("int_b");

    IntegerFormula num10 = imgr.makeNumber(10);
    IntegerFormula num5 = imgr.makeNumber(5);
    IntegerFormula num3 = imgr.makeNumber(3);
    IntegerFormula num2 = imgr.makeNumber(2);
    IntegerFormula num1 = imgr.makeNumber(1);
    IntegerFormula num0 = imgr.makeNumber(0);

    BooleanFormula fa = imgr.equal(a, num10);
    BooleanFormula fb = imgr.equal(b, num2);
    BooleanFormula fADiv5;
    try {
      fADiv5 = imgr.equal(imgr.divide(a, num5), b);
    } catch (UnsupportedOperationException e) {
      throw new AssumptionViolatedException("Support for operation DIV is optional", e);
    }
    BooleanFormula fADiv3 = imgr.equal(imgr.divide(a, num3), num3);
    BooleanFormula fAMod5;
    try {
      fAMod5 = imgr.equal(imgr.modulo(a, num5), num0);
    } catch (UnsupportedOperationException e) {
      throw new AssumptionViolatedException("Support for operation MOD is optional", e);
    }
    BooleanFormula fAMod3 = imgr.equal(imgr.modulo(a, num3), num1);

    // check division-by-constant, a=10 && b=2 && a/5=b
    assertThatFormula(bmgr.and(fa, fb, fADiv5)).isSatisfiable();
    assertThatFormula(bmgr.and(fa, fb, bmgr.not(fADiv5))).isUnsatisfiable();

    // check division-by-constant, a=10 && a/3=3
    assertThatFormula(bmgr.and(fa, fb, fADiv3)).isSatisfiable();
    assertThatFormula(bmgr.and(fa, fb, bmgr.not(fADiv3))).isUnsatisfiable();

    // check modulo-by-constant, a=10 && a%5=0
    assertThatFormula(bmgr.and(fa, fAMod5)).isSatisfiable();
    assertThatFormula(bmgr.and(fa, bmgr.not(fAMod5))).isUnsatisfiable();

    // check modulo-by-constant, a=10 && a%3=1
    assertThatFormula(bmgr.and(fa, fAMod3)).isSatisfiable();
    assertThatFormula(bmgr.and(fa, bmgr.not(fAMod3))).isUnsatisfiable();
  }

  @Test
  public void intTest3_DivModNonLinear() throws SolverException, InterruptedException {
    // not all solvers support division-by-variable,
    // we guarantee soundness by allowing any value that yields SAT.
    requireIntegers();

    IntegerFormula a = imgr.makeVariable("int_a");
    IntegerFormula b = imgr.makeVariable("int_b");

    IntegerFormula num10 = imgr.makeNumber(10);
    IntegerFormula num5 = imgr.makeNumber(5);
    IntegerFormula num2 = imgr.makeNumber(2);

    BooleanFormula fa = imgr.equal(a, num10);
    BooleanFormula fb = imgr.equal(b, num2);
    BooleanFormula fADivB;
    try {
      fADivB = imgr.equal(imgr.divide(a, b), num5);
    } catch (UnsupportedOperationException e) {
      throw new AssumptionViolatedException("Support for non-linear arithmetic is optional", e);
    }

    // check division-by-variable, a=10 && b=2 && a/b=5
    assertThatFormula(bmgr.and(fa, fb, fADivB)).isSatisfiable();

    // TODO disabled, because we would need the option
    // solver.solver.useNonLinearIntegerArithmetic=true.
    // assertThatFormula(bmgr.and(fa,fb,bmgr.not(fADivB))).isUnsatisfiable();
  }

  @Test
  public void intTest3_DivMod_NegativeNumbersLinear() throws SolverException, InterruptedException {
    requireIntegers();
    IntegerFormula a = imgr.makeVariable("int_a");
    IntegerFormula b = imgr.makeVariable("int_b");

    IntegerFormula numNeg10 = imgr.makeNumber(-10);
    IntegerFormula num5 = imgr.makeNumber(5);
    IntegerFormula num4 = imgr.makeNumber(4);
    IntegerFormula numNeg4 = imgr.makeNumber(-4);
    IntegerFormula num3 = imgr.makeNumber(3);
    IntegerFormula numNeg3 = imgr.makeNumber(-3);
    IntegerFormula numNeg2 = imgr.makeNumber(-2);
    IntegerFormula num2 = imgr.makeNumber(2);
    IntegerFormula num0 = imgr.makeNumber(0);

    BooleanFormula fa = imgr.equal(a, numNeg10);
    BooleanFormula fb = imgr.equal(b, numNeg2);
    BooleanFormula fADiv5;
    try {
      fADiv5 = imgr.equal(imgr.divide(a, num5), b);
    } catch (UnsupportedOperationException e) {
      throw new AssumptionViolatedException("Support for operation DIV is optional", e);
    }
    BooleanFormula fADiv3 = imgr.equal(imgr.divide(a, num3), numNeg4);
    BooleanFormula fADivNeg3 = imgr.equal(imgr.divide(a, numNeg3), num4);
    BooleanFormula fAMod5;
    try {
      fAMod5 = imgr.equal(imgr.modulo(a, num5), num0);
    } catch (UnsupportedOperationException e) {
      throw new AssumptionViolatedException("Support for operation MOD is optional", e);
    }
    BooleanFormula fAMod3 = imgr.equal(imgr.modulo(a, num3), num2);
    BooleanFormula fAModNeg3 = imgr.equal(imgr.modulo(a, numNeg3), num2);

    // integer-division for negative numbers is __not__ C99-conform!
    // SMTlib always rounds against +/- infinity.

    // check division-by-constant, a=-10 && b=-2 && a/5=b
    assertThatFormula(bmgr.and(fa, fb, fADiv5)).isSatisfiable();
    assertThatFormula(bmgr.and(fa, fb, bmgr.not(fADiv5))).isUnsatisfiable();

    // check division-by-constant, a=-10 && a/3=-4
    assertThatFormula(bmgr.and(fa, fb, fADiv3)).isSatisfiable();
    assertThatFormula(bmgr.and(fa, fb, bmgr.not(fADiv3))).isUnsatisfiable();

    // check division-by-constant, a=-10 && a/(-3)=4
    assertThatFormula(bmgr.and(fa, fb, fADivNeg3)).isSatisfiable();
    assertThatFormula(bmgr.and(fa, fb, bmgr.not(fADivNeg3))).isUnsatisfiable();

    // check modulo-by-constant, a=-10 && a%5=0
    assertThatFormula(bmgr.and(fa, fAMod5)).isSatisfiable();
    assertThatFormula(bmgr.and(fa, bmgr.not(fAMod5))).isUnsatisfiable();

    // check modulo-by-constant, a=-10 && a%3=2
    assertThatFormula(bmgr.and(fa, fAMod3)).isSatisfiable();
    assertThatFormula(bmgr.and(fa, bmgr.not(fAMod3))).isUnsatisfiable();

    // check modulo-by-constant, a=-10 && a%(-3)=2
    assertThatFormula(bmgr.and(fa, fAModNeg3)).isSatisfiable();
    assertThatFormula(bmgr.and(fa, bmgr.not(fAModNeg3))).isUnsatisfiable();
  }

  @Test
  public void intTest3_DivMod_NegativeNumbersNonLinear()
      throws SolverException, InterruptedException {
    // TODO not all solvers support division-by-variable,
    // we guarantee soundness by allowing any value that yields SAT.
    requireIntegers();

    IntegerFormula a = imgr.makeVariable("int_a");
    IntegerFormula b = imgr.makeVariable("int_b");

    IntegerFormula numNeg10 = imgr.makeNumber(-10);
    IntegerFormula num5 = imgr.makeNumber(5);
    IntegerFormula numNeg2 = imgr.makeNumber(-2);

    BooleanFormula fa = imgr.equal(a, numNeg10);
    BooleanFormula fb = imgr.equal(b, numNeg2);
    BooleanFormula fADivB;
    try {
      fADivB = imgr.equal(imgr.divide(a, b), num5);
    } catch (UnsupportedOperationException e) {
      throw new AssumptionViolatedException("Support for non-linear arithmetic is optional", e);
    }

    // integer-division for negative numbers is __not__ C99-conform!
    // SMTlib always rounds against +/- infinity.

    // check division-by-variable, a=-10 && b=-2 && a/b=5
    assertThatFormula(bmgr.and(fa, fb, fADivB)).isSatisfiable();
    // TODO disabled, because we would need the option
    // solver.solver.useNonLinearIntegerArithmetic=true.
    // assertThatFormula(bmgr.and(fa,fb,bmgr.not(fADivB))).isUnsatisfiable();
  }

  @Test
  public void intTestBV_DivMod() throws SolverException, InterruptedException {
    requireBitvectors();

    BitvectorFormula a = bvmgr.makeVariable(32, "int_a");
    BitvectorFormula b = bvmgr.makeVariable(32, "int_b");

    BitvectorFormula num10 = bvmgr.makeBitvector(32, 10);
    BitvectorFormula num5 = bvmgr.makeBitvector(32, 5);
    BitvectorFormula num3 = bvmgr.makeBitvector(32, 3);
    BitvectorFormula num2 = bvmgr.makeBitvector(32, 2);
    BitvectorFormula num1 = bvmgr.makeBitvector(32, 1);
    BitvectorFormula num0 = bvmgr.makeBitvector(32, 0);

    BooleanFormula fa = bvmgr.equal(a, num10);
    BooleanFormula fb = bvmgr.equal(b, num2);
    BooleanFormula fADiv5 = bvmgr.equal(bvmgr.divide(a, num5, true), b);
    BooleanFormula fADiv3 = bvmgr.equal(bvmgr.divide(a, num3, true), num3);
    BooleanFormula fADivB = bvmgr.equal(bvmgr.divide(a, b, true), num5);
    BooleanFormula fAMod5 = bvmgr.equal(bvmgr.modulo(a, num5, true), num0);
    BooleanFormula fAMod3 = bvmgr.equal(bvmgr.modulo(a, num3, true), num1);

    // check division-by-constant, a=10 && b=2 && a/5=b
    assertThatFormula(bmgr.and(fa, fb, fADiv5)).isSatisfiable();
    assertThatFormula(bmgr.and(fa, fb, bmgr.not(fADiv5))).isUnsatisfiable();

    // check division-by-constant, a=10 && a/3=3
    assertThatFormula(bmgr.and(fa, fb, fADiv3)).isSatisfiable();
    assertThatFormula(bmgr.and(fa, fb, bmgr.not(fADiv3))).isUnsatisfiable();

    // check division-by-variable, a=10 && b=2 && a/b=5
    // TODO not all solvers support division-by-variable,
    // we guarantee soundness by allowing any value that yields SAT.
    assertThatFormula(bmgr.and(fa, fb, fADivB)).isSatisfiable();
    assertThatFormula(bmgr.and(fa, fb, bmgr.not(fADivB))).isUnsatisfiable();

    // check modulo-by-constant, a=10 && a%5=0
    assertThatFormula(bmgr.and(fa, fAMod5)).isSatisfiable();
    assertThatFormula(bmgr.and(fa, bmgr.not(fAMod5))).isUnsatisfiable();

    // check modulo-by-constant, a=10 && a%3=1
    assertThatFormula(bmgr.and(fa, fAMod3)).isSatisfiable();
    assertThatFormula(bmgr.and(fa, bmgr.not(fAMod3))).isUnsatisfiable();
  }

  @Test
  public void intTestBV_DivMod_NegativeNumbers() throws SolverException, InterruptedException {
    requireBitvectors();

    BitvectorFormula a = bvmgr.makeVariable(32, "int_a");
    BitvectorFormula b = bvmgr.makeVariable(32, "int_b");

    BitvectorFormula numNeg10 = bvmgr.makeBitvector(32, -10);
    BitvectorFormula num5 = bvmgr.makeBitvector(32, 5);
    BitvectorFormula num3 = bvmgr.makeBitvector(32, 3);
    BitvectorFormula numNeg3 = bvmgr.makeBitvector(32, -3);
    BitvectorFormula numNeg2 = bvmgr.makeBitvector(32, -2);
    BitvectorFormula numNeg1 = bvmgr.makeBitvector(32, -1);
    BitvectorFormula num0 = bvmgr.makeBitvector(32, 0);

    BooleanFormula fa = bvmgr.equal(a, numNeg10);
    BooleanFormula fb = bvmgr.equal(b, numNeg2);
    BooleanFormula fADiv5 = bvmgr.equal(bvmgr.divide(a, num5, true), b);
    BooleanFormula fADiv3 = bvmgr.equal(bvmgr.divide(a, num3, true), numNeg3);
    BooleanFormula fADivNeg3 = bvmgr.equal(bvmgr.divide(a, numNeg3, true), num3);
    BooleanFormula fADivB = bvmgr.equal(bvmgr.divide(a, b, true), num5);
    BooleanFormula fAMod5 = bvmgr.equal(bvmgr.modulo(a, num5, true), num0);
    BooleanFormula fAMod3 = bvmgr.equal(bvmgr.modulo(a, num3, true), numNeg1);
    BooleanFormula fAModNeg3 = bvmgr.equal(bvmgr.modulo(a, numNeg3, true), numNeg1);

    // bitvector-division for negative numbers is C99-conform!

    // check division-by-constant, a=-10 && b=-2 && a/5=b
    assertThatFormula(bmgr.and(fa, fb, fADiv5)).isSatisfiable();
    assertThatFormula(bmgr.and(fa, fb, bmgr.not(fADiv5))).isUnsatisfiable();

    // check division-by-constant, a=-10 && a/3=-3
    assertThatFormula(bmgr.and(fa, fb, fADiv3)).isSatisfiable();
    assertThatFormula(bmgr.and(fa, fb, bmgr.not(fADiv3))).isUnsatisfiable();

    // check division-by-constant, a=-10 && a/(-3)=3
    assertThatFormula(bmgr.and(fa, fb, fADivNeg3)).isSatisfiable();
    assertThatFormula(bmgr.and(fa, fb, bmgr.not(fADivNeg3))).isUnsatisfiable();

    // check division-by-variable, a=-10 && b=-2 && a/b=5
    // TODO not all solvers support division-by-variable
    // we guarantee soundness by allowing any value, that yields SAT.
    assertThatFormula(bmgr.and(fa, fb, fADivB)).isSatisfiable();
    assertThatFormula(bmgr.and(fa, fb, bmgr.not(fADivB))).isUnsatisfiable();

    // check modulo-by-constant, a=-10 && a%5=0
    assertThatFormula(bmgr.and(fa, fAMod5)).isSatisfiable();
    assertThatFormula(bmgr.and(fa, bmgr.not(fAMod5))).isUnsatisfiable();

    // check modulo-by-constant, a=-10 && a%3=-1
    assertThatFormula(bmgr.and(fa, fAMod3)).isSatisfiable();
    assertThatFormula(bmgr.and(fa, bmgr.not(fAMod3))).isUnsatisfiable();

    // check modulo-by-constant, a=-10 && a%(-3)=-1
    assertThatFormula(bmgr.and(fa, fAModNeg3)).isSatisfiable();
    assertThatFormula(bmgr.and(fa, bmgr.not(fAModNeg3))).isUnsatisfiable();
  }

  @Test
  public void intTest4_ModularCongruence_Simple() throws SolverException, InterruptedException {
    requireIntegers();
    final IntegerFormula x = imgr.makeVariable("x");
    final BooleanFormula f1 = imgr.modularCongruence(x, imgr.makeNumber(0), 2);
    final BooleanFormula f2 = imgr.equal(x, imgr.makeNumber(1));

    assertThatFormula(bmgr.and(f1, f2)).isUnsatisfiable();
  }

  @Test
  public void intTest4_ModularCongruence() throws SolverException, InterruptedException {
    requireIntegers();
    IntegerFormula a = imgr.makeVariable("int_a");
    IntegerFormula b = imgr.makeVariable("int_b");
    IntegerFormula c = imgr.makeVariable("int_c");
    IntegerFormula d = imgr.makeVariable("int_d");
    IntegerFormula num10 = imgr.makeNumber(10);
    IntegerFormula num5 = imgr.makeNumber(5);
    IntegerFormula num0 = imgr.makeNumber(0);
    IntegerFormula numNeg5 = imgr.makeNumber(-5);

    BooleanFormula fa = imgr.equal(a, num10);
    BooleanFormula fb = imgr.equal(b, num5);
    BooleanFormula fc = imgr.equal(c, num0);
    BooleanFormula fd = imgr.equal(d, numNeg5);

    // we have equal results modulo 5
    BooleanFormula fConb5 = imgr.modularCongruence(a, b, 5);
    BooleanFormula fConc5 = imgr.modularCongruence(a, c, 5);
    BooleanFormula fCond5 = imgr.modularCongruence(a, d, 5);

    // we have different results modulo 7
    BooleanFormula fConb7 = imgr.modularCongruence(a, b, 7);
    BooleanFormula fConc7 = imgr.modularCongruence(a, c, 7);
    BooleanFormula fCond7 = imgr.modularCongruence(a, d, 7);

    // check modular congruence, a=10 && b=5 && (a mod 5 = b mod 5)
    assertThatFormula(bmgr.and(fa, fb, fConb5)).isSatisfiable();
    assertThatFormula(bmgr.and(fa, fb, bmgr.not(fConb5))).isUnsatisfiable();
    assertThatFormula(bmgr.and(fa, fc, fConc5)).isSatisfiable();
    assertThatFormula(bmgr.and(fa, fc, bmgr.not(fConc5))).isUnsatisfiable();
    assertThatFormula(bmgr.and(fa, fd, fCond5)).isSatisfiable();
    assertThatFormula(bmgr.and(fa, fd, bmgr.not(fCond5))).isUnsatisfiable();

    // check modular congruence, a=10 && b=5 && (a mod 7 != b mod 7)
    assertThatFormula(bmgr.and(fa, fb, fConb7)).isUnsatisfiable();
    assertThatFormula(bmgr.and(fa, fb, bmgr.not(fConb7))).isSatisfiable();
    assertThatFormula(bmgr.and(fa, fc, fConc7)).isUnsatisfiable();
    assertThatFormula(bmgr.and(fa, fc, bmgr.not(fConc7))).isSatisfiable();
    assertThatFormula(bmgr.and(fa, fd, fCond7)).isUnsatisfiable();
    assertThatFormula(bmgr.and(fa, fd, bmgr.not(fCond7))).isSatisfiable();
  }

  @Test
  public void intTest4_ModularCongruence_NegativeNumbers()
      throws SolverException, InterruptedException {
    requireIntegers();
    IntegerFormula a = imgr.makeVariable("int_a");
    IntegerFormula b = imgr.makeVariable("int_b");
    IntegerFormula c = imgr.makeVariable("int_c");
    IntegerFormula num8 = imgr.makeNumber(8);
    IntegerFormula num3 = imgr.makeNumber(3);
    IntegerFormula numNeg2 = imgr.makeNumber(-2);

    BooleanFormula fa = imgr.equal(a, num8);
    BooleanFormula fb = imgr.equal(b, num3);
    BooleanFormula fc = imgr.equal(c, numNeg2);
    BooleanFormula fConb = imgr.modularCongruence(a, b, 5);
    BooleanFormula fConc = imgr.modularCongruence(a, c, 5);

    // check modular congruence, a=10 && b=5 && (a mod 5 = b mod 5)
    assertThatFormula(bmgr.and(fa, fb, fConb)).isSatisfiable();
    assertThatFormula(bmgr.and(fa, fb, bmgr.not(fConb))).isUnsatisfiable();
    assertThatFormula(bmgr.and(fa, fc, fConc)).isSatisfiable();
    assertThatFormula(bmgr.and(fa, fc, bmgr.not(fConc))).isUnsatisfiable();
  }

  @Test
  public void testHardCongruence() throws SolverException, InterruptedException {
    requireIntegers();
    IntegerFormula a = imgr.makeVariable("a");
    IntegerFormula b = imgr.makeVariable("b");
    IntegerFormula c = imgr.makeVariable("c");
    List<BooleanFormula> constraints = new ArrayList<>();
    Random r = new Random(42);
    int bitSize = 7; // difficulty
    BigInteger prime1 = BigInteger.probablePrime(bitSize, r);
    BigInteger prime2 = BigInteger.probablePrime(bitSize + 1, r);
    BigInteger prime3 = BigInteger.probablePrime(bitSize + 2, r);

    constraints.add(imgr.modularCongruence(imgr.add(a, imgr.makeNumber(1)), b, prime1));
    constraints.add(imgr.modularCongruence(b, c, prime2));
    constraints.add(imgr.modularCongruence(a, c, prime3));

    try (ProverEnvironment pe = context.newProverEnvironment(ProverOptions.GENERATE_MODELS)) {
      pe.addConstraint(imgr.greaterThan(a, imgr.makeNumber(1)));
      pe.addConstraint(imgr.greaterThan(b, imgr.makeNumber(1)));
      pe.addConstraint(imgr.greaterThan(c, imgr.makeNumber(1)));
      pe.addConstraint(bmgr.and(constraints));

      assertThat(pe.isUnsat()).isFalse();

      try (Model m = pe.getModel()) {
        BigInteger aValue = m.evaluate(a);
        BigInteger bValue = m.evaluate(b);
        BigInteger cValue = m.evaluate(c);
        assertThat(aValue.add(BigInteger.ONE).subtract(bValue).mod(prime1))
            .isEqualTo(BigInteger.ZERO);
        assertThat(bValue.subtract(cValue).mod(prime2)).isEqualTo(BigInteger.ZERO);
        assertThat(aValue.subtract(cValue).mod(prime3)).isEqualTo(BigInteger.ZERO);
      }
    }
  }

  @Test
  public void realTest() throws SolverException, InterruptedException {
    requireRationals();

    RationalFormula a = rmgr.makeVariable("int_c");
    RationalFormula num = rmgr.makeNumber(1);

    BooleanFormula f = rmgr.equal(rmgr.add(a, a), num);
    assertThatFormula(f).isSatisfiable();
  }

  @Test
  public void test_BitvectorIsZeroAfterShiftLeft() throws SolverException, InterruptedException {
    requireBitvectors();

    BitvectorFormula one = bvmgr.makeBitvector(32, 1);

    // unsigned char
    BitvectorFormula a = bvmgr.makeVariable(8, "char_a");
    BitvectorFormula b = bvmgr.makeVariable(8, "char_b");
    BitvectorFormula rightOp = bvmgr.makeBitvector(32, 7);

    // 'cast' a to unsigned int
    a = bvmgr.extend(a, 32 - 8, false);
    b = bvmgr.extend(b, 32 - 8, false);
    a = bvmgr.or(a, one);
    b = bvmgr.or(b, one);
    a = bvmgr.extract(a, 7, 0, true);
    b = bvmgr.extract(b, 7, 0, true);
    a = bvmgr.extend(a, 32 - 8, false);
    b = bvmgr.extend(b, 32 - 8, false);

    a = bvmgr.shiftLeft(a, rightOp);
    b = bvmgr.shiftLeft(b, rightOp);
    a = bvmgr.extract(a, 7, 0, true);
    b = bvmgr.extract(b, 7, 0, true);
    BooleanFormula f = bmgr.not(bvmgr.equal(a, b));

    assertThatFormula(f).isUnsatisfiable();
  }

  @Test
  public void testUfWithBoolType() throws SolverException, InterruptedException {
    requireIntegers();
    FunctionDeclaration<BooleanFormula> uf =
        fmgr.declareUF("fun_ib", FormulaType.BooleanType, FormulaType.IntegerType);
    BooleanFormula uf0 = fmgr.callUF(uf, imgr.makeNumber(0));
    BooleanFormula uf1 = fmgr.callUF(uf, imgr.makeNumber(1));
    BooleanFormula uf2 = fmgr.callUF(uf, imgr.makeNumber(2));

    BooleanFormula f01 = bmgr.xor(uf0, uf1);
    BooleanFormula f02 = bmgr.xor(uf0, uf2);
    BooleanFormula f12 = bmgr.xor(uf1, uf2);
    assertThatFormula(f01).isSatisfiable();
    assertThatFormula(f02).isSatisfiable();
    assertThatFormula(f12).isSatisfiable();

    BooleanFormula f = bmgr.and(f01, f02, f12);
    assertThatFormula(f).isUnsatisfiable();
  }

  @Test
  public void testUfWithBoolArg() throws SolverException, InterruptedException {
    assume()
        .withMessage("Solver %s does not support boolean arguments", solverToUse())
        .that(solver)
        .isNotEqualTo(Solvers.MATHSAT5);

    requireIntegers();
    FunctionDeclaration<IntegerFormula> uf =
        fmgr.declareUF("fun_bi", FormulaType.IntegerType, FormulaType.BooleanType);
    IntegerFormula ufTrue = fmgr.callUF(uf, bmgr.makeBoolean(true));
    IntegerFormula ufFalse = fmgr.callUF(uf, bmgr.makeBoolean(false));

    BooleanFormula f = bmgr.not(imgr.equal(ufTrue, ufFalse));
    assertThatFormula(f).isSatisfiable();
  }

<<<<<<< HEAD
  @Test(expected = IllegalArgumentException.class)
  @SuppressWarnings("CheckReturnValue")
  public void testUfWithBoolArg_unsupported() {
    requireIntegers();
    fmgr.declareUF("fun_bi", FormulaType.IntegerType, FormulaType.BooleanType);
  }

=======
>>>>>>> 55e1424b
  @Test
  public void quantifierEliminationTest1() throws SolverException, InterruptedException {
    requireQuantifiers();
    requireIntegers();

    IntegerFormula var_B = imgr.makeVariable("b");
    IntegerFormula var_C = imgr.makeVariable("c");
    IntegerFormula num_2 = imgr.makeNumber(2);
    IntegerFormula num_1000 = imgr.makeNumber(1000);
    BooleanFormula eq_c_2 = imgr.equal(var_C, num_2);
    IntegerFormula minus_b_c = imgr.subtract(var_B, var_C);
    BooleanFormula gt_bMinusC_1000 = imgr.greaterThan(minus_b_c, num_1000);
    BooleanFormula and_cEq2_bMinusCgt1000 = bmgr.and(eq_c_2, gt_bMinusC_1000);

    BooleanFormula f = qmgr.exists(ImmutableList.of(var_C), and_cEq2_bMinusCgt1000);
    BooleanFormula result = qmgr.eliminateQuantifiers(f);
    assertThat(result.toString()).doesNotContain("exists");
    assertThat(result.toString()).doesNotContain("c");

    BooleanFormula expected = imgr.greaterOrEquals(var_B, imgr.makeNumber(1003));
    assertThatFormula(result).isEquivalentTo(expected);
  }

  @Test
  @Ignore
  public void quantifierEliminationTest2() throws SolverException, InterruptedException {
    requireQuantifiers();
    requireIntegers();

    IntegerFormula i1 = imgr.makeVariable("i@1");
    IntegerFormula j1 = imgr.makeVariable("j@1");
    IntegerFormula j2 = imgr.makeVariable("j@2");
    IntegerFormula a1 = imgr.makeVariable("a@1");

    IntegerFormula _1 = imgr.makeNumber(1);
    IntegerFormula _minus1 = imgr.makeNumber(-1);

    IntegerFormula _1_plus_a1 = imgr.add(_1, a1);
    BooleanFormula not_j1_eq_minus1 = bmgr.not(imgr.equal(j1, _minus1));
    BooleanFormula i1_eq_1_plus_a1 = imgr.equal(i1, _1_plus_a1);

    IntegerFormula j2_plus_a1 = imgr.add(j2, a1);
    BooleanFormula j1_eq_j2_plus_a1 = imgr.equal(j1, j2_plus_a1);

    BooleanFormula fm = bmgr.and(i1_eq_1_plus_a1, not_j1_eq_minus1, j1_eq_j2_plus_a1);

    BooleanFormula q = qmgr.exists(ImmutableList.of(j1), fm);
    BooleanFormula result = qmgr.eliminateQuantifiers(q);
    assertThat(result.toString()).doesNotContain("exists");
    assertThat(result.toString()).doesNotContain("j@1");

    BooleanFormula expected = bmgr.not(imgr.equal(i1, j2));
    assertThatFormula(result).isEquivalentTo(expected);
  }

  @Test
  public void testGetFormulaType() {
    requireIntegers();
    BooleanFormula _boolVar = bmgr.makeVariable("boolVar");
    assertThat(mgr.getFormulaType(_boolVar)).isEqualTo(FormulaType.BooleanType);

    IntegerFormula _intVar = imgr.makeNumber(1);
    assertThat(mgr.getFormulaType(_intVar)).isEqualTo(FormulaType.IntegerType);

    requireArrays();
    ArrayFormula<IntegerFormula, IntegerFormula> _arrayVar =
        amgr.makeArray("b", FormulaType.IntegerType, FormulaType.IntegerType);
    assertThat(mgr.getFormulaType(_arrayVar)).isInstanceOf(FormulaType.ArrayFormulaType.class);
  }

  @Test
  public void testMakeIntArray() {
    requireArrays();
    requireIntegers();

    IntegerFormula _i = imgr.makeVariable("i");
    IntegerFormula _1 = imgr.makeNumber(1);
    IntegerFormula _i_plus_1 = imgr.add(_i, _1);

    ArrayFormula<IntegerFormula, IntegerFormula> _b =
        amgr.makeArray("b", FormulaType.IntegerType, FormulaType.IntegerType);
    IntegerFormula _b_at_i_plus_1 = amgr.select(_b, _i_plus_1);

    switch (solver) {
      case MATHSAT5:
        // Mathsat5 has a different internal representation of the formula
        assertThat(_b_at_i_plus_1.toString()).isEqualTo("(`read_int_int` b (`+_int` i 1))");
        break;
      case PRINCESS:
        assertThat(_b_at_i_plus_1.toString()).isEqualTo("select(b, (i + 1))");
        break;
      default:
        assertThat(_b_at_i_plus_1.toString())
            .isEqualTo("(select b (+ i 1))"); // Compatibility to all solvers not guaranteed
    }
  }

  @Test
  public void testMakeBitVectorArray() {
    requireArrays();
    requireBitvectors();

    assume()
        .withMessage("Solver does not support bit-vector arrays.")
        .that(solver)
        .isNotEqualTo(Solvers.PRINCESS);

    BitvectorFormula _i = mgr.getBitvectorFormulaManager().makeVariable(64, "i");
    ArrayFormula<BitvectorFormula, BitvectorFormula> _b =
        amgr.makeArray(
            "b",
            FormulaType.getBitvectorTypeWithSize(64),
            FormulaType.getBitvectorTypeWithSize(32));
    BitvectorFormula _b_at_i = amgr.select(_b, _i);

    switch (solver) {
      case MATHSAT5:
        // Mathsat5 has a different internal representation of the formula
        assertThat(_b_at_i.toString()).isEqualTo("(`read_<BitVec, 64, >_<BitVec, 32, >` b i)");
        break;
      default:
        assertThat(_b_at_i.toString())
            .isEqualTo("(select b i)"); // Compatibility to all solvers not guaranteed
    }
  }

  @Test
  public void testNestedRationalArray() {
    requireArrays();
    requireRationals();
    requireIntegers();

    IntegerFormula _i = imgr.makeVariable("i");
    ArrayFormula<IntegerFormula, ArrayFormula<IntegerFormula, RationalFormula>> multi =
        amgr.makeArray(
            "multi",
            FormulaType.IntegerType,
            FormulaType.getArrayType(FormulaType.IntegerType, FormulaType.RationalType));

    RationalFormula valueInMulti = amgr.select(amgr.select(multi, _i), _i);

    switch (solver) {
      case MATHSAT5:
        assertThat(valueInMulti.toString())
            .isEqualTo("(`read_int_rat` (`read_int_<Array, Int, Real, >` multi i) i)");
        break;
      default:
        assertThat(valueInMulti.toString()).isEqualTo("(select (select multi i) i)");
    }
  }

  @Test
  public void testNestedBitVectorArray() {
    requireArrays();
    requireBitvectors();
    requireIntegers();

    assume()
        .withMessage("Solver does not support bit-vector arrays.")
        .that(solver)
        .isNotEqualTo(Solvers.PRINCESS);

    IntegerFormula _i = imgr.makeVariable("i");
    ArrayFormula<IntegerFormula, ArrayFormula<IntegerFormula, BitvectorFormula>> multi =
        amgr.makeArray(
            "multi",
            FormulaType.IntegerType,
            FormulaType.getArrayType(
                FormulaType.IntegerType, FormulaType.getBitvectorTypeWithSize(32)));

    BitvectorFormula valueInMulti = amgr.select(amgr.select(multi, _i), _i);

    switch (solver) {
      case MATHSAT5:
        String readWrite =
            "(`read_int_<BitVec, 32, >` (`read_int_<Array, Int, <BitVec, 32, >, >` multi i) i)";
        assertThat(valueInMulti.toString()).isEqualTo(readWrite);
        break;
      default:
        assertThat(valueInMulti.toString()).isEqualTo("(select (select multi i) i)");
    }
  }

  @Test
  public void nonLinearMultiplication() throws SolverException, InterruptedException {
    requireIntegers();
    IntegerFormula i2 = imgr.makeNumber(2);
    IntegerFormula i3 = imgr.makeNumber(3);
    IntegerFormula i4 = imgr.makeNumber(4);
    IntegerFormula x = imgr.makeVariable("x");
    IntegerFormula y = imgr.makeVariable("y");
    IntegerFormula z = imgr.makeVariable("z");

    IntegerFormula x_mult_y;
    try {
      x_mult_y = imgr.multiply(x, y);
    } catch (UnsupportedOperationException e) {
      // do nothing, this exception is fine here, because solvers do not need
      // to support non-linear arithmetic, we can then skip the test completely
      throw new AssumptionViolatedException("Support for non-linear arithmetic is optional", e);
    }

    BooleanFormula x_equal_2 = imgr.equal(i2, x);
    BooleanFormula y_equal_3 = imgr.equal(i3, y);
    BooleanFormula z_equal_4 = imgr.equal(i4, z);
    BooleanFormula z_equal_x_mult_y = imgr.equal(z, x_mult_y);

    try (ProverEnvironment env = context.newProverEnvironment()) {
      env.push(x_equal_2);
      env.push(y_equal_3);
      env.push(z_equal_4);
      env.push(z_equal_x_mult_y);
      assertThat(env).isUnsatisfiable();
    }
  }

  @Test
  public void composedLinearMultiplication() throws SolverException, InterruptedException {
    requireIntegers();
    IntegerFormula i2 = imgr.makeNumber(2);
    IntegerFormula i3 = imgr.makeNumber(3);
    IntegerFormula i4 = imgr.makeNumber(4);
    IntegerFormula x = imgr.makeVariable("x");

    // MULT should be supported by all solvers, DIV/MOD are missing in Mathsat.
    IntegerFormula mult = imgr.multiply(x, imgr.add(i2, imgr.add(i3, i4)));
    IntegerFormula div;
    IntegerFormula mod;
    try {
      div = imgr.divide(x, imgr.add(i2, imgr.add(i3, i4)));
      mod = imgr.modulo(x, imgr.add(i2, imgr.add(i3, i4)));
    } catch (UnsupportedOperationException e) {
      // do nothing, this exception is fine here, because solvers do not need
      // to support non-linear arithmetic, we can then skip the test completely
      throw new AssumptionViolatedException("Support for non-linear arithmetic is optional", e);
    }

    try (ProverEnvironment env = context.newProverEnvironment()) {
      env.push(imgr.greaterThan(mult, i4));
      env.push(imgr.greaterThan(div, i4));
      env.push(imgr.greaterThan(mod, i2));
      assertThat(env).isSatisfiable();
    }
  }

  @Test
  public void multiplicationSquares() throws SolverException, InterruptedException {
    requireIntegers();
    IntegerFormula i2 = imgr.makeNumber(2);
    IntegerFormula i3 = imgr.makeNumber(3);
    IntegerFormula i4 = imgr.makeNumber(4);
    IntegerFormula i5 = imgr.makeNumber(5);

    IntegerFormula x = imgr.makeVariable("x");
    IntegerFormula y = imgr.makeVariable("y");
    IntegerFormula z = imgr.makeVariable("z");

    IntegerFormula xx;
    IntegerFormula yy;
    IntegerFormula zz;
    try {
      xx = imgr.multiply(x, x);
      yy = imgr.multiply(y, y);
      zz = imgr.multiply(z, z);
    } catch (UnsupportedOperationException e) {
      // do nothing, this exception is fine here, because solvers do not need
      // to support non-linear arithmetic, we can then skip the test completely
      throw new AssumptionViolatedException("Support for non-linear arithmetic is optional", e);
    }

    try (ProverEnvironment env = context.newProverEnvironment()) {
      // check x*x + y*y = z*z
      env.push(imgr.equal(zz, imgr.add(xx, yy)));

      {
        // SAT with x=4 and y=3
        env.push(imgr.equal(x, i3));
        env.push(imgr.equal(y, i4));
        assertThat(env).isSatisfiable();
        env.pop();
        env.pop();
      }
      { // SAT with z=5
        env.push(imgr.equal(z, i5));
        assertThat(env).isSatisfiable();
        env.pop();
      }
      {
        // UNSAT with z=5 and x=2
        env.push(imgr.equal(z, i5));
        env.push(imgr.equal(x, i2));
        assertThat(env).isUnsatisfiable();
        env.pop();
        env.pop();
      }
      { // UNSAT with z=5 and x>3 and y>3
        env.push(imgr.equal(z, i5));
        env.push(imgr.greaterThan(x, i3));
        env.push(imgr.greaterThan(y, i3));
        assertThat(env).isUnsatisfiable();
        env.pop();
        env.pop();
        env.pop();
      }
    }
  }

  @Test
  public void multiplicationFactors() throws SolverException, InterruptedException {
    requireIntegers();
    IntegerFormula i37 = imgr.makeNumber(37);
    IntegerFormula i1 = imgr.makeNumber(1);
    IntegerFormula x = imgr.makeVariable("x");
    IntegerFormula y = imgr.makeVariable("y");

    IntegerFormula x_mult_y;
    try {
      x_mult_y = imgr.multiply(x, y);
    } catch (UnsupportedOperationException e) {
      // do nothing, this exception is fine here, because solvers do not need
      // to support non-linear arithmetic, we can then skip the test completely
      throw new AssumptionViolatedException("Support for non-linear arithmetic is optional", e);
    }

    try (ProverEnvironment env = context.newProverEnvironment()) {
      env.push(imgr.equal(x_mult_y, i37));
      assertThat(env).isSatisfiable();
      env.push(imgr.greaterThan(x, i1));
      env.push(imgr.greaterThan(y, i1));
      assertThat(env).isUnsatisfiable();
    }
  }

  @Test
  public void multiplicationCubic() throws SolverException, InterruptedException {
    requireIntegers();
    IntegerFormula i125 = imgr.makeNumber(125);
    IntegerFormula i27 = imgr.makeNumber(27);
    IntegerFormula i5 = imgr.makeNumber(5);
    IntegerFormula x = imgr.makeVariable("x");
    IntegerFormula y = imgr.makeVariable("y");

    IntegerFormula xxx;
    IntegerFormula yyy;
    try {
      xxx = imgr.multiply(x, imgr.multiply(x, x));
      yyy = imgr.multiply(y, imgr.multiply(y, y));
    } catch (UnsupportedOperationException e) {
      // do nothing, this exception is fine here, because solvers do not need
      // to support non-linear arithmetic, we can then skip the test completely
      throw new AssumptionViolatedException("Support for non-linear arithmetic is optional", e);
    }

    try (ProverEnvironment env = context.newProverEnvironment()) {
      env.push(imgr.equal(xxx, i125));
      env.push(imgr.equal(yyy, i27));
      assertThat(env).isSatisfiable();
      env.push(imgr.lessThan(x, i5));
      assertThat(env).isUnsatisfiable();
    }

    try (ProverEnvironment env = context.newProverEnvironment()) {
      env.push(imgr.equal(imgr.add(xxx, yyy), imgr.add(i27, i125)));
      env.push(imgr.lessThan(y, i5));
      env.push(imgr.equal(x, i5));
      assertThat(env).isSatisfiable();
      env.pop();
      env.push(imgr.lessThan(x, i5));
      assertThat(env).isUnsatisfiable();
    }
  }

  @Test
  public void nonLinearDivision() throws SolverException, InterruptedException {
    requireIntegers();
    IntegerFormula i2 = imgr.makeNumber(2);
    IntegerFormula i3 = imgr.makeNumber(3);
    IntegerFormula i4 = imgr.makeNumber(4);
    IntegerFormula x = imgr.makeVariable("x");
    IntegerFormula y = imgr.makeVariable("y");
    IntegerFormula z = imgr.makeVariable("z");

    IntegerFormula x_div_y;
    try {
      x_div_y = imgr.divide(x, y);
    } catch (UnsupportedOperationException e) {
      // do nothing, this exception is fine here, because solvers do not need
      // to support non-linear arithmetic, we can then skip the test completely
      throw new AssumptionViolatedException("Support for non-linear arithmetic is optional", e);
    }

    BooleanFormula x_equal_4 = imgr.equal(i4, x);
    BooleanFormula y_equal_2 = imgr.equal(i2, y);
    BooleanFormula z_equal_3 = imgr.equal(i3, z);
    BooleanFormula z_equal_x_div_y = imgr.equal(z, x_div_y);

    try (ProverEnvironment env = context.newProverEnvironment()) {
      env.push(x_equal_4);
      env.push(y_equal_2);
      env.push(z_equal_3);
      env.push(z_equal_x_div_y);
      assertThat(env).isUnsatisfiable();
    }
  }

  @Test
  public void integerDivisionRounding() throws SolverException, InterruptedException {
    requireIntegers();
    IntegerFormula varSeven = imgr.makeVariable("a");
    IntegerFormula varEight = imgr.makeVariable("b");

    IntegerFormula two = imgr.makeNumber(2);
    IntegerFormula three = imgr.makeNumber(3);

    // Test that 8/3 and 7/3 are rounded as expected for all combinations of positive/negative
    // numbers
    BooleanFormula f =
        bmgr.and(
            imgr.equal(varSeven, imgr.makeNumber(7)),
            imgr.equal(varEight, imgr.makeNumber(8)),
            imgr.equal(imgr.divide(varSeven, three), two),
            imgr.equal(imgr.divide(imgr.negate(varSeven), three), imgr.negate(three)),
            imgr.equal(imgr.divide(varSeven, imgr.negate(three)), imgr.negate(two)),
            imgr.equal(imgr.divide(imgr.negate(varSeven), imgr.negate(three)), three),
            imgr.equal(imgr.divide(varEight, three), two),
            imgr.equal(imgr.divide(imgr.negate(varEight), three), imgr.negate(three)),
            imgr.equal(imgr.divide(varEight, imgr.negate(three)), imgr.negate(two)),
            imgr.equal(imgr.divide(imgr.negate(varEight), imgr.negate(three)), three));

    assertThatFormula(f).isSatisfiable();
  }

  @Test
  public void bvInRange() throws SolverException, InterruptedException {
    requireBitvectors();

    assertThatFormula(
            bvmgr.equal(
                bvmgr.add(bvmgr.makeBitvector(4, 15), bvmgr.makeBitvector(4, -8)),
                bvmgr.makeBitvector(4, 7)))
        .isTautological();
  }

  @Test
  public void bvOutOfRange() {
    requireBitvectors();
    assume()
        .withMessage("TODO: Z3BitvectorFormulaManager does not correctly implement this")
        .that(solverToUse())
        .isNoneOf(Solvers.Z3, Solvers.CVC4);

    try {
      bvmgr.makeBitvector(4, 32);
      fail();
    } catch (IllegalArgumentException expected) {
    }

    try {
      bvmgr.makeBitvector(4, -9);
      fail();
    } catch (IllegalArgumentException expected) {
    }
  }

  @Test
  @SuppressWarnings("CheckReturnValue")
  public void bvITETest() {
    requireBitvectors();
    BitvectorType bv8 = FormulaType.getBitvectorTypeWithSize(8);
    BitvectorFormula x = bvmgr.makeVariable(bv8, "x");
    bmgr.ifThenElse(bmgr.makeBoolean(true), x, x);
  }
}<|MERGE_RESOLUTION|>--- conflicted
+++ resolved
@@ -588,16 +588,6 @@
     assertThatFormula(f).isSatisfiable();
   }
 
-<<<<<<< HEAD
-  @Test(expected = IllegalArgumentException.class)
-  @SuppressWarnings("CheckReturnValue")
-  public void testUfWithBoolArg_unsupported() {
-    requireIntegers();
-    fmgr.declareUF("fun_bi", FormulaType.IntegerType, FormulaType.BooleanType);
-  }
-
-=======
->>>>>>> 55e1424b
   @Test
   public void quantifierEliminationTest1() throws SolverException, InterruptedException {
     requireQuantifiers();
