--- conflicted
+++ resolved
@@ -416,7 +416,6 @@
     BooleanFormula bEqNeg2 = bvmgr.equal(b, numNeg2);
 
     // positive numbers, signed.
-
     assertDivision(a, num5, true, b, aEq10, bEq2);
     assertDivision(a, num3, true, num3, aEq10);
     assertDivision(a, numNeg3, true, numNeg3, aEq10);
@@ -596,38 +595,6 @@
   }
 
   @Test
-<<<<<<< HEAD
-  public void test_BitvectorIsZeroAfterShiftLeft() throws SolverException, InterruptedException {
-    requireBitvectors();
-    BitvectorFormula one = bvmgr.makeBitvector(32, 1);
-
-    // unsigned char
-    BitvectorFormula a = bvmgr.makeVariable(8, "char_a");
-    BitvectorFormula b = bvmgr.makeVariable(8, "char_b");
-    BitvectorFormula rightOp = bvmgr.makeBitvector(32, 7);
-
-    // 'cast' a to unsigned int
-    a = bvmgr.extend(a, 32 - 8, false);
-    b = bvmgr.extend(b, 32 - 8, false);
-    a = bvmgr.or(a, one);
-    b = bvmgr.or(b, one);
-    a = bvmgr.extract(a, 7, 0);
-    b = bvmgr.extract(b, 7, 0);
-    a = bvmgr.extend(a, 32 - 8, false);
-    b = bvmgr.extend(b, 32 - 8, false);
-
-    a = bvmgr.shiftLeft(a, rightOp);
-    b = bvmgr.shiftLeft(b, rightOp);
-    a = bvmgr.extract(a, 7, 0);
-    b = bvmgr.extract(b, 7, 0);
-    BooleanFormula f = bmgr.not(bvmgr.equal(a, b));
-
-    assertThatFormula(f).isUnsatisfiable();
-  }
-
-  @Test
-=======
->>>>>>> 1c29c10f
   public void testUfWithBoolType() throws SolverException, InterruptedException {
     requireIntegers();
     FunctionDeclaration<BooleanFormula> uf =
