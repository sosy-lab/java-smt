--- conflicted
+++ resolved
@@ -843,12 +843,9 @@
         assertThat(valueInMulti.toString())
             .isEqualTo("(`read_int_T(19)` (`read_int_T(20)` multi " + "i) i)");
         break;
-<<<<<<< HEAD
-=======
       case YICES2:
         assertThat(valueInMulti.toString()).isEqualTo("((multi i) i)");
         break;
->>>>>>> fa890687
       case PRINCESS:
         assertThat(valueInMulti.toString()).isEqualTo("select(select(multi, i), i)");
         break;
