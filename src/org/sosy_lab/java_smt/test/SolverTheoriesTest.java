--- conflicted
+++ resolved
@@ -813,22 +813,14 @@
             FormulaType.getArrayType(FormulaType.IntegerType, FormulaType.RationalType));
 
     RationalFormula valueInMulti = amgr.select(amgr.select(multi, _i), _i);
-    String dump = valueInMulti.toString();
 
     switch (solver) {
       case MATHSAT5:
-<<<<<<< HEAD
-        assertThat(dump).isEqualTo("(`read_int_rat` (`read_int_<Array, Int, Real, >` multi i) i)");
-        break;
-      case PRINCESS:
-        assertThat(dump).isEqualTo("select(select(multi, i), i)");
-=======
         assertThat(valueInMulti.toString())
             .isEqualTo("(`read_int_rat` (`read_int_T(17)` multi i) i)");
->>>>>>> 0f28dc88
         break;
       default:
-        assertThat(dump).isEqualTo("(select (select multi i) i)");
+        assertThat(valueInMulti.toString()).isEqualTo("(select (select multi i) i)");
     }
   }
 
