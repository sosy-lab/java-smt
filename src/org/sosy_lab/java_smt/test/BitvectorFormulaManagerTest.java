/*
 *  JavaSMT is an API wrapper for a collection of SMT solvers.
 *  This file is part of JavaSMT.
 *
 *  Copyright (C) 2007-2018  Dirk Beyer
 *  All rights reserved.
 *
 *  Licensed under the Apache License, Version 2.0 (the "License");
 *  you may not use this file except in compliance with the License.
 *  You may obtain a copy of the License at
 *
 *      http://www.apache.org/licenses/LICENSE-2.0
 *
 *  Unless required by applicable law or agreed to in writing, software
 *  distributed under the License is distributed on an "AS IS" BASIS,
 *  WITHOUT WARRANTIES OR CONDITIONS OF ANY KIND, either express or implied.
 *  See the License for the specific language governing permissions and
 *  limitations under the License.
 */
package org.sosy_lab.java_smt.test;

import static com.google.common.truth.Truth.assertThat;
import static com.google.common.truth.Truth.assertWithMessage;
import static org.sosy_lab.java_smt.test.ProverEnvironmentSubject.assertThat;

import java.math.BigInteger;
import java.util.LinkedHashMap;
import java.util.Map;
import java.util.Map.Entry;
import org.junit.Before;
import org.junit.Test;
import org.junit.runner.RunWith;
import org.junit.runners.Parameterized;
import org.junit.runners.Parameterized.Parameter;
import org.junit.runners.Parameterized.Parameters;
import org.sosy_lab.java_smt.SolverContextFactory.Solvers;
import org.sosy_lab.java_smt.api.BitvectorFormula;
import org.sosy_lab.java_smt.api.FormulaType;
import org.sosy_lab.java_smt.api.FormulaType.BitvectorType;
import org.sosy_lab.java_smt.api.Model;
import org.sosy_lab.java_smt.api.NumeralFormula.IntegerFormula;
import org.sosy_lab.java_smt.api.ProverEnvironment;
import org.sosy_lab.java_smt.api.SolverContext.ProverOptions;
import org.sosy_lab.java_smt.api.SolverException;

/**
 * Tests bitvectors for all solvers that support it. Notice: Boolector does not support integer
 * theory or bitvectors length 1.
 */
@RunWith(Parameterized.class)
public class BitvectorFormulaManagerTest extends SolverBasedTest0 {

  @Parameters(name = "{0}")
  public static Object[] getAllSolvers() {
    return Solvers.values();
  }

  @Parameter(0)
  public Solvers solver;

  @Override
  protected Solvers solverToUse() {
    return solver;
  }

  @Before
  public void init() {
    requireBitvectors();
  }

  @Test
  public void bvType() {
    int[] testValues;
    if (solver == Solvers.BOOLECTOR) {
      testValues = new int[] {2, 4, 32, 64, 1000};
    } else {
      testValues = new int[] {1, 2, 4, 32, 64, 1000};
    }
    for (int i : testValues) {
      BitvectorType type = FormulaType.getBitvectorTypeWithSize(i);
      assertWithMessage("bitvector type size").that(type.getSize()).isEqualTo(i);
      BitvectorFormula var = bvmgr.makeVariable(type, "x" + i);
      BitvectorType result = (BitvectorType) mgr.getFormulaType(var);
      assertWithMessage("bitvector size").that(result.getSize()).isEqualTo(i);
    }
  }

  @Test
  public void bvOne() throws SolverException, InterruptedException {
    int[] testValues;
    if (solver == Solvers.BOOLECTOR) {
      testValues = new int[] {2, 4, 32, 64, 1000};
    } else {
      testValues = new int[] {1, 2, 4, 32, 64, 1000};
    }
    for (int i : testValues) {
      BitvectorFormula var = bvmgr.makeVariable(i, "x" + i);
      BitvectorFormula num0 = bvmgr.makeBitvector(i, 0);
      BitvectorFormula num1 = bvmgr.makeBitvector(i, 1);
      assertThatFormula(bvmgr.equal(var, num0)).isSatisfiable();
      assertThatFormula(bvmgr.equal(var, num1)).isSatisfiable();
    }
  }

  @Test(expected = IllegalArgumentException.class)
  @SuppressWarnings("CheckReturnValue")
  public void bvTooLargeNum() {
    if (solver == Solvers.BOOLECTOR) {
      bvmgr.makeBitvector(2, 4); // value 4 is too large for size 2
    } else {
      bvmgr.makeBitvector(1, 2); // value 2 is too large for size 1
    }
  }

  @Test
  @SuppressWarnings("CheckReturnValue")
  public void bvLargeNum() {
    if (solver == Solvers.BOOLECTOR) {
      bvmgr.makeBitvector(2, 3); // value 3 should be possible for size 2
    } else {
      bvmgr.makeBitvector(1, 1); // value 1 should be possible for size 1
    }
  }

  @Test
  @SuppressWarnings("CheckReturnValue")
  public void bvSmallNum() {
    if (solver == Solvers.BOOLECTOR) {
      bvmgr.makeBitvector(2, -1); // value -1 should be possible for size 2
    } else {
      bvmgr.makeBitvector(1, -1); // value -1 should be possible for size 1
    }
  }

  @Test(expected = IllegalArgumentException.class)
  @SuppressWarnings("CheckReturnValue")
  public void bvTooSmallNum() {
    if (solver == Solvers.BOOLECTOR) {
      bvmgr.makeBitvector(2, -4); // value -4 is too small for size 2
    } else {
      bvmgr.makeBitvector(1, -2); // value -2 is too small for size 1
    }
  }

  @Test
  public void bvModelValue32bit() throws SolverException, InterruptedException {
    BitvectorFormula var = bvmgr.makeVariable(32, "var");

    Map<Long, Long> values = new LinkedHashMap<>();
    long int32 = 1L << 32;

    // positive signed values stay equal
    values.put(0L, 0L);
    values.put(1L, 1L);
    values.put(2L, 2L);
    values.put(123L, 123L);
    values.put((long) Integer.MAX_VALUE, (long) Integer.MAX_VALUE);

    // positive unsigned values stay equal
    values.put(Integer.MAX_VALUE + 1L, Integer.MAX_VALUE + 1L);
    values.put(Integer.MAX_VALUE + 2L, Integer.MAX_VALUE + 2L);
    values.put(Integer.MAX_VALUE + 123L, Integer.MAX_VALUE + 123L);
    values.put(int32 - 1L, int32 - 1);
    values.put(int32 - 2L, int32 - 2);
    values.put(int32 - 123L, int32 - 123);

    // negative signed values are converted to unsigned
    values.put(-1L, int32 - 1);
    values.put(-2L, int32 - 2);
    values.put(-123L, int32 - 123);
    values.put((long) Integer.MIN_VALUE, 1L + Integer.MAX_VALUE);

    try (ProverEnvironment prover =
        context.newProverEnvironment(
            ProverOptions.GENERATE_MODELS, ProverOptions.GENERATE_UNSAT_CORE)) {
      for (Entry<Long, Long> entry : values.entrySet()) {
        prover.push(bvmgr.equal(var, bvmgr.makeBitvector(32, entry.getKey())));
        assertThat(prover).isSatisfiable();
        try (Model model = prover.getModel()) {
          Object value = model.evaluate(var);
          assertThat(value).isEqualTo(BigInteger.valueOf(entry.getValue()));
        }
        prover.pop();
      }
    }
  }

  @Test
  public void bvToInt() throws SolverException, InterruptedException {
<<<<<<< HEAD
    requireBitvectorToInt();
=======
    requireIntegers();

>>>>>>> a05f0baf
    for (int size : new int[] {1, 2, 4, 8}) {
      int max = 1 << size;
      // number is in range of bitsize
      for (int i = -max / 2; i < max; i++) {
        BitvectorFormula bv = bvmgr.makeBitvector(size, i);
        IntegerFormula num = imgr.makeNumber(i);
        assertThatFormula(bvmgr.equal(bv, bvmgr.makeBitvector(size, num))).isTautological();
        IntegerFormula nSigned = bvmgr.toIntegerFormula(bv, true);
        IntegerFormula nUnsigned = bvmgr.toIntegerFormula(bv, false);
        if (i < max / 2) {
          assertThatFormula(imgr.equal(num, nSigned)).isTautological();
          assertThatFormula(bvmgr.equal(bv, bvmgr.makeBitvector(size, nSigned))).isTautological();
        }
        if (i >= 0) {
          assertThatFormula(imgr.equal(num, nUnsigned)).isTautological();
          assertThatFormula(bvmgr.equal(bv, bvmgr.makeBitvector(size, nUnsigned))).isTautological();
        }
      }
    }
  }

  @Test
  public void bvToIntEquality() throws SolverException, InterruptedException {
<<<<<<< HEAD
    requireBitvectorToInt();
=======
    requireIntegers();

>>>>>>> a05f0baf
    for (int size : new int[] {10, 16, 20, 32, 64}) {
      for (int i : new int[] {1, 2, 4, 32, 64, 100}) {
        // number is in range of bitsize
        BitvectorFormula bv = bvmgr.makeBitvector(size, i);
        IntegerFormula num = imgr.makeNumber(i);
        assertThatFormula(bvmgr.equal(bv, bvmgr.makeBitvector(size, num))).isTautological();
        IntegerFormula nSigned = bvmgr.toIntegerFormula(bv, true);
        IntegerFormula nUnsigned = bvmgr.toIntegerFormula(bv, false);
        assertThatFormula(imgr.equal(num, nSigned)).isTautological();
        assertThatFormula(imgr.equal(num, nUnsigned)).isTautological();
        assertThatFormula(bvmgr.equal(bv, bvmgr.makeBitvector(size, nSigned))).isTautological();
        assertThatFormula(bvmgr.equal(bv, bvmgr.makeBitvector(size, nUnsigned))).isTautological();
      }
    }
  }

  private static final int[] SOME_SIZES = new int[] {1, 2, 4, 10, 16, 20, 32, 60};
  private static final int[] SOME_NUMBERS =
      new int[] {
        0, 1, 2, 3, 4, 5, 6, 7, 8, 32, 64, 100, 150, 512, 1024, 100000, 1000000, Integer.MAX_VALUE,
      };

  @Test
  public void bvToIntEqualityWithOverflow() throws SolverException, InterruptedException {
<<<<<<< HEAD
    requireBitvectorToInt();
=======
    requireIntegers();

>>>>>>> a05f0baf
    for (int size : SOME_SIZES) {
      for (int i : SOME_NUMBERS) {
        // number might be larger than range of bitsize
        long upperBound = 1L << size;
        long iMod = i % upperBound;
        IntegerFormula num = imgr.makeNumber(i);
        IntegerFormula nUnsigned = imgr.makeNumber(iMod);
        IntegerFormula nSigned = imgr.makeNumber(iMod < upperBound / 2 ? iMod : iMod - upperBound);
        BitvectorFormula bv = bvmgr.makeBitvector(size, iMod);
        assertThatFormula(bvmgr.equal(bv, bvmgr.makeBitvector(size, num))).isTautological();
        assertThat(mgr.getFormulaType(bvmgr.toIntegerFormula(bv, true)))
            .isEqualTo(FormulaType.IntegerType);
        assertThatFormula(imgr.equal(nSigned, bvmgr.toIntegerFormula(bv, true))).isTautological();
        assertThatFormula(imgr.equal(nUnsigned, bvmgr.toIntegerFormula(bv, false)))
            .isTautological();
      }
    }
  }

  @Test
  public void bvToIntEqualityWithOverflowNegative() throws SolverException, InterruptedException {
<<<<<<< HEAD
    requireBitvectorToInt();
=======
    requireIntegers();

>>>>>>> a05f0baf
    for (int size : SOME_SIZES) {
      for (int i : SOME_NUMBERS) {
        // make number negative
        int negI = -i;
        // number might be larger than range of bitsize
        long upperBound = 1L << size;
        long iMod = negI % upperBound;
        IntegerFormula num = imgr.makeNumber(negI);
        IntegerFormula nUnsigned = imgr.makeNumber(iMod >= 0 ? iMod : iMod + upperBound);
        IntegerFormula nSigned = imgr.makeNumber(iMod < -upperBound / 2 ? iMod + upperBound : iMod);
        BitvectorFormula bv =
            bvmgr.makeBitvector(size, iMod >= -upperBound / 2 ? iMod : iMod + upperBound);
        assertThatFormula(bvmgr.equal(bv, bvmgr.makeBitvector(size, num))).isTautological();
        assertThatFormula(imgr.equal(nSigned, bvmgr.toIntegerFormula(bv, true))).isTautological();
        assertThatFormula(imgr.equal(nUnsigned, bvmgr.toIntegerFormula(bv, false)))
            .isTautological();
      }
    }
  }

  @Test
  public void bvToIntEqualityWithSymbols() throws SolverException, InterruptedException {
<<<<<<< HEAD
    requireBitvectorToInt();
    for (int size : new int[] {1, 2, 4, 8}) {
=======
    requireIntegers();

    for (int size : new int[] {1, 2, 4, 10}) {
>>>>>>> a05f0baf
      IntegerFormula var = imgr.makeVariable("x_" + size);

      // x == int(bv(x)) is sat for small values
      assertThatFormula(
              imgr.equal(var, bvmgr.toIntegerFormula(bvmgr.makeBitvector(size, var), true)))
          .isSatisfiable();

      // x == int(bv(x)) is unsat for large values
      assertThatFormula(
              bmgr.not(
                  imgr.equal(var, bvmgr.toIntegerFormula(bvmgr.makeBitvector(size, var), true))))
          .isSatisfiable();

      BitvectorFormula bvar = bvmgr.makeVariable(size, "y_" + size);

      // y == bv(int(y)) is sat for all values
      assertThatFormula(
              bvmgr.equal(bvar, bvmgr.makeBitvector(size, bvmgr.toIntegerFormula(bvar, true))))
          .isTautological();
    }
  }
}<|MERGE_RESOLUTION|>--- conflicted
+++ resolved
@@ -187,12 +187,9 @@
 
   @Test
   public void bvToInt() throws SolverException, InterruptedException {
-<<<<<<< HEAD
-    requireBitvectorToInt();
-=======
-    requireIntegers();
-
->>>>>>> a05f0baf
+    requireBitvectorToInt();
+    requireIntegers();
+
     for (int size : new int[] {1, 2, 4, 8}) {
       int max = 1 << size;
       // number is in range of bitsize
@@ -216,12 +213,9 @@
 
   @Test
   public void bvToIntEquality() throws SolverException, InterruptedException {
-<<<<<<< HEAD
-    requireBitvectorToInt();
-=======
-    requireIntegers();
-
->>>>>>> a05f0baf
+    requireBitvectorToInt();
+    requireIntegers();
+
     for (int size : new int[] {10, 16, 20, 32, 64}) {
       for (int i : new int[] {1, 2, 4, 32, 64, 100}) {
         // number is in range of bitsize
@@ -246,12 +240,9 @@
 
   @Test
   public void bvToIntEqualityWithOverflow() throws SolverException, InterruptedException {
-<<<<<<< HEAD
-    requireBitvectorToInt();
-=======
-    requireIntegers();
-
->>>>>>> a05f0baf
+    requireBitvectorToInt();
+    requireIntegers();
+
     for (int size : SOME_SIZES) {
       for (int i : SOME_NUMBERS) {
         // number might be larger than range of bitsize
@@ -273,12 +264,9 @@
 
   @Test
   public void bvToIntEqualityWithOverflowNegative() throws SolverException, InterruptedException {
-<<<<<<< HEAD
-    requireBitvectorToInt();
-=======
-    requireIntegers();
-
->>>>>>> a05f0baf
+    requireBitvectorToInt();
+    requireIntegers();
+
     for (int size : SOME_SIZES) {
       for (int i : SOME_NUMBERS) {
         // make number negative
@@ -301,14 +289,10 @@
 
   @Test
   public void bvToIntEqualityWithSymbols() throws SolverException, InterruptedException {
-<<<<<<< HEAD
-    requireBitvectorToInt();
+    requireBitvectorToInt();
+    requireIntegers();
+
     for (int size : new int[] {1, 2, 4, 8}) {
-=======
-    requireIntegers();
-
-    for (int size : new int[] {1, 2, 4, 10}) {
->>>>>>> a05f0baf
       IntegerFormula var = imgr.makeVariable("x_" + size);
 
       // x == int(bv(x)) is sat for small values
