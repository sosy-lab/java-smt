--- conflicted
+++ resolved
@@ -288,11 +288,6 @@
         .that(solverToUse())
         .isNotEqualTo(Solvers.CVC5);
 
-    assume()
-        .withMessage("Solver %s does not support the complete theory of quantifiers", solverToUse())
-        .that(solverToUse())
-        .isNotEqualTo(Solvers.CVC5);
-
     // (not exists x . not b[x] = 0) AND (b[123] = 0) is SAT
     requireIntegers();
     BooleanFormula f =
@@ -872,11 +867,43 @@
 
     // Boolector quants need to be reworked
     assume().that(solverUnderTest).isNotEqualTo(Solvers.BOOLECTOR);
-<<<<<<< HEAD
     // Z3 fails this currently. Remove once thats not longer the case!
     assume().that(solverUnderTest).isNotEqualTo(Solvers.Z3);
-=======
->>>>>>> 398a4a02
+    int width = 32;
+
+    BitvectorFormula a2 = bvmgr.makeVariable(width, "a2");
+    BitvectorFormula b2 = bvmgr.makeVariable(width, "b2");
+    BitvectorFormula a3 = bvmgr.makeVariable(width, "a3");
+
+    BooleanFormula fAnd =
+        bmgr.and(
+            bvmgr.equal(a2, bvmgr.makeBitvector(width, 6)),
+            bvmgr.equal(b2, bvmgr.makeBitvector(width, 6)),
+            bvmgr.equal(a3, bvmgr.makeBitvector(width, 0)));
+
+    BooleanFormula f = qmgr.exists(a2, fAnd);
+    BooleanFormula qFreeF = qmgr.eliminateQuantifiers(f);
+
+    assertThatFormula(qFreeF)
+        .isEquivalentTo(
+            bmgr.and(
+                bvmgr.equal(b2, bvmgr.makeBitvector(width, 6)),
+                bvmgr.equal(a3, bvmgr.makeBitvector(width, 0))));
+  }
+
+  /** Quant elim test based on a crash in Z3. */
+  @Test
+  public void checkBVQuantifierElimination2() throws InterruptedException, SolverException {
+    requireBitvectors();
+
+    // build formula: exists a2 : (and (= a2 #x00000006)
+    //                                 (= b2 #x00000006)
+    //                                 (= a3 #x00000000))
+    // quantifier-free equivalent: (and (= b2 #x00000006)
+    //                                  (= a3 #x00000000))
+
+    // Boolector quants need to be reworked
+    assume().that(solverUnderTest).isNotEqualTo(Solvers.BOOLECTOR);
     int width = 32;
 
     BitvectorFormula a2 = bvmgr.makeVariable(width, "a2");
