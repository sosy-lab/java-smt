// This file is part of JavaSMT,
// an API wrapper for a collection of SMT solvers:
// https://github.com/sosy-lab/java-smt
//
// SPDX-FileCopyrightText: 2020 Dirk Beyer <https://www.sosy-lab.org>
//
// SPDX-License-Identifier: Apache-2.0

package org.sosy_lab.java_smt.test;

import static com.google.common.truth.Truth.assertThat;
import static com.google.common.truth.TruthJUnit.assume;
import static org.junit.Assert.assertThrows;
import static org.sosy_lab.java_smt.api.FormulaType.StringType;

import com.google.common.collect.ImmutableList;
import edu.umd.cs.findbugs.annotations.SuppressFBWarnings;
import java.util.ArrayList;
import java.util.List;
import java.util.concurrent.atomic.AtomicBoolean;
import java.util.concurrent.atomic.AtomicInteger;
import org.junit.Before;
import org.junit.Test;
import org.sosy_lab.common.UniqueIdGenerator;
import org.sosy_lab.java_smt.SolverContextFactory.Solvers;
import org.sosy_lab.java_smt.api.ArrayFormula;
import org.sosy_lab.java_smt.api.BitvectorFormula;
import org.sosy_lab.java_smt.api.BooleanFormula;
import org.sosy_lab.java_smt.api.Formula;
import org.sosy_lab.java_smt.api.FormulaType;
import org.sosy_lab.java_smt.api.NumeralFormula.IntegerFormula;
import org.sosy_lab.java_smt.api.QuantifiedFormulaManager.Quantifier;
import org.sosy_lab.java_smt.api.SolverException;
import org.sosy_lab.java_smt.api.StringFormula;
import org.sosy_lab.java_smt.api.Tactic;
import org.sosy_lab.java_smt.api.visitors.DefaultFormulaVisitor;

@SuppressFBWarnings(value = "DLS_DEAD_LOCAL_STORE", justification = "test code")
public class QuantifierManagerTest extends SolverBasedTest0.ParameterizedSolverBasedTest0 {

  private IntegerFormula x;
  private ArrayFormula<IntegerFormula, IntegerFormula> a;

  @SuppressWarnings("checkstyle:membername")
  private BooleanFormula a_at_x_eq_1;

  @SuppressWarnings("checkstyle:membername")
  private BooleanFormula a_at_x_eq_0;

  @SuppressWarnings("checkstyle:membername")
  private BooleanFormula forall_x_a_at_x_eq_0;

  private static final int bvWidth = 16;

  private BitvectorFormula xbv;

  private ArrayFormula<BitvectorFormula, BitvectorFormula> bvArray;

  @SuppressWarnings("checkstyle:membername")
  private BooleanFormula bvArray_at_x_eq_1;

  @SuppressWarnings("checkstyle:membername")
  private BooleanFormula bvArray_at_x_eq_0;

  @SuppressWarnings("checkstyle:membername")
  private BooleanFormula bv_forall_x_a_at_x_eq_0;

  @Before
  public void setUp() {
    requireQuantifiers();
  }

  public void setUpLIA() {
    requireIntegers();
    requireArrays();

    x = imgr.makeVariable("x");
    a = amgr.makeArray("a", FormulaType.IntegerType, FormulaType.IntegerType);

    a_at_x_eq_1 = imgr.equal(amgr.select(a, x), imgr.makeNumber(1));
    a_at_x_eq_0 = imgr.equal(amgr.select(a, x), imgr.makeNumber(0));

    forall_x_a_at_x_eq_0 = qmgr.forall(ImmutableList.of(x), a_at_x_eq_0);
  }

  public void setUpBV() {
    requireBitvectors();
    requireArrays();
<<<<<<< HEAD
    assume()
        .withMessage("Solver %s does not support quantifiers via JavaSMT", solverToUse())
        .that(solverToUse())
        .isNotEqualTo(Solvers.BOOLECTOR);
=======
    requireQuantifiers();
>>>>>>> e5d1c16f

    xbv = bvmgr.makeVariable(bvWidth, "xbv");
    bvArray =
        amgr.makeArray(
            "bvArray",
            FormulaType.getBitvectorTypeWithSize(bvWidth),
            FormulaType.getBitvectorTypeWithSize(bvWidth));

    bvArray_at_x_eq_1 = bvmgr.equal(amgr.select(bvArray, xbv), bvmgr.makeBitvector(bvWidth, 1));
    bvArray_at_x_eq_0 = bvmgr.equal(amgr.select(bvArray, xbv), bvmgr.makeBitvector(bvWidth, 0));

    bv_forall_x_a_at_x_eq_0 = qmgr.forall(ImmutableList.of(xbv), bvArray_at_x_eq_0);
  }

  private SolverException handleSolverException(SolverException e) throws SolverException {
    // The tests in this class use quantifiers and thus solver failures are expected.
    // We do not ignore all SolverExceptions in order to not hide bugs,
    // but only for Princess and CVC4 which are known to not be able to solve all tests here.
    if (solverToUse() == Solvers.PRINCESS || solverToUse() == Solvers.CVC4) {
      assume().withMessage(e.getMessage()).fail();
    }
    throw e;
  }

  private static final UniqueIdGenerator index = new UniqueIdGenerator(); // to get different names

  @Test
  public void testLIAForallArrayConjunctUnsat() throws SolverException, InterruptedException {
    assume()
        .withMessage("Solver %s does not support the complete theory of quantifiers", solverToUse())
        .that(solverToUse())
        .isNotEqualTo(Solvers.CVC5);

    // (forall x . b[x] = 0) AND (b[123] = 1) is UNSAT
    setUpLIA();

    BooleanFormula f =
        bmgr.and(
            qmgr.forall(ImmutableList.of(x), a_at_x_eq_0),
            imgr.equal(amgr.select(a, imgr.makeNumber(123)), imgr.makeNumber(1)));
    assertThatFormula(f).isUnsatisfiable();
  }

  @Test
  public void testBVForallArrayConjunctUnsat() throws SolverException, InterruptedException {
    assume()
        .withMessage("Solver %s does not support the complete theory of quantifiers", solverToUse())
        .that(solverToUse())
        .isNotEqualTo(Solvers.CVC5);

    // (forall x . b[x] = 0) AND (b[123] = 1) is UNSAT
    setUpBV();
    // Princess does not support bitvectors in arrays
    assume().that(solverToUse()).isNotEqualTo(Solvers.PRINCESS);

    BooleanFormula f =
        bmgr.and(
            qmgr.forall(ImmutableList.of(xbv), bvArray_at_x_eq_0),
            bvmgr.equal(
                amgr.select(bvArray, bvmgr.makeBitvector(bvWidth, 123)),
                bvmgr.makeBitvector(bvWidth, 1)));
    assertThatFormula(f).isUnsatisfiable();
  }

  @Test
  public void testLIAForallArrayConjunctSat() throws SolverException, InterruptedException {
    assume()
        .withMessage("Solver %s does not support the complete theory of quantifiers", solverToUse())
        .that(solverToUse())
        .isNotEqualTo(Solvers.CVC5);

    // (forall x . b[x] = 0) AND (b[123] = 0) is SAT
    setUpLIA();

    BooleanFormula f =
        bmgr.and(
            qmgr.forall(ImmutableList.of(x), a_at_x_eq_0),
            imgr.equal(amgr.select(a, imgr.makeNumber(123)), imgr.makeNumber(0)));
    try {
      // CVC4 and Princess fail this
      assertThatFormula(f).isSatisfiable();
    } catch (SolverException e) {
      throw handleSolverException(e);
    }
  }

  @Test
  public void testBVForallArrayConjunctSat() throws SolverException, InterruptedException {
    assume()
        .withMessage("Solver %s does not support the complete theory of quantifiers", solverToUse())
        .that(solverToUse())
        .isNotEqualTo(Solvers.CVC5);

    // (forall x . b[x] = 0) AND (b[123] = 0) is SAT
    setUpBV();
    // Princess does not support bitvectors in arrays
    assume().that(solverToUse()).isNotEqualTo(Solvers.PRINCESS);

    BooleanFormula f =
        bmgr.and(
            qmgr.forall(ImmutableList.of(xbv), bvArray_at_x_eq_0),
            bvmgr.equal(
                amgr.select(bvArray, bvmgr.makeBitvector(bvWidth, 123)),
                bvmgr.makeBitvector(bvWidth, 0)));
    try {
      // CVC4 and Princess fail this
      assertThatFormula(f).isSatisfiable();
    } catch (SolverException e) {
      throw handleSolverException(e);
    }
  }

  @Test
  public void testLIAForallArrayDisjunct1() throws SolverException, InterruptedException {
    assume()
        .withMessage("Solver %s does not support the complete theory of quantifiers", solverToUse())
        .that(solverToUse())
        .isNotEqualTo(Solvers.CVC5);

    // (forall x . b[x] = 0) AND (b[123] = 1 OR b[123] = 0) is SAT
    setUpLIA();
    BooleanFormula f =
        bmgr.and(
            qmgr.forall(ImmutableList.of(x), a_at_x_eq_0),
            bmgr.or(
                imgr.equal(amgr.select(a, imgr.makeNumber(123)), imgr.makeNumber(1)),
                imgr.equal(amgr.select(a, imgr.makeNumber(123)), imgr.makeNumber(0))));

    try {
      assertThatFormula(f).isSatisfiable();
    } catch (SolverException e) {
      throw handleSolverException(e);
    }
  }

  @Test
  public void testLIAForallArrayDisjunctSat2() throws SolverException, InterruptedException {
    assume()
        .withMessage("Solver %s does not support the complete theory of quantifiers", solverToUse())
        .that(solverToUse())
        .isNotEqualTo(Solvers.CVC5);
    // (forall x . b[x] = 0) OR (b[123] = 1) is SAT
    setUpLIA();
    BooleanFormula f =
        bmgr.or(
            qmgr.forall(ImmutableList.of(x), a_at_x_eq_0),
            imgr.equal(amgr.select(a, imgr.makeNumber(123)), imgr.makeNumber(1)));
    try {
      // CVC4 fails this
      assertThatFormula(f).isSatisfiable();
    } catch (SolverException e) {
      throw handleSolverException(e);
    }
  }

  @Test
  public void testLIANotExistsArrayConjunct1() throws SolverException, InterruptedException {
    assume()
        .withMessage("Solver %s does not support the complete theory of quantifiers", solverToUse())
        .that(solverToUse())
        .isNotEqualTo(Solvers.CVC5);

    // (not exists x . not b[x] = 0) AND (b[123] = 1) is UNSAT
    setUpLIA();
    BooleanFormula f =
        bmgr.and(
            bmgr.not(qmgr.exists(ImmutableList.of(x), bmgr.not(a_at_x_eq_0))),
            imgr.equal(amgr.select(a, imgr.makeNumber(123)), imgr.makeNumber(1)));
    try {
      assertThatFormula(f).isUnsatisfiable();
    } catch (SolverException e) {
      throw handleSolverException(e);
    }
  }

  @Test
  public void testLIANotExistsArrayConjunct2() throws SolverException, InterruptedException {
    assume()
        .withMessage("Solver %s does not support the complete theory of quantifiers", solverToUse())
        .that(solverToUse())
        .isNotEqualTo(Solvers.CVC5);

    // (not exists x . not b[x] = 0) AND (b[123] = 0) is SAT
    setUpLIA();
    BooleanFormula f =
        bmgr.and(
            bmgr.not(qmgr.exists(ImmutableList.of(x), bmgr.not(a_at_x_eq_0))),
            imgr.equal(amgr.select(a, imgr.makeNumber(123)), imgr.makeNumber(0)));
    try {
      assertThatFormula(f).isSatisfiable();
    } catch (SolverException e) {
      throw handleSolverException(e);
    }
  }

  @Test
  public void testLIANotExistsArrayConjunct3() throws SolverException, InterruptedException {
    assume()
        .withMessage("Solver %s does not support the complete theory of quantifiers", solverToUse())
        .that(solverToUse())
        .isNotEqualTo(Solvers.CVC5);

    // (not exists x . b[x] = 0) AND (b[123] = 0) is UNSAT
    setUpLIA();
    BooleanFormula f =
        bmgr.and(
            bmgr.not(qmgr.exists(ImmutableList.of(x), a_at_x_eq_0)),
            imgr.equal(amgr.select(a, imgr.makeNumber(123)), imgr.makeNumber(0)));
    assertThatFormula(f).isUnsatisfiable();
  }

  @Test
  public void testLIANotExistsArrayDisjunct1() throws SolverException, InterruptedException {
    assume()
        .withMessage("Solver %s does not support the complete theory of quantifiers", solverToUse())
        .that(solverToUse())
        .isNotEqualTo(Solvers.CVC5);

    // (not exists x . not b[x] = 0) AND (b[123] = 1 OR b[123] = 0) is SAT
    setUpLIA();
    BooleanFormula f =
        bmgr.and(
            bmgr.not(qmgr.exists(ImmutableList.of(x), bmgr.not(a_at_x_eq_0))),
            bmgr.or(
                imgr.equal(amgr.select(a, imgr.makeNumber(123)), imgr.makeNumber(1)),
                imgr.equal(amgr.select(a, imgr.makeNumber(123)), imgr.makeNumber(0))));
    try {
      // CVC4 and Princess fail this
      assertThatFormula(f).isSatisfiable();
    } catch (SolverException e) {
      throw handleSolverException(e);
    }
  }

  @Test
  public void testLIANotExistsArrayDisjunct2() throws SolverException, InterruptedException {
    // (not exists x . not b[x] = 0) OR (b[123] = 1) is SAT
    assume()
        .withMessage("Solver %s does not support the complete theory of quantifiers", solverToUse())
        .that(solverToUse())
        .isNotEqualTo(Solvers.CVC5);
    setUpLIA();
    BooleanFormula f =
        bmgr.or(
            bmgr.not(qmgr.exists(ImmutableList.of(x), bmgr.not(a_at_x_eq_0))),
            imgr.equal(amgr.select(a, imgr.makeNumber(123)), imgr.makeNumber(1)));
    try {
      // CVC4 fails this
      assertThatFormula(f).isSatisfiable();
    } catch (SolverException e) {
      throw handleSolverException(e);
    }
  }

  @Test
  public void testLIAExistsArrayConjunct1() throws SolverException, InterruptedException {
    // (exists x . b[x] = 0) AND (b[123] = 1) is SAT
    setUpLIA();
    BooleanFormula f =
        bmgr.and(
            qmgr.exists(ImmutableList.of(x), a_at_x_eq_0),
            imgr.equal(amgr.select(a, imgr.makeNumber(123)), imgr.makeNumber(1)));
    assertThatFormula(f).isSatisfiable();
  }

  @Test
  public void testBVExistsArrayConjunct1() throws SolverException, InterruptedException {
    // (exists x . b[x] = 0) AND (b[123] = 1) is SAT
    setUpBV();
    // Princess does not support bitvectors in arrays
    assume().that(solverToUse()).isNotEqualTo(Solvers.PRINCESS);

    BooleanFormula f =
        bmgr.and(
            qmgr.exists(ImmutableList.of(xbv), bvArray_at_x_eq_0),
            bvmgr.equal(
                amgr.select(bvArray, bvmgr.makeBitvector(bvWidth, 123)),
                bvmgr.makeBitvector(bvWidth, 1)));
    assertThatFormula(f).isSatisfiable();
  }

  @Test
  public void testLIAExistsArrayConjunct2() throws SolverException, InterruptedException {
    setUpLIA();
    assume()
        .withMessage("Solver %s does not support the complete theory of quantifiers", solverToUse())
        .that(solverToUse())
        .isNotEqualTo(Solvers.CVC5);

    // (exists x . b[x] = 1) AND  (forall x . b[x] = 0) is UNSAT

    BooleanFormula f =
        bmgr.and(qmgr.exists(ImmutableList.of(x), a_at_x_eq_1), forall_x_a_at_x_eq_0);
    assertThatFormula(f).isUnsatisfiable();
  }

  @Test
  public void testBVExistsArrayConjunct2() throws SolverException, InterruptedException {
    assume()
        .withMessage("Solver %s does not support the complete theory of quantifiers", solverToUse())
        .that(solverToUse())
        .isNotEqualTo(Solvers.CVC5);

    // (exists x . b[x] = 1) AND (forall x . b[x] = 0) is UNSAT
    setUpBV();
    // Princess does not support bitvectors in arrays
    assume().that(solverToUse()).isNotEqualTo(Solvers.PRINCESS);

    BooleanFormula f =
        bmgr.and(qmgr.exists(ImmutableList.of(xbv), bvArray_at_x_eq_1), bv_forall_x_a_at_x_eq_0);
    assertThatFormula(f).isUnsatisfiable();
  }

  @Test
  public void testLIAExistsArrayConjunct3() throws SolverException, InterruptedException {
    assume()
        .withMessage("Solver %s does not support the complete theory of quantifiers", solverToUse())
        .that(solverToUse())
        .isNotEqualTo(Solvers.CVC5);

    // (exists x . b[x] = 0) AND  (forall x . b[x] = 0) is SAT
    setUpLIA();

    BooleanFormula f =
        bmgr.and(qmgr.exists(ImmutableList.of(x), a_at_x_eq_0), forall_x_a_at_x_eq_0);
    try {
      // CVC4 and Princess fail this
      assertThatFormula(f).isSatisfiable();
    } catch (SolverException e) {
      throw handleSolverException(e);
    }
  }

  @Test
  public void testBVExistsArrayConjunct3() throws SolverException, InterruptedException {
    // (exists x . b[x] = 0) AND (forall x . b[x] = 0) is SAT
    setUpBV();
    // Princess does not support bitvectors in arrays
    assume()
        .withMessage("Solver %s does not support the complete theory of quantifiers", solverToUse())
        .that(solverToUse())
        .isNoneOf(Solvers.CVC5, Solvers.CVC4);

    BooleanFormula f =
        bmgr.and(qmgr.exists(ImmutableList.of(xbv), bvArray_at_x_eq_0), bv_forall_x_a_at_x_eq_0);
    try {
      // CVC4 and Princess fail this
      assertThatFormula(f).isSatisfiable();
    } catch (SolverException e) {
      throw handleSolverException(e);
    }
  }

  @Test
  public void testLIAExistsArrayDisjunct1() throws SolverException, InterruptedException {
    // (exists x . b[x] = 0) OR  (forall x . b[x] = 1) is SAT

    setUpLIA();
    BooleanFormula f =
        bmgr.or(
            qmgr.exists(ImmutableList.of(x), a_at_x_eq_0),
            qmgr.forall(ImmutableList.of(x), a_at_x_eq_1));
    try {
      // Princess fails this
      assertThatFormula(f).isSatisfiable();
    } catch (SolverException e) {
      throw handleSolverException(e);
    }
  }

  @Test
  public void testBVExistsArrayDisjunct1() throws SolverException, InterruptedException {
    // (exists x . b[x] = 0) OR (forall x . b[x] = 1) is SAT
    setUpBV();
    // Princess does not support bitvectors in arrays
    assume().that(solverToUse()).isNotEqualTo(Solvers.PRINCESS);

    BooleanFormula f =
        bmgr.or(
            qmgr.exists(ImmutableList.of(xbv), bvArray_at_x_eq_0),
            qmgr.forall(ImmutableList.of(xbv), bvArray_at_x_eq_1));
    assertThatFormula(f).isSatisfiable();
  }

  @Test
  public void testLIAExistsArrayDisjunct2() throws SolverException, InterruptedException {
    // (exists x . b[x] = 1) OR (exists x . b[x] = 1) is SAT

    setUpLIA();
    BooleanFormula f =
        bmgr.or(
            qmgr.exists(ImmutableList.of(x), a_at_x_eq_1),
            qmgr.exists(ImmutableList.of(x), a_at_x_eq_1));
    assertThatFormula(f).isSatisfiable();
  }

  @Test
  public void testBVExistsArrayDisjunct2() throws SolverException, InterruptedException {
    // (exists x . b[x] = 1) OR (exists x . b[x] = 1) is SAT
    setUpBV();
    // Princess does not support bitvectors in arrays
    assume().that(solverToUse()).isNotEqualTo(Solvers.PRINCESS);

    BooleanFormula f =
        bmgr.or(
            qmgr.exists(ImmutableList.of(xbv), bvArray_at_x_eq_1),
            qmgr.exists(ImmutableList.of(xbv), bvArray_at_x_eq_1));
    assertThatFormula(f).isSatisfiable();
  }

  @Test
  public void testLIAContradiction() throws SolverException, InterruptedException {
    // forall x . x = x+1  is UNSAT

    requireIntegers();
    x = imgr.makeVariable("x");
    BooleanFormula f =
        qmgr.forall(ImmutableList.of(x), imgr.equal(x, imgr.add(x, imgr.makeNumber(1))));
    assertThatFormula(f).isUnsatisfiable();
  }

  @Test
  public void testBVContradiction() throws SolverException, InterruptedException {
    // forall x . x = x+1 is UNSAT
    requireBitvectors();

    int width = 16;
    BitvectorFormula z = bvmgr.makeVariable(width, "z");
    BooleanFormula f =
        qmgr.forall(
            ImmutableList.of(z), bvmgr.equal(z, bvmgr.add(z, bvmgr.makeBitvector(width, 1))));
    assertThatFormula(f).isUnsatisfiable();
  }

  @Test
  public void testLIASimple() throws SolverException, InterruptedException {
    // forall x . x+2 = x+1+1  is SAT
    requireIntegers();
    x = imgr.makeVariable("x");
    BooleanFormula f =
        qmgr.forall(
            ImmutableList.of(x),
            imgr.equal(
                imgr.add(x, imgr.makeNumber(2)),
                imgr.add(imgr.add(x, imgr.makeNumber(1)), imgr.makeNumber(1))));
    assertThatFormula(f).isSatisfiable();
  }

  @Test
  public void testBVSimple() throws SolverException, InterruptedException {
    // forall z . z+2 = z+1+1 is SAT
    requireBitvectors();

    int width = 16;
    BitvectorFormula z = bvmgr.makeVariable(width, "z");
    BooleanFormula f =
        qmgr.forall(
            ImmutableList.of(z),
            bvmgr.equal(
                bvmgr.add(z, bvmgr.makeBitvector(width, 2)),
                bvmgr.add(
                    bvmgr.add(z, bvmgr.makeBitvector(width, 1)), bvmgr.makeBitvector(width, 1))));
    assertThatFormula(f).isSatisfiable();
  }

  @Test
  public void testLIAEquality() throws SolverException, InterruptedException {
    requireIntegers();
    assume()
        .withMessage("Yices2 quantifier support is very limited at the moment")
        .that(solverToUse())
        .isNotEqualTo(Solvers.YICES2);

    // Note that due to the variable cache we simply get the existing var x here!
    IntegerFormula z = imgr.makeVariable("x");
    IntegerFormula y = imgr.makeVariable("y");
    BooleanFormula f =
        qmgr.forall(ImmutableList.of(z), qmgr.exists(ImmutableList.of(y), imgr.equal(z, y)));
    assertThatFormula(f).isSatisfiable();
  }

  @Test
  public void testBVEquality() throws SolverException, InterruptedException {
    requireBitvectors();
<<<<<<< HEAD
    // Boolector quants need to be reworked
    assume().that(solverToUse()).isNotEqualTo(Solvers.BOOLECTOR);
    assume()
        .withMessage("Yices2 quantifier support is very limited at the moment")
        .that(solverToUse())
        .isNotEqualTo(Solvers.YICES2);
=======
>>>>>>> e5d1c16f

    BitvectorFormula z = bvmgr.makeVariable(bvWidth, "z");
    BitvectorFormula y = bvmgr.makeVariable(bvWidth, "y");
    BooleanFormula f =
        qmgr.forall(ImmutableList.of(z), qmgr.exists(ImmutableList.of(y), bvmgr.equal(z, y)));
    assertThatFormula(f).isSatisfiable();
  }

  @Test
  public void testBVEquality2() throws SolverException, InterruptedException {
    requireBitvectors();
<<<<<<< HEAD
    // Boolector quants need to be reworked
    assume().that(solverToUse()).isNotEqualTo(Solvers.BOOLECTOR);
    assume()
        .withMessage("Yices2 quantifier support is very limited at the moment")
        .that(solverToUse())
        .isNotEqualTo(Solvers.YICES2);
=======
>>>>>>> e5d1c16f

    BitvectorFormula z = bvmgr.makeVariable(bvWidth, "z");
    BitvectorFormula y = bvmgr.makeVariable(bvWidth, "y");
    BooleanFormula f = qmgr.forall(ImmutableList.of(z, y), bvmgr.equal(z, y));
    assertThatFormula(f).isUnsatisfiable();
  }

  @Test
  public void testBVEquality3() throws SolverException, InterruptedException {
    // exists z . (forall y . z = y && z + 2 > z)
    // UNSAT because of bv behaviour
    requireBitvectors();
<<<<<<< HEAD
    // Boolector quants need to be reworked
    assume().that(solverToUse()).isNotEqualTo(Solvers.BOOLECTOR);
    assume()
        .withMessage("Yices2 quantifier support is very limited at the moment")
        .that(solverToUse())
        .isNotEqualTo(Solvers.YICES2);
=======
>>>>>>> e5d1c16f

    BitvectorFormula z = bvmgr.makeVariable(bvWidth, "z");
    BitvectorFormula zPlusTwo =
        bvmgr.add(bvmgr.makeVariable(bvWidth, "z"), bvmgr.makeBitvector(bvWidth, 2));
    BitvectorFormula y = bvmgr.makeVariable(bvWidth, "y");
    BooleanFormula f =
        qmgr.exists(
            ImmutableList.of(z),
            qmgr.forall(
                ImmutableList.of(y),
                bmgr.and(bvmgr.equal(z, y), bvmgr.greaterThan(zPlusTwo, z, false))));
    assertThatFormula(f).isUnsatisfiable();
  }

  @Test
  public void testLIABoundVariables() throws SolverException, InterruptedException {
    // If the free and bound vars are equal, this will be UNSAT
    requireIntegers();
    assume()
        .withMessage("Yices2 quantifier support is very limited at the moment")
        .that(solverToUse())
        .isNotEqualTo(Solvers.YICES2);

    IntegerFormula aa = imgr.makeVariable("aa");
    IntegerFormula one = imgr.makeNumber(1);
    BooleanFormula restrict = bmgr.not(imgr.equal(aa, one));
    // x != 1 && exists x . (x == 1)
    BooleanFormula f = qmgr.exists(ImmutableList.of(aa), imgr.equal(aa, one));
    assertThatFormula(bmgr.and(f, restrict)).isSatisfiable();
  }

  @Test
  public void testBVBoundVariables() throws SolverException, InterruptedException {
    // If the free and bound vars are equal, this will be UNSAT
    requireBitvectors();
<<<<<<< HEAD
    // Boolector quants need to be reworked
    assume().that(solverToUse()).isNotEqualTo(Solvers.BOOLECTOR);
    assume()
        .withMessage("Yices2 quantifier support is very limited at the moment")
        .that(solverToUse())
        .isNotEqualTo(Solvers.YICES2);
=======
>>>>>>> e5d1c16f

    int width = 2;
    BitvectorFormula aa = bvmgr.makeVariable(width, "aa");
    BitvectorFormula one = bvmgr.makeBitvector(width, 1);
    BooleanFormula restrict = bmgr.not(bvmgr.equal(aa, one));
    // x != 1 && exists x . (x == 1)
    BooleanFormula f = qmgr.exists(ImmutableList.of(aa), bvmgr.equal(aa, one));
    assertThatFormula(bmgr.and(f, restrict)).isSatisfiable();
  }

  @Test
  public void testQELight() throws InterruptedException, SolverException {
    requireIntegers();
    assume().that(solverToUse()).isEqualTo(Solvers.Z3);
    x = imgr.makeVariable("x");
    // exists y : (y=4 && x=y+3) --> simplified: x=7
    IntegerFormula y = imgr.makeVariable("y");
    BooleanFormula f1 =
        qmgr.exists(
            y,
            bmgr.and(
                imgr.equal(y, imgr.makeNumber(4)), imgr.equal(x, imgr.add(y, imgr.makeNumber(3)))));
    BooleanFormula out = mgr.applyTactic(f1, Tactic.QE_LIGHT);
    assertThat(out).isEqualTo(imgr.equal(x, imgr.makeNumber(7)));
  }

  @Test
  public void testIntrospectionForall() {
    setUpLIA();
    BooleanFormula forall = qmgr.forall(ImmutableList.of(x), a_at_x_eq_0);

    final AtomicBoolean isQuantifier = new AtomicBoolean(false);
    final AtomicBoolean isForall = new AtomicBoolean(false);
    final AtomicInteger numBound = new AtomicInteger(0);

    // Test introspection with visitors.
    mgr.visit(
        forall,
        new DefaultFormulaVisitor<Void>() {
          @Override
          protected Void visitDefault(Formula f) {
            return null;
          }

          @Override
          public Void visitQuantifier(
              BooleanFormula f,
              Quantifier quantifier,
              List<Formula> boundVariables,
              BooleanFormula body) {
            isForall.set(quantifier == Quantifier.FORALL);
            isQuantifier.set(true);
            numBound.set(boundVariables.size());
            return null;
          }
        });
  }

  @Test
  public void testIntrospectionExists() {
    setUpLIA();
    BooleanFormula exists = qmgr.exists(ImmutableList.of(x), a_at_x_eq_0);
    final AtomicBoolean isQuantifier = new AtomicBoolean(false);
    final AtomicBoolean isForall = new AtomicBoolean(false);
    final List<Formula> boundVars = new ArrayList<>();

    // Test introspection with visitors.
    mgr.visit(
        exists,
        new DefaultFormulaVisitor<Void>() {
          @Override
          protected Void visitDefault(Formula f) {
            return null;
          }

          @Override
          public Void visitQuantifier(
              BooleanFormula f,
              Quantifier quantifier,
              List<Formula> boundVariables,
              BooleanFormula body) {
            assertThat(isQuantifier.get()).isFalse();
            isForall.set(quantifier == Quantifier.FORALL);
            isQuantifier.set(true);
            boundVars.addAll(boundVariables);
            return null;
          }
        });
    assertThat(isQuantifier.get()).isTrue();
    assertThat(isForall.get()).isFalse();

    assume()
        .withMessage("Quantifier introspection in JavaSMT for Princess is currently not complete.")
        .that(solverToUse())
        .isNotEqualTo(Solvers.PRINCESS);
    assertThat(boundVars).hasSize(1);
  }

  @Test
  public void testEmpty() {

    assume()
        .withMessage("TODO: The JavaSMT code for Princess explicitly allows this.")
        .that(solverToUse())
        .isNotEqualTo(Solvers.PRINCESS);

    // An empty list of quantified variables throws an exception.
    assertThrows(
        IllegalArgumentException.class,
        () -> qmgr.exists(ImmutableList.of(), bmgr.makeVariable("b")));
  }

  @Test
  public void checkLIAQuantifierElimination() throws InterruptedException, SolverException {
    // build formula: (forall x . ((x < 5) | (7 < x + y)))
    // quantifier-free equivalent: (2 < y)
    requireIntegers();
    requireQuantifierElimination();
    IntegerFormula xx = imgr.makeVariable("x");
    IntegerFormula yy = imgr.makeVariable("y");
    BooleanFormula f =
        qmgr.forall(
            xx,
            bmgr.or(
                imgr.lessThan(xx, imgr.makeNumber(5)),
                imgr.lessThan(imgr.makeNumber(7), imgr.add(xx, yy))));
    BooleanFormula qFreeF = qmgr.eliminateQuantifiers(f);
    assertThatFormula(qFreeF).isEquivalentTo(imgr.lessThan(imgr.makeNumber(2), yy));
  }

  @Test
  public void checkLIAQuantifierEliminationFail() throws InterruptedException, SolverException {
    assume()
        .withMessage("Solver %s does not support the complete theory of quantifiers", solverToUse())
        .that(solverToUse())
        .isNotEqualTo(Solvers.CVC5);

    // build formula: (exists x : arr[x] = 3) && (forall y: arr[y] = 2)
    // as there is no quantifier free equivalent, it should return the input formula.
    setUpLIA();
    requireQuantifierElimination();

    IntegerFormula xx = imgr.makeVariable("x");
    IntegerFormula yy = imgr.makeVariable("y");
    ArrayFormula<IntegerFormula, IntegerFormula> a1 =
        amgr.makeArray("a1", FormulaType.IntegerType, FormulaType.IntegerType);

    BooleanFormula f =
        bmgr.and(
            qmgr.exists(xx, imgr.equal(amgr.select(a1, xx), imgr.makeNumber(3))),
            qmgr.forall(yy, imgr.equal(amgr.select(a1, yy), imgr.makeNumber(2))));
    BooleanFormula qFreeF = qmgr.eliminateQuantifiers(f);

    assertThatFormula(qFreeF).isEquivalentTo(f);
  }

  @Test
  public void checkBVQuantifierEliminationFail() throws InterruptedException, SolverException {
    // build formula: (exists x : arr[x] = 3) && (forall y: arr[y] = 2)
    // as there is no quantifier free equivalent, it should return the input formula.
    requireBitvectors();
<<<<<<< HEAD
    requireQuantifierElimination();
    // Boolector quants need to be reworked
=======
>>>>>>> e5d1c16f
    // Princess does not support bitvectors in arrays
    assume()
        .withMessage("Solver %s does not support the complete theory of quantifiers", solverToUse())
        .that(solverToUse())
        .isNoneOf(Solvers.CVC5, Solvers.PRINCESS);

    int width = 2;
    BitvectorFormula xx = bvmgr.makeVariable(width, "x_bv");
    BitvectorFormula yy = bvmgr.makeVariable(width, "y_bv");
    ArrayFormula<BitvectorFormula, BitvectorFormula> array =
        amgr.makeArray(
            "array",
            FormulaType.getBitvectorTypeWithSize(width),
            FormulaType.getBitvectorTypeWithSize(width));

    BooleanFormula f =
        bmgr.and(
            qmgr.exists(xx, bvmgr.equal(amgr.select(array, xx), bvmgr.makeBitvector(width, 3))),
            qmgr.forall(yy, bvmgr.equal(amgr.select(array, yy), bvmgr.makeBitvector(width, 2))));
    BooleanFormula qFreeF = qmgr.eliminateQuantifiers(f);

    assertThatFormula(qFreeF).isEquivalentTo(f);
  }

  @Test
  public void checkBVQuantifierElimination() throws InterruptedException, SolverException {
    requireBitvectors();
    requireQuantifierElimination();
    // build formula: exists y : bv[2]. x * y = 1
    // quantifier-free equivalent: x = 1 | x = 3
    //                      or     extract_0_0 x = 1

    int i = index.getFreshId();
    int width = 2;

    BitvectorFormula xx = bvmgr.makeVariable(width, "x" + i);
    BitvectorFormula yy = bvmgr.makeVariable(width, "y" + i);
    BooleanFormula f =
        qmgr.exists(yy, bvmgr.equal(bvmgr.multiply(xx, yy), bvmgr.makeBitvector(width, 1)));
    BooleanFormula qFreeF = qmgr.eliminateQuantifiers(f);

    assertThatFormula(qFreeF)
        .isEquivalentTo(bvmgr.equal(bvmgr.extract(xx, 0, 0), bvmgr.makeBitvector(1, 1)));
  }

  /** Quant elim test based on a crash in Z3. */
  @Test
  public void checkBVQuantifierElimination2() throws InterruptedException, SolverException {
    requireBitvectors();
    requireQuantifierElimination();

    // build formula: exists a2 : (and (= a2 #x00000006)
    //                                 (= b2 #x00000006)
    //                                 (= a3 #x00000000))
    // quantifier-free equivalent: (and (= b2 #x00000006)
    //                                  (= a3 #x00000000))

    // Z3 fails this currently. Remove once thats not longer the case!
    assume().that(solverToUse()).isNotEqualTo(Solvers.Z3);
    int width = 32;

    BitvectorFormula a2 = bvmgr.makeVariable(width, "a2");
    BitvectorFormula b2 = bvmgr.makeVariable(width, "b2");
    BitvectorFormula a3 = bvmgr.makeVariable(width, "a3");

    BooleanFormula fAnd =
        bmgr.and(
            bvmgr.equal(a2, bvmgr.makeBitvector(width, 6)),
            bvmgr.equal(b2, bvmgr.makeBitvector(width, 6)),
            bvmgr.equal(a3, bvmgr.makeBitvector(width, 0)));

    BooleanFormula f = qmgr.exists(a2, fAnd);
    BooleanFormula qFreeF = qmgr.eliminateQuantifiers(f);

    assertThatFormula(qFreeF)
        .isEquivalentTo(
            bmgr.and(
                bvmgr.equal(b2, bvmgr.makeBitvector(width, 6)),
                bvmgr.equal(a3, bvmgr.makeBitvector(width, 0))));
  }

  @Test
  public void testExistsRestrictedRange() throws SolverException, InterruptedException {
    setUpLIA();
    assume()
        .withMessage("Solver %s does not support the complete theory of quantifiers", solverToUse())
        .that(solverToUse())
        .isNotEqualTo(Solvers.CVC5);

    ArrayFormula<IntegerFormula, IntegerFormula> b =
        amgr.makeArray("b", FormulaType.IntegerType, FormulaType.IntegerType);
    BooleanFormula bAtXEq1 = imgr.equal(amgr.select(b, x), imgr.makeNumber(1));
    BooleanFormula bAtXEq0 = imgr.equal(amgr.select(b, x), imgr.makeNumber(0));
    BooleanFormula exists10to20bx1 = exists(x, imgr.makeNumber(10), imgr.makeNumber(20), bAtXEq1);
    BooleanFormula forallXbx0 = qmgr.forall(x, bAtXEq0);

    // (exists x in [10..20] . b[x] = 1) AND (forall x . b[x] = 0) is UNSAT
    assertThatFormula(bmgr.and(exists10to20bx1, forallXbx0)).isUnsatisfiable();

    // (exists x in [10..20] . b[x] = 1) AND (b[10] = 0) is SAT
    assertThatFormula(
            bmgr.and(
                exists10to20bx1,
                imgr.equal(amgr.select(b, imgr.makeNumber(10)), imgr.makeNumber(0))))
        .isSatisfiable();

    // (exists x in [10..20] . b[x] = 1) AND (b[1000] = 0) is SAT
    assertThatFormula(
            bmgr.and(
                exists10to20bx1,
                imgr.equal(amgr.select(b, imgr.makeNumber(1000)), imgr.makeNumber(0))))
        .isSatisfiable();
  }

  @Test
  public void testExistsRestrictedRangeWithoutInconclusiveSolvers()
      throws SolverException, InterruptedException {
    setUpLIA();
    assume()
        .withMessage("Solver %s does not support the complete theory of quantifiers", solverToUse())
        .that(solverToUse())
        .isNoneOf(Solvers.CVC4, Solvers.CVC5, Solvers.PRINCESS);

    ArrayFormula<IntegerFormula, IntegerFormula> b =
        amgr.makeArray("b", FormulaType.IntegerType, FormulaType.IntegerType);
    BooleanFormula bAtXEq1 = imgr.equal(amgr.select(b, x), imgr.makeNumber(1));
    BooleanFormula bAtXEq0 = imgr.equal(amgr.select(b, x), imgr.makeNumber(0));
    BooleanFormula exists10to20bx0 = exists(x, imgr.makeNumber(10), imgr.makeNumber(20), bAtXEq0);
    BooleanFormula exists10to20bx1 = exists(x, imgr.makeNumber(10), imgr.makeNumber(20), bAtXEq1);
    BooleanFormula forallXbx1 = qmgr.forall(x, bAtXEq1);
    BooleanFormula forallXbx0 = qmgr.forall(x, bAtXEq0);

    // (exists x in [10..20] . b[x] = 0) AND (forall x . b[x] = 0) is SAT
    assertThatFormula(bmgr.and(exists10to20bx0, forallXbx0)).isSatisfiable();

    // (exists x in [10..20] . b[x] = 1) AND (forall x . b[x] = 1) is SAT
    assertThatFormula(bmgr.and(exists10to20bx1, forallXbx1)).isSatisfiable();
  }

  @Test
  public void testForallRestrictedRange() throws SolverException, InterruptedException {
    setUpLIA();
    assume()
        .withMessage("Solver %s does not support the complete theory of quantifiers", solverToUse())
        .that(solverToUse())
        .isNotEqualTo(Solvers.CVC5);

    ArrayFormula<IntegerFormula, IntegerFormula> b =
        amgr.makeArray("b", FormulaType.IntegerType, FormulaType.IntegerType);
    BooleanFormula bAtXEq1 = imgr.equal(amgr.select(b, x), imgr.makeNumber(1));
    BooleanFormula bAtXEq0 = imgr.equal(amgr.select(b, x), imgr.makeNumber(0));
    BooleanFormula forall10to20bx1 = forall(x, imgr.makeNumber(10), imgr.makeNumber(20), bAtXEq1);

    // (forall x in [10..20] . b[x] = 1) AND (exits x in [15..17] . b[x] = 0) is UNSAT
    assertThatFormula(
            bmgr.and(forall10to20bx1, exists(x, imgr.makeNumber(15), imgr.makeNumber(17), bAtXEq0)))
        .isUnsatisfiable();

    // (forall x in [10..20] . b[x] = 1) AND b[10] = 0 is UNSAT
    assertThatFormula(
            bmgr.and(
                forall10to20bx1,
                imgr.equal(amgr.select(b, imgr.makeNumber(10)), imgr.makeNumber(0))))
        .isUnsatisfiable();

    // (forall x in [10..20] . b[x] = 1) AND b[20] = 0 is UNSAT
    assertThatFormula(
            bmgr.and(
                forall10to20bx1,
                imgr.equal(amgr.select(b, imgr.makeNumber(20)), imgr.makeNumber(0))))
        .isUnsatisfiable();
  }

  @Test
  public void testForallRestrictedRangeWithoutConclusiveSolvers()
      throws SolverException, InterruptedException {
    setUpLIA();
    assume()
        .withMessage("Solver %s does not support the complete theory of quantifiers", solverToUse())
        .that(solverToUse())
        .isNoneOf(Solvers.CVC4, Solvers.CVC5, Solvers.PRINCESS);

    ArrayFormula<IntegerFormula, IntegerFormula> b =
        amgr.makeArray("b", FormulaType.IntegerType, FormulaType.IntegerType);
    BooleanFormula bAtXEq1 = imgr.equal(amgr.select(b, x), imgr.makeNumber(1));
    BooleanFormula bAtXEq0 = imgr.equal(amgr.select(b, x), imgr.makeNumber(0));
    BooleanFormula forall10to20bx0 = forall(x, imgr.makeNumber(10), imgr.makeNumber(20), bAtXEq0);
    BooleanFormula forall10to20bx1 = forall(x, imgr.makeNumber(10), imgr.makeNumber(20), bAtXEq1);

    // (forall x in [10..20] . b[x] = 0) AND (forall x . b[x] = 0) is SAT
    assertThatFormula(bmgr.and(forall10to20bx0, qmgr.forall(x, bAtXEq0))).isSatisfiable();

    // (forall x in [10..20] . b[x] = 1) AND b[9] = 0 is SAT
    assertThatFormula(
            bmgr.and(
                forall10to20bx1,
                imgr.equal(amgr.select(b, imgr.makeNumber(9)), imgr.makeNumber(0))))
        .isSatisfiable();

    // (forall x in [10..20] . b[x] = 1) AND b[21] = 0 is SAT
    assertThatFormula(
            bmgr.and(
                forall10to20bx1,
                imgr.equal(amgr.select(b, imgr.makeNumber(21)), imgr.makeNumber(0))))
        .isSatisfiable();

    // (forall x in [10..20] . b[x] = 1) AND (forall x in [0..20] . b[x] = 0) is UNSAT
    assertThatFormula(
            bmgr.and(forall10to20bx1, forall(x, imgr.makeNumber(0), imgr.makeNumber(20), bAtXEq0)))
        .isUnsatisfiable();

    // (forall x in [10..20] . b[x] = 1) AND (forall x in [0..9] . b[x] = 0) is SAT
    assertThatFormula(
            bmgr.and(forall10to20bx1, forall(x, imgr.makeNumber(0), imgr.makeNumber(9), bAtXEq0)))
        .isSatisfiable();
  }

  @Test
  public void testExistsBasicStringTheorie() throws SolverException, InterruptedException {
    requireStrings();
    requireIntegers();

    // exists var ("a" < var < "c") & length var == 1  -> var == "b"
    StringFormula stringA = smgr.makeString("a");
    StringFormula stringC = smgr.makeString("c");
    StringFormula var = smgr.makeVariable("var");

    BooleanFormula query =
        qmgr.exists(
            var,
            bmgr.and(
                imgr.equal(smgr.length(var), imgr.makeNumber(1)),
                smgr.lessThan(stringA, var),
                smgr.lessThan(var, stringC)));
    assertThatFormula(query).isSatisfiable();
  }

  @Test
  public void testForallBasicStringTheorie() throws SolverException, InterruptedException {
    requireStrings();
    requireIntegers();

    // forall var ("a" < var < "c") & length var == 1
    StringFormula stringA = smgr.makeString("a");
    StringFormula stringC = smgr.makeString("c");
    StringFormula var = smgr.makeVariable("var");

    BooleanFormula query =
        qmgr.forall(
            var,
            bmgr.and(
                imgr.equal(smgr.length(var), imgr.makeNumber(1)),
                smgr.lessThan(stringA, var),
                smgr.lessThan(var, stringC)));
    assertThatFormula(query).isUnsatisfiable();
  }

  @Test
  public void testExistsBasicStringArray() throws SolverException, InterruptedException {
    requireStrings();
    requireIntegers();

    // exists var (var = select(store(arr, 2, "bla"), 2)
    IntegerFormula two = imgr.makeNumber(2);
    StringFormula string = smgr.makeString("bla");
    StringFormula var = smgr.makeVariable("var");
    ArrayFormula<IntegerFormula, StringFormula> arr =
        amgr.makeArray("arr", FormulaType.IntegerType, StringType);
    BooleanFormula query =
        qmgr.exists(var, smgr.equal(var, amgr.select(amgr.store(arr, two, string), two)));
    assertThatFormula(query).isSatisfiable();
  }

  @Test
  public void testForallBasicStringArray() throws SolverException, InterruptedException {
    requireStrings();
    requireIntegers();

    // forall var (var = select(store(arr, 2, "bla"), 2)
    IntegerFormula two = imgr.makeNumber(2);
    StringFormula string = smgr.makeString("bla");
    StringFormula var = smgr.makeVariable("var");
    ArrayFormula<IntegerFormula, StringFormula> arr =
        amgr.makeArray("arr", FormulaType.IntegerType, StringType);
    BooleanFormula query =
        qmgr.forall(var, smgr.equal(var, amgr.select(amgr.store(arr, two, string), two)));
    assertThatFormula(query).isUnsatisfiable();
  }

  private BooleanFormula forall(
      final IntegerFormula pVariable,
      final IntegerFormula pLowerBound,
      final IntegerFormula pUpperBound,
      final BooleanFormula pBody) {
    return qmgr.forall(
        pVariable,
        bmgr.implication(
            bmgr.and(
                imgr.greaterOrEquals(pVariable, pLowerBound),
                imgr.lessOrEquals(pVariable, pUpperBound)),
            pBody));
  }

  private BooleanFormula exists(
      final IntegerFormula pVariable,
      final IntegerFormula pLowerBound,
      final IntegerFormula pUpperBound,
      final BooleanFormula pBody) {
    List<BooleanFormula> constraintsAndBody =
        ImmutableList.of(
            imgr.greaterOrEquals(pVariable, pLowerBound),
            imgr.lessOrEquals(pVariable, pUpperBound),
            pBody);
    return qmgr.exists(pVariable, bmgr.and(constraintsAndBody));
  }
}<|MERGE_RESOLUTION|>--- conflicted
+++ resolved
@@ -86,14 +86,7 @@
   public void setUpBV() {
     requireBitvectors();
     requireArrays();
-<<<<<<< HEAD
-    assume()
-        .withMessage("Solver %s does not support quantifiers via JavaSMT", solverToUse())
-        .that(solverToUse())
-        .isNotEqualTo(Solvers.BOOLECTOR);
-=======
     requireQuantifiers();
->>>>>>> e5d1c16f
 
     xbv = bvmgr.makeVariable(bvWidth, "xbv");
     bvArray =
@@ -578,15 +571,12 @@
   @Test
   public void testBVEquality() throws SolverException, InterruptedException {
     requireBitvectors();
-<<<<<<< HEAD
     // Boolector quants need to be reworked
     assume().that(solverToUse()).isNotEqualTo(Solvers.BOOLECTOR);
     assume()
         .withMessage("Yices2 quantifier support is very limited at the moment")
         .that(solverToUse())
         .isNotEqualTo(Solvers.YICES2);
-=======
->>>>>>> e5d1c16f
 
     BitvectorFormula z = bvmgr.makeVariable(bvWidth, "z");
     BitvectorFormula y = bvmgr.makeVariable(bvWidth, "y");
@@ -598,15 +588,12 @@
   @Test
   public void testBVEquality2() throws SolverException, InterruptedException {
     requireBitvectors();
-<<<<<<< HEAD
     // Boolector quants need to be reworked
     assume().that(solverToUse()).isNotEqualTo(Solvers.BOOLECTOR);
     assume()
         .withMessage("Yices2 quantifier support is very limited at the moment")
         .that(solverToUse())
         .isNotEqualTo(Solvers.YICES2);
-=======
->>>>>>> e5d1c16f
 
     BitvectorFormula z = bvmgr.makeVariable(bvWidth, "z");
     BitvectorFormula y = bvmgr.makeVariable(bvWidth, "y");
@@ -619,15 +606,12 @@
     // exists z . (forall y . z = y && z + 2 > z)
     // UNSAT because of bv behaviour
     requireBitvectors();
-<<<<<<< HEAD
     // Boolector quants need to be reworked
     assume().that(solverToUse()).isNotEqualTo(Solvers.BOOLECTOR);
     assume()
         .withMessage("Yices2 quantifier support is very limited at the moment")
         .that(solverToUse())
         .isNotEqualTo(Solvers.YICES2);
-=======
->>>>>>> e5d1c16f
 
     BitvectorFormula z = bvmgr.makeVariable(bvWidth, "z");
     BitvectorFormula zPlusTwo =
@@ -663,15 +647,12 @@
   public void testBVBoundVariables() throws SolverException, InterruptedException {
     // If the free and bound vars are equal, this will be UNSAT
     requireBitvectors();
-<<<<<<< HEAD
     // Boolector quants need to be reworked
     assume().that(solverToUse()).isNotEqualTo(Solvers.BOOLECTOR);
     assume()
         .withMessage("Yices2 quantifier support is very limited at the moment")
         .that(solverToUse())
         .isNotEqualTo(Solvers.YICES2);
-=======
->>>>>>> e5d1c16f
 
     int width = 2;
     BitvectorFormula aa = bvmgr.makeVariable(width, "aa");
@@ -833,11 +814,8 @@
     // build formula: (exists x : arr[x] = 3) && (forall y: arr[y] = 2)
     // as there is no quantifier free equivalent, it should return the input formula.
     requireBitvectors();
-<<<<<<< HEAD
     requireQuantifierElimination();
     // Boolector quants need to be reworked
-=======
->>>>>>> e5d1c16f
     // Princess does not support bitvectors in arrays
     assume()
         .withMessage("Solver %s does not support the complete theory of quantifiers", solverToUse())
