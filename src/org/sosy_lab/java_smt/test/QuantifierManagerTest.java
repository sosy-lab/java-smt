// This file is part of JavaSMT,
// an API wrapper for a collection of SMT solvers:
// https://github.com/sosy-lab/java-smt
//
// SPDX-FileCopyrightText: 2020 Dirk Beyer <https://www.sosy-lab.org>
//
// SPDX-License-Identifier: Apache-2.0

package org.sosy_lab.java_smt.test;

import static com.google.common.truth.Truth.assertThat;
import static com.google.common.truth.TruthJUnit.assume;
import static org.junit.Assert.assertThrows;
import static org.sosy_lab.java_smt.api.FormulaType.StringType;

import com.google.common.collect.ImmutableList;
import edu.umd.cs.findbugs.annotations.SuppressFBWarnings;
import java.io.IOException;
import java.util.ArrayList;
import java.util.List;
import java.util.concurrent.atomic.AtomicBoolean;
import java.util.concurrent.atomic.AtomicInteger;
import org.junit.Before;
import org.junit.Test;
import org.sosy_lab.common.UniqueIdGenerator;
import org.sosy_lab.java_smt.SolverContextFactory.Solvers;
import org.sosy_lab.java_smt.api.ArrayFormula;
import org.sosy_lab.java_smt.api.BitvectorFormula;
import org.sosy_lab.java_smt.api.BooleanFormula;
import org.sosy_lab.java_smt.api.Formula;
import org.sosy_lab.java_smt.api.FormulaType;
import org.sosy_lab.java_smt.api.NumeralFormula.IntegerFormula;
import org.sosy_lab.java_smt.api.QuantifiedFormulaManager.Quantifier;
import org.sosy_lab.java_smt.api.SolverException;
import org.sosy_lab.java_smt.api.StringFormula;
import org.sosy_lab.java_smt.api.Tactic;
import org.sosy_lab.java_smt.api.visitors.DefaultFormulaVisitor;

@SuppressFBWarnings(value = "DLS_DEAD_LOCAL_STORE", justification = "test code")
public class QuantifierManagerTest extends SolverBasedTest0.ParameterizedSolverBasedTest0 {

  private IntegerFormula x;
  private ArrayFormula<IntegerFormula, IntegerFormula> a;

  @SuppressWarnings("checkstyle:membername")
  private BooleanFormula a_at_x_eq_1;

  @SuppressWarnings("checkstyle:membername")
  private BooleanFormula a_at_x_eq_0;

  @SuppressWarnings("checkstyle:membername")
  private BooleanFormula forall_x_a_at_x_eq_0;

  private static final int bvWidth = 16;

  private BitvectorFormula xbv;

  private ArrayFormula<BitvectorFormula, BitvectorFormula> bvArray;

  @SuppressWarnings("checkstyle:membername")
  private BooleanFormula bvArray_at_x_eq_1;

  @SuppressWarnings("checkstyle:membername")
  private BooleanFormula bvArray_at_x_eq_0;

  @SuppressWarnings("checkstyle:membername")
  private BooleanFormula bv_forall_x_a_at_x_eq_0;

  @Before
  public void setUp() {
    requireQuantifiers();
    assume()
        .withMessage("Mathsat5 does not support quantifiers without UltimateEliminator")
        .that(solverToUse())
        .isNotEqualTo(Solvers.MATHSAT5);
  }

  public void setUpLIA() {
    requireIntegers();
    requireArrays();

    x = imgr.makeVariable("x");
    a = amgr.makeArray("a", FormulaType.IntegerType, FormulaType.IntegerType);

    a_at_x_eq_1 = imgr.equal(amgr.select(a, x), imgr.makeNumber(1));
    a_at_x_eq_0 = imgr.equal(amgr.select(a, x), imgr.makeNumber(0));

    forall_x_a_at_x_eq_0 = qmgr.forall(ImmutableList.of(x), a_at_x_eq_0);
  }

  public void setUpBV() {
    requireBitvectors();
    requireArrays();
<<<<<<< HEAD
=======
    requireQuantifiers();
>>>>>>> 59002325

    xbv = bvmgr.makeVariable(bvWidth, "xbv");
    bvArray =
        amgr.makeArray(
            "bvArray",
            FormulaType.getBitvectorTypeWithSize(bvWidth),
            FormulaType.getBitvectorTypeWithSize(bvWidth));

    bvArray_at_x_eq_1 = bvmgr.equal(amgr.select(bvArray, xbv), bvmgr.makeBitvector(bvWidth, 1));
    bvArray_at_x_eq_0 = bvmgr.equal(amgr.select(bvArray, xbv), bvmgr.makeBitvector(bvWidth, 0));

    bv_forall_x_a_at_x_eq_0 = qmgr.forall(ImmutableList.of(xbv), bvArray_at_x_eq_0);
  }

  private SolverException handleSolverException(SolverException e) throws SolverException {
    // The tests in this class use quantifiers and thus solver failures are expected.
    // We do not ignore all SolverExceptions in order to not hide bugs,
    // but only for Princess and CVC4 which are known to not be able to solve all tests here.
    if (solverToUse() == Solvers.PRINCESS || solverToUse() == Solvers.CVC4) {
      assume().withMessage(e.getMessage()).fail();
    }
    throw e;
  }

  private static final UniqueIdGenerator index = new UniqueIdGenerator(); // to get different names

  @Test
  public void testLIAForallArrayConjunctUnsat() throws SolverException, InterruptedException {
    assume()
        .withMessage("Solver %s does not support the complete theory of quantifiers", solverToUse())
        .that(solverToUse())
        .isNotEqualTo(Solvers.CVC5);

    // (forall x . b[x] = 0) AND (b[123] = 1) is UNSAT
    setUpLIA();

    BooleanFormula f =
        bmgr.and(
            qmgr.forall(ImmutableList.of(x), a_at_x_eq_0),
            imgr.equal(amgr.select(a, imgr.makeNumber(123)), imgr.makeNumber(1)));
    assertThatFormula(f).isUnsatisfiable();
  }

  @Test
  public void testBVForallArrayConjunctUnsat() throws SolverException, InterruptedException {
    assume()
        .withMessage("Solver %s does not support the complete theory of quantifiers", solverToUse())
        .that(solverToUse())
        .isNotEqualTo(Solvers.CVC5);

    // (forall x . b[x] = 0) AND (b[123] = 1) is UNSAT
    setUpBV();
    // Princess does not support bitvectors in arrays
    assume().that(solverToUse()).isNotEqualTo(Solvers.PRINCESS);

    BooleanFormula f =
        bmgr.and(
            qmgr.forall(ImmutableList.of(xbv), bvArray_at_x_eq_0),
            bvmgr.equal(
                amgr.select(bvArray, bvmgr.makeBitvector(bvWidth, 123)),
                bvmgr.makeBitvector(bvWidth, 1)));
    assertThatFormula(f).isUnsatisfiable();
  }

  @Test
  public void testLIAForallArrayConjunctSat() throws SolverException, InterruptedException {
    assume()
        .withMessage("Solver %s does not support the complete theory of quantifiers", solverToUse())
        .that(solverToUse())
        .isNotEqualTo(Solvers.CVC5);

    // (forall x . b[x] = 0) AND (b[123] = 0) is SAT
    setUpLIA();

    BooleanFormula f =
        bmgr.and(
            qmgr.forall(ImmutableList.of(x), a_at_x_eq_0),
            imgr.equal(amgr.select(a, imgr.makeNumber(123)), imgr.makeNumber(0)));
    try {
      // CVC4 and Princess fail this
      assertThatFormula(f).isSatisfiable();
    } catch (SolverException e) {
      throw handleSolverException(e);
    }
  }

  @Test
  public void testBVForallArrayConjunctSat() throws SolverException, InterruptedException {
    assume()
        .withMessage("Solver %s does not support the complete theory of quantifiers", solverToUse())
        .that(solverToUse())
        .isNotEqualTo(Solvers.CVC5);

    // (forall x . b[x] = 0) AND (b[123] = 0) is SAT
    setUpBV();
    // Princess does not support bitvectors in arrays
    assume().that(solverToUse()).isNotEqualTo(Solvers.PRINCESS);

    BooleanFormula f =
        bmgr.and(
            qmgr.forall(ImmutableList.of(xbv), bvArray_at_x_eq_0),
            bvmgr.equal(
                amgr.select(bvArray, bvmgr.makeBitvector(bvWidth, 123)),
                bvmgr.makeBitvector(bvWidth, 0)));
    try {
      // CVC4 and Princess fail this
      assertThatFormula(f).isSatisfiable();
    } catch (SolverException e) {
      throw handleSolverException(e);
    }
  }

  @Test
  public void testLIAForallArrayDisjunct1() throws SolverException, InterruptedException {
    assume()
        .withMessage("Solver %s does not support the complete theory of quantifiers", solverToUse())
        .that(solverToUse())
        .isNotEqualTo(Solvers.CVC5);

    // (forall x . b[x] = 0) AND (b[123] = 1 OR b[123] = 0) is SAT
    setUpLIA();
    BooleanFormula f =
        bmgr.and(
            qmgr.forall(ImmutableList.of(x), a_at_x_eq_0),
            bmgr.or(
                imgr.equal(amgr.select(a, imgr.makeNumber(123)), imgr.makeNumber(1)),
                imgr.equal(amgr.select(a, imgr.makeNumber(123)), imgr.makeNumber(0))));

    try {
      assertThatFormula(f).isSatisfiable();
    } catch (SolverException e) {
      throw handleSolverException(e);
    }
  }

  @Test
  public void testLIAForallArrayDisjunctSat2() throws SolverException, InterruptedException {
    assume()
        .withMessage("Solver %s does not support the complete theory of quantifiers", solverToUse())
        .that(solverToUse())
        .isNotEqualTo(Solvers.CVC5);
    // (forall x . b[x] = 0) OR (b[123] = 1) is SAT
    setUpLIA();
    BooleanFormula f =
        bmgr.or(
            qmgr.forall(ImmutableList.of(x), a_at_x_eq_0),
            imgr.equal(amgr.select(a, imgr.makeNumber(123)), imgr.makeNumber(1)));
    try {
      // CVC4 fails this
      assertThatFormula(f).isSatisfiable();
    } catch (SolverException e) {
      throw handleSolverException(e);
    }
  }

  @Test
  public void testLIANotExistsArrayConjunct1() throws SolverException, InterruptedException {
    assume()
        .withMessage("Solver %s does not support the complete theory of quantifiers", solverToUse())
        .that(solverToUse())
        .isNotEqualTo(Solvers.CVC5);

    // (not exists x . not b[x] = 0) AND (b[123] = 1) is UNSAT
    setUpLIA();
    BooleanFormula f =
        bmgr.and(
            bmgr.not(qmgr.exists(ImmutableList.of(x), bmgr.not(a_at_x_eq_0))),
            imgr.equal(amgr.select(a, imgr.makeNumber(123)), imgr.makeNumber(1)));
    try {
      assertThatFormula(f).isUnsatisfiable();
    } catch (SolverException e) {
      throw handleSolverException(e);
    }
  }

  @Test
  public void testLIANotExistsArrayConjunct2() throws SolverException, InterruptedException {
    assume()
        .withMessage("Solver %s does not support the complete theory of quantifiers", solverToUse())
        .that(solverToUse())
        .isNotEqualTo(Solvers.CVC5);

    // (not exists x . not b[x] = 0) AND (b[123] = 0) is SAT
    setUpLIA();
    BooleanFormula f =
        bmgr.and(
            bmgr.not(qmgr.exists(ImmutableList.of(x), bmgr.not(a_at_x_eq_0))),
            imgr.equal(amgr.select(a, imgr.makeNumber(123)), imgr.makeNumber(0)));
    try {
      assertThatFormula(f).isSatisfiable();
    } catch (SolverException e) {
      throw handleSolverException(e);
    }
  }

  @Test
  public void testLIANotExistsArrayConjunct3() throws SolverException, InterruptedException {
    assume()
        .withMessage("Solver %s does not support the complete theory of quantifiers", solverToUse())
        .that(solverToUse())
        .isNotEqualTo(Solvers.CVC5);

    // (not exists x . b[x] = 0) AND (b[123] = 0) is UNSAT
    setUpLIA();
    BooleanFormula f =
        bmgr.and(
            bmgr.not(qmgr.exists(ImmutableList.of(x), a_at_x_eq_0)),
            imgr.equal(amgr.select(a, imgr.makeNumber(123)), imgr.makeNumber(0)));
    assertThatFormula(f).isUnsatisfiable();
  }

  @Test
  public void testLIANotExistsArrayDisjunct1() throws SolverException, InterruptedException {
    assume()
        .withMessage("Solver %s does not support the complete theory of quantifiers", solverToUse())
        .that(solverToUse())
        .isNotEqualTo(Solvers.CVC5);

    // (not exists x . not b[x] = 0) AND (b[123] = 1 OR b[123] = 0) is SAT
    setUpLIA();
    BooleanFormula f =
        bmgr.and(
            bmgr.not(qmgr.exists(ImmutableList.of(x), bmgr.not(a_at_x_eq_0))),
            bmgr.or(
                imgr.equal(amgr.select(a, imgr.makeNumber(123)), imgr.makeNumber(1)),
                imgr.equal(amgr.select(a, imgr.makeNumber(123)), imgr.makeNumber(0))));
    try {
      // CVC4 and Princess fail this
      assertThatFormula(f).isSatisfiable();
    } catch (SolverException e) {
      throw handleSolverException(e);
    }
  }

  @Test
  public void testLIANotExistsArrayDisjunct2() throws SolverException, InterruptedException {
    // (not exists x . not b[x] = 0) OR (b[123] = 1) is SAT
    assume()
        .withMessage("Solver %s does not support the complete theory of quantifiers", solverToUse())
        .that(solverToUse())
        .isNotEqualTo(Solvers.CVC5);
    setUpLIA();
    BooleanFormula f =
        bmgr.or(
            bmgr.not(qmgr.exists(ImmutableList.of(x), bmgr.not(a_at_x_eq_0))),
            imgr.equal(amgr.select(a, imgr.makeNumber(123)), imgr.makeNumber(1)));
    try {
      // CVC4 fails this
      assertThatFormula(f).isSatisfiable();
    } catch (SolverException e) {
      throw handleSolverException(e);
    }
  }

  @Test
  public void testLIAExistsArrayConjunct1() throws SolverException, InterruptedException {
    // (exists x . b[x] = 0) AND (b[123] = 1) is SAT
    setUpLIA();
    BooleanFormula f =
        bmgr.and(
            qmgr.exists(ImmutableList.of(x), a_at_x_eq_0),
            imgr.equal(amgr.select(a, imgr.makeNumber(123)), imgr.makeNumber(1)));
    assertThatFormula(f).isSatisfiable();
  }

  @Test
  public void testBVExistsArrayConjunct1() throws SolverException, InterruptedException {
    // (exists x . b[x] = 0) AND (b[123] = 1) is SAT
    setUpBV();
    // Princess does not support bitvectors in arrays
    assume().that(solverToUse()).isNotEqualTo(Solvers.PRINCESS);

    BooleanFormula f =
        bmgr.and(
            qmgr.exists(ImmutableList.of(xbv), bvArray_at_x_eq_0),
            bvmgr.equal(
                amgr.select(bvArray, bvmgr.makeBitvector(bvWidth, 123)),
                bvmgr.makeBitvector(bvWidth, 1)));
    assertThatFormula(f).isSatisfiable();
  }

  @Test
  public void testLIAExistsArrayConjunct2() throws SolverException, InterruptedException {
    setUpLIA();
    assume()
        .withMessage("Solver %s does not support the complete theory of quantifiers", solverToUse())
        .that(solverToUse())
        .isNotEqualTo(Solvers.CVC5);

    // (exists x . b[x] = 1) AND  (forall x . b[x] = 0) is UNSAT

    BooleanFormula f =
        bmgr.and(qmgr.exists(ImmutableList.of(x), a_at_x_eq_1), forall_x_a_at_x_eq_0);
    assertThatFormula(f).isUnsatisfiable();
  }

  @Test
  public void testBVExistsArrayConjunct2() throws SolverException, InterruptedException {
    assume()
        .withMessage("Solver %s does not support the complete theory of quantifiers", solverToUse())
        .that(solverToUse())
        .isNotEqualTo(Solvers.CVC5);

    // (exists x . b[x] = 1) AND (forall x . b[x] = 0) is UNSAT
    setUpBV();
    // Princess does not support bitvectors in arrays
    assume().that(solverToUse()).isNotEqualTo(Solvers.PRINCESS);

    BooleanFormula f =
        bmgr.and(qmgr.exists(ImmutableList.of(xbv), bvArray_at_x_eq_1), bv_forall_x_a_at_x_eq_0);
    assertThatFormula(f).isUnsatisfiable();
  }

  @Test
  public void testLIAExistsArrayConjunct3() throws SolverException, InterruptedException {
    assume()
        .withMessage("Solver %s does not support the complete theory of quantifiers", solverToUse())
        .that(solverToUse())
        .isNotEqualTo(Solvers.CVC5);

    // (exists x . b[x] = 0) AND  (forall x . b[x] = 0) is SAT
    setUpLIA();

    BooleanFormula f =
        bmgr.and(qmgr.exists(ImmutableList.of(x), a_at_x_eq_0), forall_x_a_at_x_eq_0);
    try {
      // CVC4 and Princess fail this
      assertThatFormula(f).isSatisfiable();
    } catch (SolverException e) {
      throw handleSolverException(e);
    }
  }

  @Test
  public void testBVExistsArrayConjunct3() throws SolverException, InterruptedException {
    // (exists x . b[x] = 0) AND (forall x . b[x] = 0) is SAT
    setUpBV();
    // Princess does not support bitvectors in arrays
    assume()
        .withMessage("Solver %s does not support the complete theory of quantifiers", solverToUse())
        .that(solverToUse())
        .isNoneOf(Solvers.CVC5, Solvers.CVC4);

    BooleanFormula f =
        bmgr.and(qmgr.exists(ImmutableList.of(xbv), bvArray_at_x_eq_0), bv_forall_x_a_at_x_eq_0);
    try {
      // CVC4 and Princess fail this
      assertThatFormula(f).isSatisfiable();
    } catch (SolverException e) {
      throw handleSolverException(e);
    }
  }

  @Test
  public void testLIAExistsArrayDisjunct1() throws SolverException, InterruptedException {
    // (exists x . b[x] = 0) OR  (forall x . b[x] = 1) is SAT

    setUpLIA();
    BooleanFormula f =
        bmgr.or(
            qmgr.exists(ImmutableList.of(x), a_at_x_eq_0),
            qmgr.forall(ImmutableList.of(x), a_at_x_eq_1));
    try {
      // Princess fails this
      assertThatFormula(f).isSatisfiable();
    } catch (SolverException e) {
      throw handleSolverException(e);
    }
  }

  @Test
  public void testBVExistsArrayDisjunct1() throws SolverException, InterruptedException {
    // (exists x . b[x] = 0) OR (forall x . b[x] = 1) is SAT
    setUpBV();
    // Princess does not support bitvectors in arrays
    assume().that(solverToUse()).isNotEqualTo(Solvers.PRINCESS);

    BooleanFormula f =
        bmgr.or(
            qmgr.exists(ImmutableList.of(xbv), bvArray_at_x_eq_0),
            qmgr.forall(ImmutableList.of(xbv), bvArray_at_x_eq_1));
    assertThatFormula(f).isSatisfiable();
  }

  @Test
  public void testLIAExistsArrayDisjunct2() throws SolverException, InterruptedException {
    // (exists x . b[x] = 1) OR (exists x . b[x] = 1) is SAT

    setUpLIA();
    BooleanFormula f =
        bmgr.or(
            qmgr.exists(ImmutableList.of(x), a_at_x_eq_1),
            qmgr.exists(ImmutableList.of(x), a_at_x_eq_1));
    assertThatFormula(f).isSatisfiable();
  }

  @Test
  public void testBVExistsArrayDisjunct2() throws SolverException, InterruptedException {
    // (exists x . b[x] = 1) OR (exists x . b[x] = 1) is SAT
    setUpBV();
    // Princess does not support bitvectors in arrays
    assume().that(solverToUse()).isNotEqualTo(Solvers.PRINCESS);

    BooleanFormula f =
        bmgr.or(
            qmgr.exists(ImmutableList.of(xbv), bvArray_at_x_eq_1),
            qmgr.exists(ImmutableList.of(xbv), bvArray_at_x_eq_1));
    assertThatFormula(f).isSatisfiable();
  }

  @Test
  public void testLIAContradiction() throws SolverException, InterruptedException {
    // forall x . x = x+1  is UNSAT

    requireIntegers();
    x = imgr.makeVariable("x");
    BooleanFormula f =
        qmgr.forall(ImmutableList.of(x), imgr.equal(x, imgr.add(x, imgr.makeNumber(1))));
    assertThatFormula(f).isUnsatisfiable();
  }

  @Test
  public void testBVContradiction() throws SolverException, InterruptedException {
    // forall x . x = x+1 is UNSAT
    requireBitvectors();

    int width = 16;
    BitvectorFormula z = bvmgr.makeVariable(width, "z");
    BooleanFormula f =
        qmgr.forall(
            ImmutableList.of(z), bvmgr.equal(z, bvmgr.add(z, bvmgr.makeBitvector(width, 1))));
    assertThatFormula(f).isUnsatisfiable();
  }

  @Test
  public void testLIASimple() throws SolverException, InterruptedException {
    // forall x . x+2 = x+1+1  is SAT
    requireIntegers();
    x = imgr.makeVariable("x");
    BooleanFormula f =
        qmgr.forall(
            ImmutableList.of(x),
            imgr.equal(
                imgr.add(x, imgr.makeNumber(2)),
                imgr.add(imgr.add(x, imgr.makeNumber(1)), imgr.makeNumber(1))));
    assertThatFormula(f).isSatisfiable();
  }

  @Test
  public void testBVSimple() throws SolverException, InterruptedException {
    // forall z . z+2 = z+1+1 is SAT
    requireBitvectors();

    int width = 16;
    BitvectorFormula z = bvmgr.makeVariable(width, "z");
    BooleanFormula f =
        qmgr.forall(
            ImmutableList.of(z),
            bvmgr.equal(
                bvmgr.add(z, bvmgr.makeBitvector(width, 2)),
                bvmgr.add(
                    bvmgr.add(z, bvmgr.makeBitvector(width, 1)), bvmgr.makeBitvector(width, 1))));
    assertThatFormula(f).isSatisfiable();
  }

  @Test
  public void testLIAEquality() throws SolverException, InterruptedException {
    requireIntegers();
    assume()
        .withMessage("Yices2 quantifier support is very limited at the moment")
        .that(solverToUse())
        .isNotEqualTo(Solvers.YICES2);

    // Note that due to the variable cache we simply get the existing var x here!
    IntegerFormula z = imgr.makeVariable("x");
    IntegerFormula y = imgr.makeVariable("y");
    BooleanFormula f =
        qmgr.forall(ImmutableList.of(z), qmgr.exists(ImmutableList.of(y), imgr.equal(z, y)));
    assertThatFormula(f).isSatisfiable();
  }

  @Test
  public void testBVEquality() throws SolverException, InterruptedException {
    requireBitvectors();
<<<<<<< HEAD
    assume()
        .withMessage("Yices2 quantifier support is very limited at the moment")
        .that(solverToUse())
        .isNotEqualTo(Solvers.YICES2);
=======
>>>>>>> 59002325

    BitvectorFormula z = bvmgr.makeVariable(bvWidth, "z");
    BitvectorFormula y = bvmgr.makeVariable(bvWidth, "y");
    BooleanFormula f =
        qmgr.forall(ImmutableList.of(z), qmgr.exists(ImmutableList.of(y), bvmgr.equal(z, y)));
    assertThatFormula(f).isSatisfiable();
  }

  @Test
  public void testBVEquality2() throws SolverException, InterruptedException {
    requireBitvectors();
<<<<<<< HEAD
    assume()
        .withMessage("Yices2 quantifier support is very limited at the moment")
        .that(solverToUse())
        .isNotEqualTo(Solvers.YICES2);
=======
>>>>>>> 59002325

    BitvectorFormula z = bvmgr.makeVariable(bvWidth, "z");
    BitvectorFormula y = bvmgr.makeVariable(bvWidth, "y");
    BooleanFormula f = qmgr.forall(ImmutableList.of(z, y), bvmgr.equal(z, y));
    assertThatFormula(f).isUnsatisfiable();
  }

  @Test
  public void testBVEquality3() throws SolverException, InterruptedException {
    // exists z . (forall y . z = y && z + 2 > z)
    // UNSAT because of bv behaviour
    requireBitvectors();
<<<<<<< HEAD
    assume()
        .withMessage("Yices2 quantifier support is very limited at the moment")
        .that(solverToUse())
        .isNotEqualTo(Solvers.YICES2);
=======
>>>>>>> 59002325

    BitvectorFormula z = bvmgr.makeVariable(bvWidth, "z");
    BitvectorFormula zPlusTwo =
        bvmgr.add(bvmgr.makeVariable(bvWidth, "z"), bvmgr.makeBitvector(bvWidth, 2));
    BitvectorFormula y = bvmgr.makeVariable(bvWidth, "y");
    BooleanFormula f =
        qmgr.exists(
            ImmutableList.of(z),
            qmgr.forall(
                ImmutableList.of(y),
                bmgr.and(bvmgr.equal(z, y), bvmgr.greaterThan(zPlusTwo, z, false))));
    assertThatFormula(f).isUnsatisfiable();
  }

  @Test
  public void testLIABoundVariables() throws SolverException, InterruptedException {
    // If the free and bound vars are equal, this will be UNSAT
    requireIntegers();
    assume()
        .withMessage("Yices2 quantifier support is very limited at the moment")
        .that(solverToUse())
        .isNotEqualTo(Solvers.YICES2);

    IntegerFormula aa = imgr.makeVariable("aa");
    IntegerFormula one = imgr.makeNumber(1);
    BooleanFormula restrict = bmgr.not(imgr.equal(aa, one));
    // x != 1 && exists x . (x == 1)
    BooleanFormula f = qmgr.exists(ImmutableList.of(aa), imgr.equal(aa, one));
    assertThatFormula(bmgr.and(f, restrict)).isSatisfiable();
  }

  @Test
  public void testBVBoundVariables() throws SolverException, InterruptedException {
    // If the free and bound vars are equal, this will be UNSAT
    requireBitvectors();
<<<<<<< HEAD
    assume()
        .withMessage("Yices2 quantifier support is very limited at the moment")
        .that(solverToUse())
        .isNotEqualTo(Solvers.YICES2);
=======
>>>>>>> 59002325

    int width = 2;
    BitvectorFormula aa = bvmgr.makeVariable(width, "aa");
    BitvectorFormula one = bvmgr.makeBitvector(width, 1);
    BooleanFormula restrict = bmgr.not(bvmgr.equal(aa, one));
    // x != 1 && exists x . (x == 1)
    BooleanFormula f = qmgr.exists(ImmutableList.of(aa), bvmgr.equal(aa, one));
    assertThatFormula(bmgr.and(f, restrict)).isSatisfiable();
  }

  @Test
  public void testQELight() throws InterruptedException, SolverException {
    requireIntegers();
    assume().that(solverToUse()).isEqualTo(Solvers.Z3);
    x = imgr.makeVariable("x");
    // exists y : (y=4 && x=y+3) --> simplified: x=7
    IntegerFormula y = imgr.makeVariable("y");
    BooleanFormula f1 =
        qmgr.exists(
            y,
            bmgr.and(
                imgr.equal(y, imgr.makeNumber(4)), imgr.equal(x, imgr.add(y, imgr.makeNumber(3)))));
    BooleanFormula out = mgr.applyTactic(f1, Tactic.QE_LIGHT);
    assertThat(out).isEqualTo(imgr.equal(x, imgr.makeNumber(7)));
  }

  @Test
  public void testIntrospectionForall() {
    setUpLIA();
    BooleanFormula forall = qmgr.forall(ImmutableList.of(x), a_at_x_eq_0);

    final AtomicBoolean isQuantifier = new AtomicBoolean(false);
    final AtomicBoolean isForall = new AtomicBoolean(false);
    final AtomicInteger numBound = new AtomicInteger(0);

    // Test introspection with visitors.
    mgr.visit(
        forall,
        new DefaultFormulaVisitor<Void>() {
          @Override
          protected Void visitDefault(Formula f) {
            return null;
          }

          @Override
          public Void visitQuantifier(
              BooleanFormula f,
              Quantifier quantifier,
              List<Formula> boundVariables,
              BooleanFormula body) {
            isForall.set(quantifier == Quantifier.FORALL);
            isQuantifier.set(true);
            numBound.set(boundVariables.size());
            return null;
          }
        });
  }

  @Test
  public void testIntrospectionExists() {
    setUpLIA();
    BooleanFormula exists = qmgr.exists(ImmutableList.of(x), a_at_x_eq_0);
    final AtomicBoolean isQuantifier = new AtomicBoolean(false);
    final AtomicBoolean isForall = new AtomicBoolean(false);
    final List<Formula> boundVars = new ArrayList<>();

    // Test introspection with visitors.
    mgr.visit(
        exists,
        new DefaultFormulaVisitor<Void>() {
          @Override
          protected Void visitDefault(Formula f) {
            return null;
          }

          @Override
          public Void visitQuantifier(
              BooleanFormula f,
              Quantifier quantifier,
              List<Formula> boundVariables,
              BooleanFormula body) {
            assertThat(isQuantifier.get()).isFalse();
            isForall.set(quantifier == Quantifier.FORALL);
            isQuantifier.set(true);
            boundVars.addAll(boundVariables);
            return null;
          }
        });
    assertThat(isQuantifier.get()).isTrue();
    assertThat(isForall.get()).isFalse();

    assume()
        .withMessage("Quantifier introspection in JavaSMT for Princess is currently not complete.")
        .that(solverToUse())
        .isNotEqualTo(Solvers.PRINCESS);
    assertThat(boundVars).hasSize(1);
  }

  @Test
  public void testEmpty() {

    assume()
        .withMessage("TODO: The JavaSMT code for Princess explicitly allows this.")
        .that(solverToUse())
        .isNotEqualTo(Solvers.PRINCESS);

    // An empty list of quantified variables throws an exception.
    assertThrows(
        IllegalArgumentException.class,
        () -> qmgr.exists(ImmutableList.of(), bmgr.makeVariable("b")));
  }

  @Test
  public void checkLIAQuantifierElimination()
      throws InterruptedException, SolverException, IOException {
    // build formula: (forall x . ((x < 5) | (7 < x + y)))
    // quantifier-free equivalent: (2 < y)
    requireIntegers();
    requireQuantifierElimination();
    IntegerFormula xx = imgr.makeVariable("x");
    IntegerFormula yy = imgr.makeVariable("y");
    BooleanFormula f =
        qmgr.forall(
            xx,
            bmgr.or(
                imgr.lessThan(xx, imgr.makeNumber(5)),
                imgr.lessThan(imgr.makeNumber(7), imgr.add(xx, yy))));
    BooleanFormula qFreeF = qmgr.eliminateQuantifiers(f);
    assertThatFormula(qFreeF).isEquivalentTo(imgr.lessThan(imgr.makeNumber(2), yy));
  }

  @Test
  public void checkLIAQuantifierEliminationFail()
      throws InterruptedException, SolverException, IOException {
    assume()
        .withMessage("Solver %s does not support the complete theory of quantifiers", solverToUse())
        .that(solverToUse())
        .isNotEqualTo(Solvers.CVC5);

    // build formula: (exists x : arr[x] = 3) && (forall y: arr[y] = 2)
    // as there is no quantifier free equivalent, it should return the input formula.
    setUpLIA();
    requireQuantifierElimination();

    IntegerFormula xx = imgr.makeVariable("x");
    IntegerFormula yy = imgr.makeVariable("y");
    ArrayFormula<IntegerFormula, IntegerFormula> a1 =
        amgr.makeArray("a1", FormulaType.IntegerType, FormulaType.IntegerType);

    BooleanFormula f =
        bmgr.and(
            qmgr.exists(xx, imgr.equal(amgr.select(a1, xx), imgr.makeNumber(3))),
            qmgr.forall(yy, imgr.equal(amgr.select(a1, yy), imgr.makeNumber(2))));
    BooleanFormula qFreeF = qmgr.eliminateQuantifiers(f);

    assertThatFormula(qFreeF).isEquivalentTo(f);
  }

  @Test
  public void checkBVQuantifierEliminationFail()
      throws InterruptedException, SolverException, IOException {
    // build formula: (exists x : arr[x] = 3) && (forall y: arr[y] = 2)
    // as there is no quantifier free equivalent, it should return the input formula.
    requireBitvectors();
<<<<<<< HEAD
    requireQuantifierElimination();
=======
>>>>>>> 59002325
    // Princess does not support bitvectors in arrays
    assume()
        .withMessage("Solver %s does not support the complete theory of quantifiers", solverToUse())
        .that(solverToUse())
        .isNoneOf(Solvers.CVC5, Solvers.PRINCESS);

    int width = 2;
    BitvectorFormula xx = bvmgr.makeVariable(width, "x_bv");
    BitvectorFormula yy = bvmgr.makeVariable(width, "y_bv");
    ArrayFormula<BitvectorFormula, BitvectorFormula> array =
        amgr.makeArray(
            "array",
            FormulaType.getBitvectorTypeWithSize(width),
            FormulaType.getBitvectorTypeWithSize(width));

    BooleanFormula f =
        bmgr.and(
            qmgr.exists(xx, bvmgr.equal(amgr.select(array, xx), bvmgr.makeBitvector(width, 3))),
            qmgr.forall(yy, bvmgr.equal(amgr.select(array, yy), bvmgr.makeBitvector(width, 2))));
    BooleanFormula qFreeF = qmgr.eliminateQuantifiers(f);

    assertThatFormula(qFreeF).isEquivalentTo(f);
  }

  @Test
  public void checkBVQuantifierElimination()
      throws InterruptedException, SolverException, IOException {
    requireBitvectors();
    requireQuantifierElimination();
    // build formula: exists y : bv[2]. x * y = 1
    // quantifier-free equivalent: x = 1 | x = 3
    //                      or     extract_0_0 x = 1

    int i = index.getFreshId();
    int width = 2;

    BitvectorFormula xx = bvmgr.makeVariable(width, "x" + i);
    BitvectorFormula yy = bvmgr.makeVariable(width, "y" + i);
    BooleanFormula f =
        qmgr.exists(yy, bvmgr.equal(bvmgr.multiply(xx, yy), bvmgr.makeBitvector(width, 1)));
    BooleanFormula qFreeF = qmgr.eliminateQuantifiers(f);

    assertThatFormula(qFreeF)
        .isEquivalentTo(bvmgr.equal(bvmgr.extract(xx, 0, 0), bvmgr.makeBitvector(1, 1)));
  }

  /** Quant elim test based on a crash in Z3. */
  @Test
  public void checkBVQuantifierElimination2()
      throws InterruptedException, SolverException, IOException {
    requireBitvectors();
    requireQuantifierElimination();

    // build formula: exists a2 : (and (= a2 #x00000006)
    //                                 (= b2 #x00000006)
    //                                 (= a3 #x00000000))
    // quantifier-free equivalent: (and (= b2 #x00000006)
    //                                  (= a3 #x00000000))

    // Z3 fails this currently. Remove once thats not longer the case!
    assume().that(solverToUse()).isNotEqualTo(Solvers.Z3);
    int width = 32;

    BitvectorFormula a2 = bvmgr.makeVariable(width, "a2");
    BitvectorFormula b2 = bvmgr.makeVariable(width, "b2");
    BitvectorFormula a3 = bvmgr.makeVariable(width, "a3");

    BooleanFormula fAnd =
        bmgr.and(
            bvmgr.equal(a2, bvmgr.makeBitvector(width, 6)),
            bvmgr.equal(b2, bvmgr.makeBitvector(width, 6)),
            bvmgr.equal(a3, bvmgr.makeBitvector(width, 0)));

    BooleanFormula f = qmgr.exists(a2, fAnd);
    BooleanFormula qFreeF = qmgr.eliminateQuantifiers(f);

    assertThatFormula(qFreeF)
        .isEquivalentTo(
            bmgr.and(
                bvmgr.equal(b2, bvmgr.makeBitvector(width, 6)),
                bvmgr.equal(a3, bvmgr.makeBitvector(width, 0))));
  }

  @Test
  public void testExistsRestrictedRange() throws SolverException, InterruptedException {
    setUpLIA();
    assume()
        .withMessage("Solver %s does not support the complete theory of quantifiers", solverToUse())
        .that(solverToUse())
        .isNotEqualTo(Solvers.CVC5);

    ArrayFormula<IntegerFormula, IntegerFormula> b =
        amgr.makeArray("b", FormulaType.IntegerType, FormulaType.IntegerType);
    BooleanFormula bAtXEq1 = imgr.equal(amgr.select(b, x), imgr.makeNumber(1));
    BooleanFormula bAtXEq0 = imgr.equal(amgr.select(b, x), imgr.makeNumber(0));
    BooleanFormula exists10to20bx1 = exists(x, imgr.makeNumber(10), imgr.makeNumber(20), bAtXEq1);
    BooleanFormula forallXbx0 = qmgr.forall(x, bAtXEq0);

    // (exists x in [10..20] . b[x] = 1) AND (forall x . b[x] = 0) is UNSAT
    assertThatFormula(bmgr.and(exists10to20bx1, forallXbx0)).isUnsatisfiable();

    // (exists x in [10..20] . b[x] = 1) AND (b[10] = 0) is SAT
    assertThatFormula(
            bmgr.and(
                exists10to20bx1,
                imgr.equal(amgr.select(b, imgr.makeNumber(10)), imgr.makeNumber(0))))
        .isSatisfiable();

    // (exists x in [10..20] . b[x] = 1) AND (b[1000] = 0) is SAT
    assertThatFormula(
            bmgr.and(
                exists10to20bx1,
                imgr.equal(amgr.select(b, imgr.makeNumber(1000)), imgr.makeNumber(0))))
        .isSatisfiable();
  }

  @Test
  public void testExistsRestrictedRangeWithoutInconclusiveSolvers()
      throws SolverException, InterruptedException {
    setUpLIA();
    assume()
        .withMessage("Solver %s does not support the complete theory of quantifiers", solverToUse())
        .that(solverToUse())
        .isNoneOf(Solvers.CVC4, Solvers.CVC5, Solvers.PRINCESS);

    ArrayFormula<IntegerFormula, IntegerFormula> b =
        amgr.makeArray("b", FormulaType.IntegerType, FormulaType.IntegerType);
    BooleanFormula bAtXEq1 = imgr.equal(amgr.select(b, x), imgr.makeNumber(1));
    BooleanFormula bAtXEq0 = imgr.equal(amgr.select(b, x), imgr.makeNumber(0));
    BooleanFormula exists10to20bx0 = exists(x, imgr.makeNumber(10), imgr.makeNumber(20), bAtXEq0);
    BooleanFormula exists10to20bx1 = exists(x, imgr.makeNumber(10), imgr.makeNumber(20), bAtXEq1);
    BooleanFormula forallXbx1 = qmgr.forall(x, bAtXEq1);
    BooleanFormula forallXbx0 = qmgr.forall(x, bAtXEq0);

    // (exists x in [10..20] . b[x] = 0) AND (forall x . b[x] = 0) is SAT
    assertThatFormula(bmgr.and(exists10to20bx0, forallXbx0)).isSatisfiable();

    // (exists x in [10..20] . b[x] = 1) AND (forall x . b[x] = 1) is SAT
    assertThatFormula(bmgr.and(exists10to20bx1, forallXbx1)).isSatisfiable();
  }

  @Test
  public void testForallRestrictedRange() throws SolverException, InterruptedException {
    setUpLIA();
    assume()
        .withMessage("Solver %s does not support the complete theory of quantifiers", solverToUse())
        .that(solverToUse())
        .isNotEqualTo(Solvers.CVC5);

    ArrayFormula<IntegerFormula, IntegerFormula> b =
        amgr.makeArray("b", FormulaType.IntegerType, FormulaType.IntegerType);
    BooleanFormula bAtXEq1 = imgr.equal(amgr.select(b, x), imgr.makeNumber(1));
    BooleanFormula bAtXEq0 = imgr.equal(amgr.select(b, x), imgr.makeNumber(0));
    BooleanFormula forall10to20bx1 = forall(x, imgr.makeNumber(10), imgr.makeNumber(20), bAtXEq1);

    // (forall x in [10..20] . b[x] = 1) AND (exits x in [15..17] . b[x] = 0) is UNSAT
    assertThatFormula(
            bmgr.and(forall10to20bx1, exists(x, imgr.makeNumber(15), imgr.makeNumber(17), bAtXEq0)))
        .isUnsatisfiable();

    // (forall x in [10..20] . b[x] = 1) AND b[10] = 0 is UNSAT
    assertThatFormula(
            bmgr.and(
                forall10to20bx1,
                imgr.equal(amgr.select(b, imgr.makeNumber(10)), imgr.makeNumber(0))))
        .isUnsatisfiable();

    // (forall x in [10..20] . b[x] = 1) AND b[20] = 0 is UNSAT
    assertThatFormula(
            bmgr.and(
                forall10to20bx1,
                imgr.equal(amgr.select(b, imgr.makeNumber(20)), imgr.makeNumber(0))))
        .isUnsatisfiable();
  }

  @Test
  public void testForallRestrictedRangeWithoutConclusiveSolvers()
      throws SolverException, InterruptedException {
    setUpLIA();
    assume()
        .withMessage("Solver %s does not support the complete theory of quantifiers", solverToUse())
        .that(solverToUse())
        .isNoneOf(Solvers.CVC4, Solvers.CVC5, Solvers.PRINCESS);

    ArrayFormula<IntegerFormula, IntegerFormula> b =
        amgr.makeArray("b", FormulaType.IntegerType, FormulaType.IntegerType);
    BooleanFormula bAtXEq1 = imgr.equal(amgr.select(b, x), imgr.makeNumber(1));
    BooleanFormula bAtXEq0 = imgr.equal(amgr.select(b, x), imgr.makeNumber(0));
    BooleanFormula forall10to20bx0 = forall(x, imgr.makeNumber(10), imgr.makeNumber(20), bAtXEq0);
    BooleanFormula forall10to20bx1 = forall(x, imgr.makeNumber(10), imgr.makeNumber(20), bAtXEq1);

    // (forall x in [10..20] . b[x] = 0) AND (forall x . b[x] = 0) is SAT
    assertThatFormula(bmgr.and(forall10to20bx0, qmgr.forall(x, bAtXEq0))).isSatisfiable();

    // (forall x in [10..20] . b[x] = 1) AND b[9] = 0 is SAT
    assertThatFormula(
            bmgr.and(
                forall10to20bx1,
                imgr.equal(amgr.select(b, imgr.makeNumber(9)), imgr.makeNumber(0))))
        .isSatisfiable();

    // (forall x in [10..20] . b[x] = 1) AND b[21] = 0 is SAT
    assertThatFormula(
            bmgr.and(
                forall10to20bx1,
                imgr.equal(amgr.select(b, imgr.makeNumber(21)), imgr.makeNumber(0))))
        .isSatisfiable();

    // (forall x in [10..20] . b[x] = 1) AND (forall x in [0..20] . b[x] = 0) is UNSAT
    assertThatFormula(
            bmgr.and(forall10to20bx1, forall(x, imgr.makeNumber(0), imgr.makeNumber(20), bAtXEq0)))
        .isUnsatisfiable();

    // (forall x in [10..20] . b[x] = 1) AND (forall x in [0..9] . b[x] = 0) is SAT
    assertThatFormula(
            bmgr.and(forall10to20bx1, forall(x, imgr.makeNumber(0), imgr.makeNumber(9), bAtXEq0)))
        .isSatisfiable();
  }

  @Test
  public void testExistsBasicStringTheorie() throws SolverException, InterruptedException {
    requireStrings();
    requireIntegers();

    // exists var ("a" < var < "c") & length var == 1  -> var == "b"
    StringFormula stringA = smgr.makeString("a");
    StringFormula stringC = smgr.makeString("c");
    StringFormula var = smgr.makeVariable("var");

    BooleanFormula query =
        qmgr.exists(
            var,
            bmgr.and(
                imgr.equal(smgr.length(var), imgr.makeNumber(1)),
                smgr.lessThan(stringA, var),
                smgr.lessThan(var, stringC)));
    assertThatFormula(query).isSatisfiable();
  }

  @Test
  public void testForallBasicStringTheorie() throws SolverException, InterruptedException {
    requireStrings();
    requireIntegers();

    // forall var ("a" < var < "c") & length var == 1
    StringFormula stringA = smgr.makeString("a");
    StringFormula stringC = smgr.makeString("c");
    StringFormula var = smgr.makeVariable("var");

    BooleanFormula query =
        qmgr.forall(
            var,
            bmgr.and(
                imgr.equal(smgr.length(var), imgr.makeNumber(1)),
                smgr.lessThan(stringA, var),
                smgr.lessThan(var, stringC)));
    assertThatFormula(query).isUnsatisfiable();
  }

  @Test
  public void testExistsBasicStringArray() throws SolverException, InterruptedException {
    requireStrings();
    requireIntegers();

    // exists var (var = select(store(arr, 2, "bla"), 2)
    IntegerFormula two = imgr.makeNumber(2);
    StringFormula string = smgr.makeString("bla");
    StringFormula var = smgr.makeVariable("var");
    ArrayFormula<IntegerFormula, StringFormula> arr =
        amgr.makeArray("arr", FormulaType.IntegerType, StringType);
    BooleanFormula query =
        qmgr.exists(var, smgr.equal(var, amgr.select(amgr.store(arr, two, string), two)));
    assertThatFormula(query).isSatisfiable();
  }

  @Test
  public void testForallBasicStringArray() throws SolverException, InterruptedException {
    requireStrings();
    requireIntegers();

    // forall var (var = select(store(arr, 2, "bla"), 2)
    IntegerFormula two = imgr.makeNumber(2);
    StringFormula string = smgr.makeString("bla");
    StringFormula var = smgr.makeVariable("var");
    ArrayFormula<IntegerFormula, StringFormula> arr =
        amgr.makeArray("arr", FormulaType.IntegerType, StringType);
    BooleanFormula query =
        qmgr.forall(var, smgr.equal(var, amgr.select(amgr.store(arr, two, string), two)));
    assertThatFormula(query).isUnsatisfiable();
  }

  private BooleanFormula forall(
      final IntegerFormula pVariable,
      final IntegerFormula pLowerBound,
      final IntegerFormula pUpperBound,
      final BooleanFormula pBody) {
    return qmgr.forall(
        pVariable,
        bmgr.implication(
            bmgr.and(
                imgr.greaterOrEquals(pVariable, pLowerBound),
                imgr.lessOrEquals(pVariable, pUpperBound)),
            pBody));
  }

  private BooleanFormula exists(
      final IntegerFormula pVariable,
      final IntegerFormula pLowerBound,
      final IntegerFormula pUpperBound,
      final BooleanFormula pBody) {
    List<BooleanFormula> constraintsAndBody =
        ImmutableList.of(
            imgr.greaterOrEquals(pVariable, pLowerBound),
            imgr.lessOrEquals(pVariable, pUpperBound),
            pBody);
    return qmgr.exists(pVariable, bmgr.and(constraintsAndBody));
  }
}<|MERGE_RESOLUTION|>--- conflicted
+++ resolved
@@ -15,7 +15,6 @@
 
 import com.google.common.collect.ImmutableList;
 import edu.umd.cs.findbugs.annotations.SuppressFBWarnings;
-import java.io.IOException;
 import java.util.ArrayList;
 import java.util.List;
 import java.util.concurrent.atomic.AtomicBoolean;
@@ -67,17 +66,10 @@
   private BooleanFormula bv_forall_x_a_at_x_eq_0;
 
   @Before
-  public void setUp() {
+  public void setUpLIA() {
+    requireIntegers();
+    requireArrays();
     requireQuantifiers();
-    assume()
-        .withMessage("Mathsat5 does not support quantifiers without UltimateEliminator")
-        .that(solverToUse())
-        .isNotEqualTo(Solvers.MATHSAT5);
-  }
-
-  public void setUpLIA() {
-    requireIntegers();
-    requireArrays();
 
     x = imgr.makeVariable("x");
     a = amgr.makeArray("a", FormulaType.IntegerType, FormulaType.IntegerType);
@@ -88,13 +80,11 @@
     forall_x_a_at_x_eq_0 = qmgr.forall(ImmutableList.of(x), a_at_x_eq_0);
   }
 
+  @Before
   public void setUpBV() {
     requireBitvectors();
     requireArrays();
-<<<<<<< HEAD
-=======
     requireQuantifiers();
->>>>>>> 59002325
 
     xbv = bvmgr.makeVariable(bvWidth, "xbv");
     bvArray =
@@ -129,7 +119,7 @@
         .isNotEqualTo(Solvers.CVC5);
 
     // (forall x . b[x] = 0) AND (b[123] = 1) is UNSAT
-    setUpLIA();
+    requireIntegers();
 
     BooleanFormula f =
         bmgr.and(
@@ -146,7 +136,7 @@
         .isNotEqualTo(Solvers.CVC5);
 
     // (forall x . b[x] = 0) AND (b[123] = 1) is UNSAT
-    setUpBV();
+    requireBitvectors();
     // Princess does not support bitvectors in arrays
     assume().that(solverToUse()).isNotEqualTo(Solvers.PRINCESS);
 
@@ -167,7 +157,7 @@
         .isNotEqualTo(Solvers.CVC5);
 
     // (forall x . b[x] = 0) AND (b[123] = 0) is SAT
-    setUpLIA();
+    requireIntegers();
 
     BooleanFormula f =
         bmgr.and(
@@ -189,7 +179,7 @@
         .isNotEqualTo(Solvers.CVC5);
 
     // (forall x . b[x] = 0) AND (b[123] = 0) is SAT
-    setUpBV();
+    requireBitvectors();
     // Princess does not support bitvectors in arrays
     assume().that(solverToUse()).isNotEqualTo(Solvers.PRINCESS);
 
@@ -215,7 +205,7 @@
         .isNotEqualTo(Solvers.CVC5);
 
     // (forall x . b[x] = 0) AND (b[123] = 1 OR b[123] = 0) is SAT
-    setUpLIA();
+    requireIntegers();
     BooleanFormula f =
         bmgr.and(
             qmgr.forall(ImmutableList.of(x), a_at_x_eq_0),
@@ -237,7 +227,7 @@
         .that(solverToUse())
         .isNotEqualTo(Solvers.CVC5);
     // (forall x . b[x] = 0) OR (b[123] = 1) is SAT
-    setUpLIA();
+    requireIntegers();
     BooleanFormula f =
         bmgr.or(
             qmgr.forall(ImmutableList.of(x), a_at_x_eq_0),
@@ -258,7 +248,7 @@
         .isNotEqualTo(Solvers.CVC5);
 
     // (not exists x . not b[x] = 0) AND (b[123] = 1) is UNSAT
-    setUpLIA();
+    requireIntegers();
     BooleanFormula f =
         bmgr.and(
             bmgr.not(qmgr.exists(ImmutableList.of(x), bmgr.not(a_at_x_eq_0))),
@@ -278,7 +268,7 @@
         .isNotEqualTo(Solvers.CVC5);
 
     // (not exists x . not b[x] = 0) AND (b[123] = 0) is SAT
-    setUpLIA();
+    requireIntegers();
     BooleanFormula f =
         bmgr.and(
             bmgr.not(qmgr.exists(ImmutableList.of(x), bmgr.not(a_at_x_eq_0))),
@@ -298,7 +288,7 @@
         .isNotEqualTo(Solvers.CVC5);
 
     // (not exists x . b[x] = 0) AND (b[123] = 0) is UNSAT
-    setUpLIA();
+    requireIntegers();
     BooleanFormula f =
         bmgr.and(
             bmgr.not(qmgr.exists(ImmutableList.of(x), a_at_x_eq_0)),
@@ -314,7 +304,7 @@
         .isNotEqualTo(Solvers.CVC5);
 
     // (not exists x . not b[x] = 0) AND (b[123] = 1 OR b[123] = 0) is SAT
-    setUpLIA();
+    requireIntegers();
     BooleanFormula f =
         bmgr.and(
             bmgr.not(qmgr.exists(ImmutableList.of(x), bmgr.not(a_at_x_eq_0))),
@@ -336,7 +326,7 @@
         .withMessage("Solver %s does not support the complete theory of quantifiers", solverToUse())
         .that(solverToUse())
         .isNotEqualTo(Solvers.CVC5);
-    setUpLIA();
+    requireIntegers();
     BooleanFormula f =
         bmgr.or(
             bmgr.not(qmgr.exists(ImmutableList.of(x), bmgr.not(a_at_x_eq_0))),
@@ -352,7 +342,7 @@
   @Test
   public void testLIAExistsArrayConjunct1() throws SolverException, InterruptedException {
     // (exists x . b[x] = 0) AND (b[123] = 1) is SAT
-    setUpLIA();
+    requireIntegers();
     BooleanFormula f =
         bmgr.and(
             qmgr.exists(ImmutableList.of(x), a_at_x_eq_0),
@@ -363,13 +353,13 @@
   @Test
   public void testBVExistsArrayConjunct1() throws SolverException, InterruptedException {
     // (exists x . b[x] = 0) AND (b[123] = 1) is SAT
-    setUpBV();
+    requireBitvectors();
     // Princess does not support bitvectors in arrays
     assume().that(solverToUse()).isNotEqualTo(Solvers.PRINCESS);
 
     BooleanFormula f =
         bmgr.and(
-            qmgr.exists(ImmutableList.of(xbv), bvArray_at_x_eq_0),
+            qmgr.exists(ImmutableList.of(x), a_at_x_eq_0),
             bvmgr.equal(
                 amgr.select(bvArray, bvmgr.makeBitvector(bvWidth, 123)),
                 bvmgr.makeBitvector(bvWidth, 1)));
@@ -378,7 +368,6 @@
 
   @Test
   public void testLIAExistsArrayConjunct2() throws SolverException, InterruptedException {
-    setUpLIA();
     assume()
         .withMessage("Solver %s does not support the complete theory of quantifiers", solverToUse())
         .that(solverToUse())
@@ -386,6 +375,7 @@
 
     // (exists x . b[x] = 1) AND  (forall x . b[x] = 0) is UNSAT
 
+    requireIntegers();
     BooleanFormula f =
         bmgr.and(qmgr.exists(ImmutableList.of(x), a_at_x_eq_1), forall_x_a_at_x_eq_0);
     assertThatFormula(f).isUnsatisfiable();
@@ -399,7 +389,7 @@
         .isNotEqualTo(Solvers.CVC5);
 
     // (exists x . b[x] = 1) AND (forall x . b[x] = 0) is UNSAT
-    setUpBV();
+    requireBitvectors();
     // Princess does not support bitvectors in arrays
     assume().that(solverToUse()).isNotEqualTo(Solvers.PRINCESS);
 
@@ -416,7 +406,7 @@
         .isNotEqualTo(Solvers.CVC5);
 
     // (exists x . b[x] = 0) AND  (forall x . b[x] = 0) is SAT
-    setUpLIA();
+    requireIntegers();
 
     BooleanFormula f =
         bmgr.and(qmgr.exists(ImmutableList.of(x), a_at_x_eq_0), forall_x_a_at_x_eq_0);
@@ -431,7 +421,7 @@
   @Test
   public void testBVExistsArrayConjunct3() throws SolverException, InterruptedException {
     // (exists x . b[x] = 0) AND (forall x . b[x] = 0) is SAT
-    setUpBV();
+    requireBitvectors();
     // Princess does not support bitvectors in arrays
     assume()
         .withMessage("Solver %s does not support the complete theory of quantifiers", solverToUse())
@@ -452,7 +442,7 @@
   public void testLIAExistsArrayDisjunct1() throws SolverException, InterruptedException {
     // (exists x . b[x] = 0) OR  (forall x . b[x] = 1) is SAT
 
-    setUpLIA();
+    requireIntegers();
     BooleanFormula f =
         bmgr.or(
             qmgr.exists(ImmutableList.of(x), a_at_x_eq_0),
@@ -468,7 +458,7 @@
   @Test
   public void testBVExistsArrayDisjunct1() throws SolverException, InterruptedException {
     // (exists x . b[x] = 0) OR (forall x . b[x] = 1) is SAT
-    setUpBV();
+    requireBitvectors();
     // Princess does not support bitvectors in arrays
     assume().that(solverToUse()).isNotEqualTo(Solvers.PRINCESS);
 
@@ -483,7 +473,7 @@
   public void testLIAExistsArrayDisjunct2() throws SolverException, InterruptedException {
     // (exists x . b[x] = 1) OR (exists x . b[x] = 1) is SAT
 
-    setUpLIA();
+    requireIntegers();
     BooleanFormula f =
         bmgr.or(
             qmgr.exists(ImmutableList.of(x), a_at_x_eq_1),
@@ -494,7 +484,7 @@
   @Test
   public void testBVExistsArrayDisjunct2() throws SolverException, InterruptedException {
     // (exists x . b[x] = 1) OR (exists x . b[x] = 1) is SAT
-    setUpBV();
+    requireBitvectors();
     // Princess does not support bitvectors in arrays
     assume().that(solverToUse()).isNotEqualTo(Solvers.PRINCESS);
 
@@ -510,7 +500,6 @@
     // forall x . x = x+1  is UNSAT
 
     requireIntegers();
-    x = imgr.makeVariable("x");
     BooleanFormula f =
         qmgr.forall(ImmutableList.of(x), imgr.equal(x, imgr.add(x, imgr.makeNumber(1))));
     assertThatFormula(f).isUnsatisfiable();
@@ -533,7 +522,7 @@
   public void testLIASimple() throws SolverException, InterruptedException {
     // forall x . x+2 = x+1+1  is SAT
     requireIntegers();
-    x = imgr.makeVariable("x");
+
     BooleanFormula f =
         qmgr.forall(
             ImmutableList.of(x),
@@ -563,10 +552,6 @@
   @Test
   public void testLIAEquality() throws SolverException, InterruptedException {
     requireIntegers();
-    assume()
-        .withMessage("Yices2 quantifier support is very limited at the moment")
-        .that(solverToUse())
-        .isNotEqualTo(Solvers.YICES2);
 
     // Note that due to the variable cache we simply get the existing var x here!
     IntegerFormula z = imgr.makeVariable("x");
@@ -579,13 +564,6 @@
   @Test
   public void testBVEquality() throws SolverException, InterruptedException {
     requireBitvectors();
-<<<<<<< HEAD
-    assume()
-        .withMessage("Yices2 quantifier support is very limited at the moment")
-        .that(solverToUse())
-        .isNotEqualTo(Solvers.YICES2);
-=======
->>>>>>> 59002325
 
     BitvectorFormula z = bvmgr.makeVariable(bvWidth, "z");
     BitvectorFormula y = bvmgr.makeVariable(bvWidth, "y");
@@ -597,13 +575,6 @@
   @Test
   public void testBVEquality2() throws SolverException, InterruptedException {
     requireBitvectors();
-<<<<<<< HEAD
-    assume()
-        .withMessage("Yices2 quantifier support is very limited at the moment")
-        .that(solverToUse())
-        .isNotEqualTo(Solvers.YICES2);
-=======
->>>>>>> 59002325
 
     BitvectorFormula z = bvmgr.makeVariable(bvWidth, "z");
     BitvectorFormula y = bvmgr.makeVariable(bvWidth, "y");
@@ -616,13 +587,6 @@
     // exists z . (forall y . z = y && z + 2 > z)
     // UNSAT because of bv behaviour
     requireBitvectors();
-<<<<<<< HEAD
-    assume()
-        .withMessage("Yices2 quantifier support is very limited at the moment")
-        .that(solverToUse())
-        .isNotEqualTo(Solvers.YICES2);
-=======
->>>>>>> 59002325
 
     BitvectorFormula z = bvmgr.makeVariable(bvWidth, "z");
     BitvectorFormula zPlusTwo =
@@ -641,11 +605,6 @@
   public void testLIABoundVariables() throws SolverException, InterruptedException {
     // If the free and bound vars are equal, this will be UNSAT
     requireIntegers();
-    assume()
-        .withMessage("Yices2 quantifier support is very limited at the moment")
-        .that(solverToUse())
-        .isNotEqualTo(Solvers.YICES2);
-
     IntegerFormula aa = imgr.makeVariable("aa");
     IntegerFormula one = imgr.makeNumber(1);
     BooleanFormula restrict = bmgr.not(imgr.equal(aa, one));
@@ -658,13 +617,6 @@
   public void testBVBoundVariables() throws SolverException, InterruptedException {
     // If the free and bound vars are equal, this will be UNSAT
     requireBitvectors();
-<<<<<<< HEAD
-    assume()
-        .withMessage("Yices2 quantifier support is very limited at the moment")
-        .that(solverToUse())
-        .isNotEqualTo(Solvers.YICES2);
-=======
->>>>>>> 59002325
 
     int width = 2;
     BitvectorFormula aa = bvmgr.makeVariable(width, "aa");
@@ -679,7 +631,6 @@
   public void testQELight() throws InterruptedException, SolverException {
     requireIntegers();
     assume().that(solverToUse()).isEqualTo(Solvers.Z3);
-    x = imgr.makeVariable("x");
     // exists y : (y=4 && x=y+3) --> simplified: x=7
     IntegerFormula y = imgr.makeVariable("y");
     BooleanFormula f1 =
@@ -693,7 +644,7 @@
 
   @Test
   public void testIntrospectionForall() {
-    setUpLIA();
+    requireIntegers();
     BooleanFormula forall = qmgr.forall(ImmutableList.of(x), a_at_x_eq_0);
 
     final AtomicBoolean isQuantifier = new AtomicBoolean(false);
@@ -725,7 +676,7 @@
 
   @Test
   public void testIntrospectionExists() {
-    setUpLIA();
+    requireIntegers();
     BooleanFormula exists = qmgr.exists(ImmutableList.of(x), a_at_x_eq_0);
     final AtomicBoolean isQuantifier = new AtomicBoolean(false);
     final AtomicBoolean isForall = new AtomicBoolean(false);
@@ -778,12 +729,10 @@
   }
 
   @Test
-  public void checkLIAQuantifierElimination()
-      throws InterruptedException, SolverException, IOException {
+  public void checkLIAQuantifierElimination() throws InterruptedException, SolverException {
     // build formula: (forall x . ((x < 5) | (7 < x + y)))
     // quantifier-free equivalent: (2 < y)
     requireIntegers();
-    requireQuantifierElimination();
     IntegerFormula xx = imgr.makeVariable("x");
     IntegerFormula yy = imgr.makeVariable("y");
     BooleanFormula f =
@@ -797,8 +746,7 @@
   }
 
   @Test
-  public void checkLIAQuantifierEliminationFail()
-      throws InterruptedException, SolverException, IOException {
+  public void checkLIAQuantifierEliminationFail() throws InterruptedException, SolverException {
     assume()
         .withMessage("Solver %s does not support the complete theory of quantifiers", solverToUse())
         .that(solverToUse())
@@ -806,9 +754,7 @@
 
     // build formula: (exists x : arr[x] = 3) && (forall y: arr[y] = 2)
     // as there is no quantifier free equivalent, it should return the input formula.
-    setUpLIA();
-    requireQuantifierElimination();
-
+    requireIntegers();
     IntegerFormula xx = imgr.makeVariable("x");
     IntegerFormula yy = imgr.makeVariable("y");
     ArrayFormula<IntegerFormula, IntegerFormula> a1 =
@@ -824,15 +770,10 @@
   }
 
   @Test
-  public void checkBVQuantifierEliminationFail()
-      throws InterruptedException, SolverException, IOException {
+  public void checkBVQuantifierEliminationFail() throws InterruptedException, SolverException {
     // build formula: (exists x : arr[x] = 3) && (forall y: arr[y] = 2)
     // as there is no quantifier free equivalent, it should return the input formula.
     requireBitvectors();
-<<<<<<< HEAD
-    requireQuantifierElimination();
-=======
->>>>>>> 59002325
     // Princess does not support bitvectors in arrays
     assume()
         .withMessage("Solver %s does not support the complete theory of quantifiers", solverToUse())
@@ -858,10 +799,9 @@
   }
 
   @Test
-  public void checkBVQuantifierElimination()
-      throws InterruptedException, SolverException, IOException {
-    requireBitvectors();
-    requireQuantifierElimination();
+  public void checkBVQuantifierElimination() throws InterruptedException, SolverException {
+    requireBitvectors();
+
     // build formula: exists y : bv[2]. x * y = 1
     // quantifier-free equivalent: x = 1 | x = 3
     //                      or     extract_0_0 x = 1
@@ -881,10 +821,8 @@
 
   /** Quant elim test based on a crash in Z3. */
   @Test
-  public void checkBVQuantifierElimination2()
-      throws InterruptedException, SolverException, IOException {
-    requireBitvectors();
-    requireQuantifierElimination();
+  public void checkBVQuantifierElimination2() throws InterruptedException, SolverException {
+    requireBitvectors();
 
     // build formula: exists a2 : (and (= a2 #x00000006)
     //                                 (= b2 #x00000006)
@@ -918,7 +856,7 @@
 
   @Test
   public void testExistsRestrictedRange() throws SolverException, InterruptedException {
-    setUpLIA();
+    requireIntegers();
     assume()
         .withMessage("Solver %s does not support the complete theory of quantifiers", solverToUse())
         .that(solverToUse())
@@ -952,7 +890,7 @@
   @Test
   public void testExistsRestrictedRangeWithoutInconclusiveSolvers()
       throws SolverException, InterruptedException {
-    setUpLIA();
+    requireIntegers();
     assume()
         .withMessage("Solver %s does not support the complete theory of quantifiers", solverToUse())
         .that(solverToUse())
@@ -976,7 +914,7 @@
 
   @Test
   public void testForallRestrictedRange() throws SolverException, InterruptedException {
-    setUpLIA();
+    requireIntegers();
     assume()
         .withMessage("Solver %s does not support the complete theory of quantifiers", solverToUse())
         .that(solverToUse())
@@ -1011,7 +949,7 @@
   @Test
   public void testForallRestrictedRangeWithoutConclusiveSolvers()
       throws SolverException, InterruptedException {
-    setUpLIA();
+    requireIntegers();
     assume()
         .withMessage("Solver %s does not support the complete theory of quantifiers", solverToUse())
         .that(solverToUse())
