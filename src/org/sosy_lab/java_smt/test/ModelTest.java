/*
 *  JavaSMT is an API wrapper for a collection of SMT solvers.
 *  This file is part of JavaSMT.
 *
 *  Copyright (C) 2007-2018  Dirk Beyer
 *  All rights reserved.
 *
 *  Licensed under the Apache License, Version 2.0 (the "License");
 *  you may not use this file except in compliance with the License.
 *  You may obtain a copy of the License at
 *
 *      http://www.apache.org/licenses/LICENSE-2.0
 *
 *  Unless required by applicable law or agreed to in writing, software
 *  distributed under the License is distributed on an "AS IS" BASIS,
 *  WITHOUT WARRANTIES OR CONDITIONS OF ANY KIND, either express or implied.
 *  See the License for the specific language governing permissions and
 *  limitations under the License.
 */
package org.sosy_lab.java_smt.test;

import static com.google.common.truth.Truth.assertThat;
import static com.google.common.truth.TruthJUnit.assume;
import static org.junit.Assert.fail;
import static org.sosy_lab.java_smt.api.FormulaType.IntegerType;
import static org.sosy_lab.java_smt.test.ProverEnvironmentSubject.assertThat;

import com.google.common.collect.ImmutableList;
import com.google.common.collect.Iterables;
import java.math.BigInteger;
import java.util.ArrayList;
import java.util.List;
import java.util.stream.Collectors;
import org.junit.Test;
import org.junit.runner.RunWith;
import org.junit.runners.Parameterized;
import org.junit.runners.Parameterized.Parameter;
import org.junit.runners.Parameterized.Parameters;
import org.sosy_lab.common.rationals.Rational;
import org.sosy_lab.java_smt.SolverContextFactory.Solvers;
import org.sosy_lab.java_smt.api.ArrayFormula;
import org.sosy_lab.java_smt.api.BasicProverEnvironment;
import org.sosy_lab.java_smt.api.BitvectorFormula;
import org.sosy_lab.java_smt.api.BooleanFormula;
import org.sosy_lab.java_smt.api.FloatingPointFormula;
import org.sosy_lab.java_smt.api.Formula;
import org.sosy_lab.java_smt.api.FormulaType;
import org.sosy_lab.java_smt.api.FormulaType.ArrayFormulaType;
import org.sosy_lab.java_smt.api.FormulaType.BitvectorType;
import org.sosy_lab.java_smt.api.FunctionDeclaration;
import org.sosy_lab.java_smt.api.Model;
import org.sosy_lab.java_smt.api.Model.ValueAssignment;
import org.sosy_lab.java_smt.api.NumeralFormula.IntegerFormula;
import org.sosy_lab.java_smt.api.NumeralFormula.RationalFormula;
import org.sosy_lab.java_smt.api.ProverEnvironment;
import org.sosy_lab.java_smt.api.SolverContext.ProverOptions;
import org.sosy_lab.java_smt.api.SolverException;

/** Test that values from models are appropriately parsed. */
@RunWith(Parameterized.class)
public class ModelTest extends SolverBasedTest0 {

  private static final ImmutableList<Solvers> SOLVERS_WITH_PARTIAL_MODEL =
      ImmutableList.of(Solvers.Z3, Solvers.PRINCESS);

  @Parameters(name = "{0}")
  public static Object[] getAllSolvers() {
    return Solvers.values();
  }

  @Parameter public Solvers solver;

  @Override
  protected Solvers solverToUse() {
    return solver;
  }

  @Test
  public void testEmpty() throws SolverException, InterruptedException {
    try (ProverEnvironment prover = context.newProverEnvironment(ProverOptions.GENERATE_MODELS)) {
      assertThat(prover).isSatisfiable();

      try (Model m = prover.getModel()) {
        assertThat(m).isEmpty();
      }

      assertThat(prover.getModelAssignments()).isEmpty();
    }
  }

  @Test
  public void testOnlyTrue() throws SolverException, InterruptedException {
    try (ProverEnvironment prover = context.newProverEnvironment(ProverOptions.GENERATE_MODELS)) {
      prover.push(bmgr.makeTrue());
      assertThat(prover).isSatisfiable();

      try (Model m = prover.getModel()) {
        assertThat(m).isEmpty();
      }

      assertThat(prover.getModelAssignments()).isEmpty();
    }
  }

  @Test
  public void testGetSmallIntegers() throws SolverException, InterruptedException {
    // Boolector only supports Bitvectors (bv arrays and ufs)
    assume().that(solverToUse()).isNotEqualTo(Solvers.BOOLECTOR);
    testModelGetters(
        imgr.equal(imgr.makeVariable("x"), imgr.makeNumber(10)),
        imgr.makeVariable("x"),
        BigInteger.valueOf(10),
        "x");
  }

  @Test
  public void testGetNegativeIntegers() throws SolverException, InterruptedException {
    // Boolector only supports Bitvectors (bv arrays and ufs)
    assume().that(solverToUse()).isNotEqualTo(Solvers.BOOLECTOR);
    testModelGetters(
        imgr.equal(imgr.makeVariable("x"), imgr.makeNumber(-10)),
        imgr.makeVariable("x"),
        BigInteger.valueOf(-10),
        "x");
  }

  @Test
  public void testGetLargeIntegers() throws SolverException, InterruptedException {
    // Boolector only supports Bitvectors (bv arrays and ufs)
    assume().that(solverToUse()).isNotEqualTo(Solvers.BOOLECTOR);
    BigInteger large = new BigInteger("1000000000000000000000000000000000000000");
    testModelGetters(
        imgr.equal(imgr.makeVariable("x"), imgr.makeNumber(large)),
        imgr.makeVariable("x"),
        large,
        "x");
  }

  @Test
  public void testGetSmallIntegralRationals() throws SolverException, InterruptedException {
    // Boolector only supports Bitvectors (bv arrays and ufs)
    assume().that(solverToUse()).isNotEqualTo(Solvers.BOOLECTOR);
    requireRationals();
    testModelGetters(
        rmgr.equal(rmgr.makeVariable("x"), rmgr.makeNumber(1)),
        rmgr.makeVariable("x"),
        Rational.ONE,
        "x");
  }

  @Test
  public void testGetLargeIntegralRationals() throws SolverException, InterruptedException {
    // Boolector only supports Bitvectors (bv arrays and ufs)
    assume().that(solverToUse()).isNotEqualTo(Solvers.BOOLECTOR);
    requireRationals();
    BigInteger large = new BigInteger("1000000000000000000000000000000000000000");
    testModelGetters(
        rmgr.equal(rmgr.makeVariable("x"), rmgr.makeNumber(large)),
        rmgr.makeVariable("x"),
        Rational.ofBigInteger(large),
        "x");
  }

  @Test
  public void testGetRationals() throws SolverException, InterruptedException {
    // Boolector only supports Bitvectors (bv arrays and ufs)
    assume().that(solverToUse()).isNotEqualTo(Solvers.BOOLECTOR);
    requireRationals();
    testModelGetters(
        rmgr.equal(rmgr.makeVariable("x"), rmgr.makeNumber(Rational.ofString("1/3"))),
        rmgr.makeVariable("x"),
        Rational.ofString("1/3"),
        "x");
  }

  @Test
  public void testGetBooleans() throws SolverException, InterruptedException {
    for (String name : new String[] {"x", "x-x", "x::x"}) {
      testModelGetters(bmgr.makeVariable(name), bmgr.makeBoolean(true), true, name);
    }
  }

  @Test
  public void testGetUFs() throws SolverException, InterruptedException {
    // Boolector does not support integers
    if (imgr != null) {
      IntegerFormula x =
          fmgr.declareAndCallUF("UF", IntegerType, ImmutableList.of(imgr.makeVariable("arg")));
      testModelGetters(imgr.equal(x, imgr.makeNumber(1)), x, BigInteger.ONE, "UF");
    } else {
      BitvectorFormula x =
          fmgr.declareAndCallUF(
              "UF",
              FormulaType.getBitvectorTypeWithSize(8),
              ImmutableList.of(bvmgr.makeVariable(8, "arg")));
      testModelGetters(bvmgr.equal(x, bvmgr.makeBitvector(8, 1)), x, BigInteger.ONE, "UF");
    }
  }

  @Test
  public void testGetUFwithMoreParams() throws Exception {
    // Boolector does not support integers
    if (imgr != null) {
      IntegerFormula x =
          fmgr.declareAndCallUF(
              "UF",
              IntegerType,
              ImmutableList.of(imgr.makeVariable("arg1"), imgr.makeVariable("arg2")));
      testModelGetters(imgr.equal(x, imgr.makeNumber(1)), x, BigInteger.ONE, "UF");
    } else {
      BitvectorFormula x =
          fmgr.declareAndCallUF(
              "UF",
              FormulaType.getBitvectorTypeWithSize(8),
              ImmutableList.of(bvmgr.makeVariable(8, "arg1"), bvmgr.makeVariable(8, "arg2")));
      testModelGetters(bvmgr.equal(x, bvmgr.makeBitvector(8, 1)), x, BigInteger.ONE, "UF");
    }
  }

  @Test
  public void testGetMultipleUFsWithInts() throws Exception {
    requireIntegers();
    IntegerFormula arg1 = imgr.makeVariable("arg1");
    IntegerFormula arg2 = imgr.makeVariable("arg2");
    FunctionDeclaration<IntegerFormula> declaration =
        fmgr.declareUF("UF", IntegerType, IntegerType);
    IntegerFormula app1 = fmgr.callUF(declaration, arg1);
    IntegerFormula app2 = fmgr.callUF(declaration, arg2);

    IntegerFormula one = imgr.makeNumber(1);
    IntegerFormula two = imgr.makeNumber(2);
    IntegerFormula three = imgr.makeNumber(3);
    IntegerFormula four = imgr.makeNumber(4);

    ImmutableList<ValueAssignment> expectedModel =
        ImmutableList.of(
            new ValueAssignment(
                arg1,
                three,
                imgr.equal(arg1, three),
                "arg1",
                BigInteger.valueOf(3),
                ImmutableList.of()),
            new ValueAssignment(
                arg2,
                four,
                imgr.equal(arg2, four),
                "arg2",
                BigInteger.valueOf(4),
                ImmutableList.of()),
            new ValueAssignment(
                fmgr.callUF(declaration, three),
                one,
                imgr.equal(fmgr.callUF(declaration, three), one),
                "UF",
                BigInteger.valueOf(1),
                ImmutableList.of(BigInteger.valueOf(3))),
            new ValueAssignment(
                fmgr.callUF(declaration, four),
                imgr.makeNumber(2),
                imgr.equal(fmgr.callUF(declaration, four), two),
                "UF",
                BigInteger.valueOf(2),
                ImmutableList.of(BigInteger.valueOf(4))));

    try (ProverEnvironment prover = context.newProverEnvironment(ProverOptions.GENERATE_MODELS)) {
      prover.push(
          bmgr.and(imgr.equal(app1, imgr.makeNumber(1)), imgr.equal(app2, imgr.makeNumber(2))));
      prover.push(imgr.equal(arg1, imgr.makeNumber(3)));
      prover.push(imgr.equal(arg2, imgr.makeNumber(4)));

      assertThat(prover).isSatisfiable();

      try (Model m = prover.getModel()) {
        assertThat(m.evaluate(app1)).isEqualTo(BigInteger.ONE);
        assertThat(m.evaluate(app2)).isEqualTo(BigInteger.valueOf(2));
        assertThat(m).containsExactlyElementsIn(expectedModel);
      }
      assertThat(prover.getModelAssignments()).containsExactlyElementsIn(expectedModel);
    }
  }

  @Test
  public void testGetMultipleUFsWithBvs() throws Exception {
    requireBitvectors();
    BitvectorFormula arg1 = bvmgr.makeVariable(8, "arg1");
    BitvectorFormula arg2 = bvmgr.makeVariable(8, "arg2");
    FunctionDeclaration<BitvectorFormula> declaration =
        fmgr.declareUF(
            "UF",
            FormulaType.getBitvectorTypeWithSize(8),
            FormulaType.getBitvectorTypeWithSize(8));
    BitvectorFormula app1 = fmgr.callUF(declaration, arg1);
    BitvectorFormula app2 = fmgr.callUF(declaration, arg2);

    BitvectorFormula one = bvmgr.makeBitvector(8, 1);
    BitvectorFormula two = bvmgr.makeBitvector(8, 2);
    BitvectorFormula three = bvmgr.makeBitvector(8, 3);
    BitvectorFormula four = bvmgr.makeBitvector(8, 4);

    ImmutableList<ValueAssignment> expectedModel =
        ImmutableList.of(
            new ValueAssignment(
                arg1,
                three,
                bvmgr.equal(arg1, three),
                "arg1",
                BigInteger.valueOf(3),
                ImmutableList.of()),
            new ValueAssignment(
                arg2,
                four,
                bvmgr.equal(arg2, four),
                "arg2",
                BigInteger.valueOf(4),
                ImmutableList.of()),
            new ValueAssignment(
                fmgr.callUF(declaration, three),
                one,
                bvmgr.equal(fmgr.callUF(declaration, three), one),
                "UF",
                BigInteger.valueOf(1),
                ImmutableList.of(BigInteger.valueOf(3))),
            new ValueAssignment(
                fmgr.callUF(declaration, four),
                bvmgr.makeBitvector(8, 2),
                bvmgr.equal(fmgr.callUF(declaration, four), two),
                "UF",
                BigInteger.valueOf(2),
                ImmutableList.of(BigInteger.valueOf(4))));

    try (ProverEnvironment prover = context.newProverEnvironment(ProverOptions.GENERATE_MODELS)) {
      prover.push(
          bmgr.and(
              bvmgr.equal(app1, bvmgr.makeBitvector(8, 1)),
              bvmgr.equal(app2, bvmgr.makeBitvector(8, 2))));
      prover.push(bvmgr.equal(arg1, bvmgr.makeBitvector(8, 3)));
      prover.push(bvmgr.equal(arg2, bvmgr.makeBitvector(8, 4)));

      assertThat(prover).isSatisfiable();

      try (Model m = prover.getModel()) {
        assertThat(m.evaluate(app1)).isEqualTo(BigInteger.ONE);
        assertThat(m.evaluate(app2)).isEqualTo(BigInteger.valueOf(2));
        assertThat(m).containsExactlyElementsIn(expectedModel);
      }
      assertThat(prover.getModelAssignments()).containsExactlyElementsIn(expectedModel);
    }
  }

  @Test
  public void testQuantifiedUF() throws SolverException, InterruptedException {
    requireQuantifiers();
    // Boolector only supports bitvector quantifier
    assume().that(solverToUse()).isNotEqualTo(Solvers.BOOLECTOR);

    IntegerFormula var = imgr.makeVariable("var");
    BooleanFormula varIsOne = imgr.equal(var, imgr.makeNumber(1));
    IntegerFormula boundVar = imgr.makeVariable("boundVar");
    BooleanFormula boundVarIsZero = imgr.equal(boundVar, imgr.makeNumber(0));

    String func = "func";
    IntegerFormula funcAtZero = fmgr.declareAndCallUF(func, IntegerType, imgr.makeNumber(0));
    IntegerFormula funcAtBoundVar = fmgr.declareAndCallUF(func, IntegerType, boundVar);

    BooleanFormula body = bmgr.and(boundVarIsZero, imgr.equal(var, funcAtBoundVar));
    BooleanFormula f = bmgr.and(varIsOne, qmgr.exists(ImmutableList.of(boundVar), body));
    IntegerFormula one = imgr.makeNumber(1);

    try (ProverEnvironment prover = context.newProverEnvironment(ProverOptions.GENERATE_MODELS)) {
      prover.push(f);
      assertThat(prover).isSatisfiable();

      try (Model m = prover.getModel()) {
        for (@SuppressWarnings("unused") ValueAssignment assignment : m) {
          // Check that we can iterate through with no crashes.
        }
        assertThat(m)
            .contains(
                new ValueAssignment(
                    funcAtZero,
                    one,
                    imgr.equal(funcAtZero, one),
                    func,
                    BigInteger.ONE,
                    ImmutableList.of(BigInteger.ZERO)));
      }
    }
  }

  @Test
  public void testGetBitvectors() throws SolverException, InterruptedException {
    requireBitvectors();
    testModelGetters(
        bvmgr.equal(bvmgr.makeVariable(1, "x"), bvmgr.makeBitvector(1, BigInteger.ONE)),
        bvmgr.makeVariable(1, "x"),
        BigInteger.ONE,
        "x");
  }

  @Test
  public void testGetModelAssignments() throws SolverException, InterruptedException {
    if (imgr != null) {
      testModelIterator(
          bmgr.and(
              imgr.equal(imgr.makeVariable("x"), imgr.makeNumber(1)),
              imgr.equal(imgr.makeVariable("x"), imgr.makeVariable("y"))));
    } else {
      testModelIterator(
          bmgr.and(
              bvmgr.equal(bvmgr.makeVariable(8, "x"), bvmgr.makeBitvector(8, 1)),
              bvmgr.equal(bvmgr.makeVariable(8, "x"), bvmgr.makeVariable(8, "y"))));
    }
  }

  @Test
  public void testEmptyStackModel() throws SolverException, InterruptedException {
    if (imgr != null) {
      try (ProverEnvironment prover = context.newProverEnvironment(ProverOptions.GENERATE_MODELS)) {
        assertThat(prover).isSatisfiable();
        try (Model m = prover.getModel()) {
          assertThat(m.evaluate(imgr.makeNumber(123))).isEqualTo(BigInteger.valueOf(123));
          assertThat(m.evaluate(bmgr.makeBoolean(true))).isEqualTo(true);
          assertThat(m.evaluate(bmgr.makeBoolean(false))).isEqualTo(false);
          if (SOLVERS_WITH_PARTIAL_MODEL.contains(solver)) {
            // partial model should not return an evaluation
            assertThat(m.evaluate(imgr.makeVariable("y"))).isNull();
          } else {
            assertThat(m.evaluate(imgr.makeVariable("y"))).isNotNull();
          }
        }
      }
    } else {
      try (ProverEnvironment prover = context.newProverEnvironment(ProverOptions.GENERATE_MODELS)) {
        assertThat(prover).isSatisfiable();
        try (Model m = prover.getModel()) {
          assertThat(m.evaluate(bvmgr.makeBitvector(8, 123))).isEqualTo(BigInteger.valueOf(123));
          assertThat(m.evaluate(bmgr.makeBoolean(true))).isEqualTo(true);
          assertThat(m.evaluate(bmgr.makeBoolean(false))).isEqualTo(false);
          if (SOLVERS_WITH_PARTIAL_MODEL.contains(solver)) {
            // partial model should not return an evaluation
            assertThat(m.evaluate(bvmgr.makeVariable(8, "y"))).isNull();
          } else {
            assertThat(m.evaluate(bvmgr.makeVariable(8, "y"))).isNotNull();
          }
        }
      }
    }
  }

  @Test
  public void testNonExistantSymbol() throws SolverException, InterruptedException {
    if (imgr != null) {
      try (ProverEnvironment prover = context.newProverEnvironment(ProverOptions.GENERATE_MODELS)) {
        prover.push(bmgr.makeBoolean(true));
        assertThat(prover).isSatisfiable();

        try (Model m = prover.getModel()) {
          if (SOLVERS_WITH_PARTIAL_MODEL.contains(solver)) {
            // partial model should not return an evaluation
            assertThat(m.evaluate(imgr.makeVariable("y"))).isNull();
          } else {
            assertThat(m.evaluate(imgr.makeVariable("y"))).isNotNull();
          }
        }
      }
    } else {
      try (ProverEnvironment prover = context.newProverEnvironment(ProverOptions.GENERATE_MODELS)) {
        prover.push(bmgr.makeBoolean(true));
        assertThat(prover).isSatisfiable();

        try (Model m = prover.getModel()) {
          if (SOLVERS_WITH_PARTIAL_MODEL.contains(solver)) {
            // partial model should not return an evaluation
            assertThat(m.evaluate(bvmgr.makeVariable(8, "y"))).isNull();
          } else {
            assertThat(m.evaluate(bvmgr.makeVariable(8, "y"))).isNotNull();
          }
        }
      }
    }
  }

  @Test
  public void testPartialModels() throws SolverException, InterruptedException {
    assume()
        .withMessage("As of now, only Z3 and Princess support partial models")
        .that(solver)
        .isIn(SOLVERS_WITH_PARTIAL_MODEL);
    try (ProverEnvironment prover = context.newProverEnvironment(ProverOptions.GENERATE_MODELS)) {
      IntegerFormula x = imgr.makeVariable("x");
      prover.push(imgr.equal(x, x));
      assertThat(prover).isSatisfiable();
      try (Model m = prover.getModel()) {
        assertThat(m.evaluate(x)).isEqualTo(null);
        assertThat(m).isEmpty();
      }
    }
  }

  @Test
  public void testPartialModels2() throws SolverException, InterruptedException {
    try (ProverEnvironment prover = context.newProverEnvironment(ProverOptions.GENERATE_MODELS)) {
      if (imgr != null) {
        IntegerFormula x = imgr.makeVariable("x");
        prover.push(imgr.greaterThan(x, imgr.makeNumber(0)));
        assertThat(prover).isSatisfiable();
        try (Model m = prover.getModel()) {
          assertThat(m.evaluate(x)).isEqualTo(BigInteger.ONE);
          // it works now, but maybe the model "x=1" for the constraint "x>0" is not valid for new
          // solvers.
        }
      } else {
        BitvectorFormula x = bvmgr.makeVariable(8, "x");
        prover.push(bvmgr.greaterThan(x, bvmgr.makeBitvector(8, 0), true));
        assertThat(prover).isSatisfiable();
        try (Model m = prover.getModel()) {
          assertThat(m.evaluate(x)).isEqualTo(BigInteger.ONE);
          // it works now, but maybe the model "x=1" for the constraint "x>0" is not valid for new
          // solvers.
        }
      }
    }
  }

  @Test
  public void testPartialModelsUF() throws SolverException, InterruptedException {
    assume()
        .withMessage("As of now, only Z3 and Princess support partial model evaluation")
        .that(solver)
        .isIn(ImmutableList.of(Solvers.Z3, Solvers.PRINCESS));
    try (ProverEnvironment prover = context.newProverEnvironment(ProverOptions.GENERATE_MODELS)) {
      IntegerFormula x = imgr.makeVariable("x");
      IntegerFormula f = fmgr.declareAndCallUF("f", IntegerType, x);

      prover.push(imgr.equal(x, imgr.makeNumber(1)));
      assertThat(prover).isSatisfiable();

      try (Model m = prover.getModel()) {
        assertThat(m.evaluate(f)).isEqualTo(null);
      }
    }
  }

  @Test
  public void testEvaluatingConstants() throws SolverException, InterruptedException {
    try (ProverEnvironment prover = context.newProverEnvironment(ProverOptions.GENERATE_MODELS)) {
      prover.push(bmgr.makeVariable("b"));
      assertThat(prover.isUnsat()).isFalse();
      try (Model m = prover.getModel()) {
        if (imgr != null) {
          assertThat(m.evaluate(imgr.makeNumber(0))).isEqualTo(BigInteger.ZERO);
          assertThat(m.evaluate(imgr.makeNumber(1))).isEqualTo(BigInteger.ONE);
          assertThat(m.evaluate(imgr.makeNumber(100))).isEqualTo(BigInteger.valueOf(100));
          assertThat(m.evaluate(bmgr.makeBoolean(true))).isEqualTo(true);
          assertThat(m.evaluate(bmgr.makeBoolean(false))).isEqualTo(false);
        }
        if (bvmgr != null) {
          if (solver == Solvers.BOOLECTOR) {
            for (int i : new int[] {2, 4, 8, 32, 64, 1000}) {
              assertThat(m.evaluate(bvmgr.makeBitvector(i, 0))).isEqualTo(BigInteger.ZERO);
              assertThat(m.evaluate(bvmgr.makeBitvector(i, 1))).isEqualTo(BigInteger.ONE);
            }
          } else {
            for (int i : new int[] {1, 2, 4, 8, 32, 64, 1000}) {
              assertThat(m.evaluate(bvmgr.makeBitvector(i, 0))).isEqualTo(BigInteger.ZERO);
              assertThat(m.evaluate(bvmgr.makeBitvector(i, 1))).isEqualTo(BigInteger.ONE);
            }
          }
        }
      }
    }
  }

  @Test
  public void testEvaluatingConstantsWithOperation() throws SolverException, InterruptedException {
    try (ProverEnvironment prover = context.newProverEnvironment(ProverOptions.GENERATE_MODELS)) {
      prover.push(bmgr.makeVariable("b"));
      assertThat(prover.isUnsat()).isFalse();
      try (Model m = prover.getModel()) {
        if (imgr != null) {
          assertThat(m.evaluate(imgr.add(imgr.makeNumber(45), imgr.makeNumber(55))))
            .isEqualTo(BigInteger.valueOf(100));
          assertThat(m.evaluate(imgr.subtract(imgr.makeNumber(123), imgr.makeNumber(23))))
            .isEqualTo(BigInteger.valueOf(100));
          assertThat(m.evaluate(bmgr.and(bmgr.makeBoolean(true), bmgr.makeBoolean(true))))
            .isEqualTo(true);
        }
        if (bvmgr != null) {
          if (solver == Solvers.BOOLECTOR) {
            for (int i : new int[] {2, 4, 8, 32, 64, 1000}) {
              BitvectorFormula zero = bvmgr.makeBitvector(i, 0);
              BitvectorFormula one = bvmgr.makeBitvector(i, 1);
              assertThat(m.evaluate(bvmgr.add(zero, zero))).isEqualTo(BigInteger.ZERO);
              assertThat(m.evaluate(bvmgr.add(zero, one))).isEqualTo(BigInteger.ONE);
              assertThat(m.evaluate(bvmgr.subtract(one, one))).isEqualTo(BigInteger.ZERO);
              assertThat(m.evaluate(bvmgr.subtract(one, zero))).isEqualTo(BigInteger.ONE);
            }
          } else {
            for (int i : new int[] {1, 2, 4, 8, 32, 64, 1000}) {
              BitvectorFormula zero = bvmgr.makeBitvector(i, 0);
              BitvectorFormula one = bvmgr.makeBitvector(i, 1);
              assertThat(m.evaluate(bvmgr.add(zero, zero))).isEqualTo(BigInteger.ZERO);
              assertThat(m.evaluate(bvmgr.add(zero, one))).isEqualTo(BigInteger.ONE);
              assertThat(m.evaluate(bvmgr.subtract(one, one))).isEqualTo(BigInteger.ZERO);
              assertThat(m.evaluate(bvmgr.subtract(one, zero))).isEqualTo(BigInteger.ONE);
            }
          }
        }
      }
    }
  }

  @Test
  public void testGetIntArrays() throws SolverException, InterruptedException {
    requireArrays();
    requireIntegers();
    ArrayFormula<IntegerFormula, IntegerFormula> array =
        amgr.makeArray("array", IntegerType, IntegerType);
    ArrayFormula<IntegerFormula, IntegerFormula> updated =
        amgr.store(array, imgr.makeNumber(1), imgr.makeNumber(1));

    try (ProverEnvironment prover = context.newProverEnvironment(ProverOptions.GENERATE_MODELS)) {
      prover.push(imgr.equal(amgr.select(updated, imgr.makeNumber(1)), imgr.makeNumber(1)));

      assertThat(prover).isSatisfiable();

      try (Model m = prover.getModel()) {
        for (@SuppressWarnings("unused") ValueAssignment assignment : m) {
          // Check that we can iterate through with no crashes.
        }
        assertThat(m.evaluate(amgr.select(updated, imgr.makeNumber(1)))).isEqualTo(BigInteger.ONE);
      }
    }
  }

  @Test
<<<<<<< HEAD
  public void testGetBvArrays() throws SolverException, InterruptedException {
=======
  public void testGetArrays2() throws SolverException, InterruptedException {
    requireParser();
>>>>>>> 55e1424b
    requireArrays();
    requireBitvectors();
    ArrayFormula<BitvectorFormula, BitvectorFormula> array =
        amgr.makeArray(
            "array",
            FormulaType.getBitvectorTypeWithSize(8),
            FormulaType.getBitvectorTypeWithSize(8));
    ArrayFormula<BitvectorFormula, BitvectorFormula> updated =
        amgr.store(array, bvmgr.makeBitvector(8, 1), bvmgr.makeBitvector(8, 1));

    try (ProverEnvironment prover = context.newProverEnvironment(ProverOptions.GENERATE_MODELS)) {
      prover.push(
          bvmgr.equal(amgr.select(updated, bvmgr.makeBitvector(8, 1)), bvmgr.makeBitvector(8, 1)));

      assertThat(prover).isSatisfiable();

      try (Model m = prover.getModel()) {
        for (@SuppressWarnings("unused")
        ValueAssignment assignment : m) {
          // Check that we can iterate through with no crashes.
        }
        assertThat(m.evaluate(amgr.select(updated, bvmgr.makeBitvector(8, 1))))
            .isEqualTo(BigInteger.ONE);
      }
    }
  }

  @Test
  public void testGetArrays2() throws SolverException, InterruptedException {
    requireArrays();
    // Boolector can not parse
    assume().that(solverToUse()).isNotEqualTo(Solvers.BOOLECTOR);
    BooleanFormula f =
        mgr.parse(
            "(declare-fun |pi@2| () Int)\n"
                + "(declare-fun *unsigned_int@1 () (Array Int Int))\n"
                + "(declare-fun |z2@2| () Int)\n"
                + "(declare-fun |z1@2| () Int)\n"
                + "(declare-fun |t@2| () Int)\n"
                + "(declare-fun |__ADDRESS_OF_t| () Int)\n"
                + "(declare-fun *char@1 () (Array Int Int))\n"
                + "(assert"
                + "    (and (= |t@2| 50)"
                + "        (not (<= |__ADDRESS_OF_t| 0))"
                + "        (= |z1@2| |__ADDRESS_OF_t|)"
                + "        (= (select *char@1 |__ADDRESS_OF_t|) |t@2|)"
                + "        (= |z2@2| |z1@2|)"
                + "        (= |pi@2| |z2@2|)"
                + "        (not (= (select *unsigned_int@1 |pi@2|) 50))))");

    testModelIterator(f);
  }

  @Test
  public void testGetArrays3() throws SolverException, InterruptedException {
    requireParser();
    requireArrays();
    assume()
        .withMessage("As of now, only Princess does not support multi-dimensional arrays")
        .that(solver)
        .isNotSameInstanceAs(Solvers.PRINCESS);
    // Boolector can't parse formulas
    assume().that(solverToUse()).isNotEqualTo(Solvers.BOOLECTOR);

    // create formula for "arr[5][3][1]==x && x==123"
    BooleanFormula f =
        mgr.parse(
            "(declare-fun x () Int)\n"
                + "(declare-fun arr () (Array Int (Array Int (Array Int Int))))\n"
                + "(assert (and"
                + "    (= (select (select (select arr 5) 3) 1) x)"
                + "    (= x 123)"
                + "))");

    testModelIterator(f);
    testModelGetters(f, imgr.makeVariable("x"), BigInteger.valueOf(123), "x");
    ArrayFormulaType<
            IntegerFormula,
            ArrayFormula<IntegerFormula, ArrayFormula<IntegerFormula, IntegerFormula>>>
        arrType =
            FormulaType.getArrayType(
                IntegerType,
                FormulaType.getArrayType(
                    IntegerType, FormulaType.getArrayType(IntegerType, IntegerType)));
    testModelGetters(
        f,
        amgr.select(
            amgr.select(
                amgr.select(amgr.makeArray("arr", arrType), imgr.makeNumber(5)),
                imgr.makeNumber(3)),
            imgr.makeNumber(1)),
        BigInteger.valueOf(123),
        "arr",
        true);
  }

  @Test
  public void testGetArrays4() throws SolverException, InterruptedException {
    requireParser();
    requireArrays();
    // Boolector can't parse formulas
    assume().that(solverToUse()).isNotEqualTo(Solvers.BOOLECTOR);

    // create formula for "arr[5]==x && x==123"
    BooleanFormula f =
        mgr.parse(
            "(declare-fun x () Int)\n"
                + "(declare-fun arr () (Array Int Int))\n"
                + "(assert (and"
                + "    (= (select arr 5) x)"
                + "    (= x 123)"
                + "))");

    testModelIterator(f);
    testModelGetters(f, imgr.makeVariable("x"), BigInteger.valueOf(123), "x");
    testModelGetters(
        f,
        amgr.select(
            amgr.makeArray("arr", FormulaType.getArrayType(IntegerType, IntegerType)),
            imgr.makeNumber(5)),
        BigInteger.valueOf(123),
        "arr",
        true);
  }

  @Test(expected = IllegalArgumentException.class)
  @SuppressWarnings("CheckReturnValue")
  public void testGetArrays4invalid() throws SolverException, InterruptedException {
    requireParser();
    requireArrays();
    // Boolector can't parse formulas
    assume().that(solverToUse()).isNotEqualTo(Solvers.BOOLECTOR);

    // create formula for "arr[5]==x && x==123"
    BooleanFormula f =
        mgr.parse(
            "(declare-fun x () Int)\n"
                + "(declare-fun arr () (Array Int Int))\n"
                + "(assert (and"
                + "    (= (select arr 5) x)"
                + "    (= x 123)"
                + "))");

    try (ProverEnvironment prover = context.newProverEnvironment(ProverOptions.GENERATE_MODELS)) {
      prover.push(f);
      assertThat(prover).isSatisfiable();

      try (Model m = prover.getModel()) {
        m.evaluate(amgr.makeArray("arr", FormulaType.getArrayType(IntegerType, IntegerType)));
      }
    }
  }

  @Test
  public void testGetArrays5() throws SolverException, InterruptedException {
    requireParser();
    requireArrays();
    // Boolector can't parse formulas
    assume().that(solverToUse()).isNotEqualTo(Solvers.BOOLECTOR);

    // create formula for "arr[5]==x && x==123"
    BooleanFormula f =
        mgr.parse(
            "(declare-fun x () Int)\n"
                + "(declare-fun arr () (Array Int Int))\n"
                + "(assert (and"
                + "    (= (select (store arr 6 x) 5) x)"
                + "    (= x 123)"
                + "))");

    testModelIterator(f);
    testModelGetters(f, imgr.makeVariable("x"), BigInteger.valueOf(123), "x");
    testModelGetters(
        f,
        amgr.select(
            amgr.makeArray("arr", FormulaType.getArrayType(IntegerType, IntegerType)),
            imgr.makeNumber(5)),
        BigInteger.valueOf(123),
        "arr",
        true);
  }

  private void testModelIterator(BooleanFormula f) throws SolverException, InterruptedException {
    try (ProverEnvironment prover = context.newProverEnvironment(ProverOptions.GENERATE_MODELS)) {
      prover.push(f);

      assertThat(prover).isSatisfiable();

      try (Model m = prover.getModel()) {
        for (@SuppressWarnings("unused") ValueAssignment assignment : m) {
          // Check that we can iterate through with no crashes.
        }
        assertThat(prover.getModelAssignments()).containsExactlyElementsIn(m).inOrder();
      }
    }
  }

  private void testModelGetters(
      BooleanFormula constraint, Formula variable, Object expectedValue, String varName)
      throws SolverException, InterruptedException {
    testModelGetters(constraint, variable, expectedValue, varName, false);
  }

  private void testModelGetters(
      BooleanFormula constraint,
      Formula variable,
      Object expectedValue,
      String varName,
      boolean isArray)
      throws SolverException, InterruptedException {

    List<BooleanFormula> modelAssignments = new ArrayList<>();

    try (ProverEnvironment prover = context.newProverEnvironment(ProverOptions.GENERATE_MODELS)) {
      prover.push(constraint);
      assertThat(prover).isSatisfiable();

      try (Model m = prover.getModel()) {
        assertThat(m.evaluate(variable)).isEqualTo(expectedValue);

        for (ValueAssignment va : m) {
          modelAssignments.add(va.getAssignmentAsFormula());
        }

        List<ValueAssignment> relevantAssignments =
            prover
                .getModelAssignments()
                .stream()
                .filter(assignment -> assignment.getName().equals(varName))
                .collect(Collectors.toList());
        assertThat(relevantAssignments).isNotEmpty();

        if (isArray) {
          List<ValueAssignment> arrayAssignments =
              relevantAssignments
                  .stream()
                  .filter(assignment -> expectedValue.equals(assignment.getValue()))
                  .collect(Collectors.toList());
          assertThat(arrayAssignments)
              .isNotEmpty(); // at least one assignment should have the wanted value

        } else {
          // normal variables or UFs have exactly one evaluation assigned to their name
          assertThat(relevantAssignments).hasSize(1);
          ValueAssignment assignment = Iterables.getOnlyElement(relevantAssignments);
          assertThat(assignment.getValue()).isEqualTo(expectedValue);
          assertThat(m.evaluate(assignment.getKey())).isEqualTo(expectedValue);
        }
      }
    }

    assertThatFormula(bmgr.and(modelAssignments)).implies(constraint);
  }

  @Test
  public void ufTest() throws SolverException, InterruptedException {
    requireQuantifiers();
    requireBitvectors();
    // only Z3 fulfills these requirements

    assume()
        .withMessage("solver does not implement optimisation")
        .that(solverToUse())
        .isEqualTo(Solvers.Z3);

    BitvectorType t32 = FormulaType.getBitvectorTypeWithSize(32);
    FunctionDeclaration<BitvectorFormula> si1 = fmgr.declareUF("*signed_int@1", t32, t32);
    FunctionDeclaration<BitvectorFormula> si2 = fmgr.declareUF("*signed_int@2", t32, t32);
    BitvectorFormula ctr = bvmgr.makeVariable(t32, "*signed_int@1@counter");
    BitvectorFormula adr = bvmgr.makeVariable(t32, "__ADDRESS_OF_test");
    BitvectorFormula num0 = bvmgr.makeBitvector(32, 0);
    BitvectorFormula num4 = bvmgr.makeBitvector(32, 4);
    BitvectorFormula num10 = bvmgr.makeBitvector(32, 10);

    BooleanFormula a11 =
        bmgr.implication(
            bmgr.and(
                bvmgr.lessOrEquals(adr, ctr, false),
                bvmgr.lessThan(ctr, bvmgr.add(adr, num10), false)),
            bvmgr.equal(fmgr.callUF(si2, ctr), num0));
    BooleanFormula a21 =
        bmgr.not(
            bmgr.and(
                bvmgr.lessOrEquals(adr, ctr, false),
                bvmgr.lessThan(ctr, bvmgr.add(adr, num10), false)));
    BooleanFormula body =
        bmgr.and(
            a11, bmgr.implication(a21, bvmgr.equal(fmgr.callUF(si2, ctr), fmgr.callUF(si1, ctr))));
    BooleanFormula a1 = qmgr.forall(ctr, body);
    BooleanFormula a2 =
        bvmgr.equal(fmgr.callUF(si1, bvmgr.add(adr, bvmgr.multiply(num4, num0))), num0);

    BooleanFormula f = bmgr.and(a1, bvmgr.lessThan(num0, adr, true), bmgr.not(a2));

    checkModelIteration(f, true);
    checkModelIteration(f, false);
  }

  private void checkModelIteration(BooleanFormula f, boolean useOptProver)
      throws SolverException, InterruptedException {
    ImmutableList<ValueAssignment> assignments;
    try (BasicProverEnvironment<?> prover =
        useOptProver
            ? context.newOptimizationProverEnvironment(ProverOptions.GENERATE_MODELS)
            : context.newProverEnvironment(ProverOptions.GENERATE_MODELS)) {
      prover.push(f);
      assertThat(prover.isUnsat()).isFalse();
      try (Model m = prover.getModel()) {
        for (@SuppressWarnings("unused") ValueAssignment assignment : m) {
          // Check that we can iterate through with no crashes.
        }
        assertThat(prover.getModelAssignments()).containsExactlyElementsIn(m).inOrder();

        assignments = prover.getModelAssignments();
      }
    }

    assertThat(assignments.size())
        .isEqualTo(assignments.stream().map(ValueAssignment::getKey).distinct().count());

    List<BooleanFormula> assignmentFormulas = new ArrayList<>();
    for (ValueAssignment va : assignments) {
      assignmentFormulas.add(va.getAssignmentAsFormula());
      assertThatFormula(va.getAssignmentAsFormula())
          .isEqualTo(makeAssignment(va.getKey(), va.getValueAsFormula()));
    }

    // Check that model is not contradicting
    assertThatFormula(bmgr.and(assignmentFormulas)).isSatisfiable();

    // Check that model does not contradict formula.
    // Check for implication is not possible, because formula "x=y" does not imply "{x=0,y=0}" and
    // formula "A = (store EMPTY x y)" is not implied by "{x=0,y=0,(select A 0)=0}" (EMPTY != A).
    assertThatFormula(bmgr.and(f, bmgr.and(assignmentFormulas))).isSatisfiable();
  }

  /**
   * Short-cut in cases where the type of the formula is unknown. Delegates to the corresponding
   * [boolean, integer, bitvector, ...] formula manager.
   */
  @SuppressWarnings("unchecked")
  private BooleanFormula makeAssignment(Formula pFormula1, Formula pFormula2) {
    FormulaType<?> pType = mgr.getFormulaType(pFormula1);
    assert mgr.getFormulaType(pFormula1).equals(mgr.getFormulaType(pFormula2))
        : String.format(
            "Trying to equalize two formulas %s and %s of different types %s and %s",
            pFormula1, pFormula2, pType, mgr.getFormulaType(pFormula2));
    if (pType.isBooleanType()) {
      return bmgr.equivalence((BooleanFormula) pFormula1, (BooleanFormula) pFormula2);
    } else if (pType.isIntegerType()) {
      return imgr.equal((IntegerFormula) pFormula1, (IntegerFormula) pFormula2);
    } else if (pType.isRationalType()) {
      return rmgr.equal((RationalFormula) pFormula1, (RationalFormula) pFormula2);
    } else if (pType.isBitvectorType()) {
      return bvmgr.equal((BitvectorFormula) pFormula1, (BitvectorFormula) pFormula2);
    } else if (pType.isFloatingPointType()) {
      return fpmgr.assignment((FloatingPointFormula) pFormula1, (FloatingPointFormula) pFormula2);
    } else if (pType.isArrayType()) {
      @SuppressWarnings("rawtypes")
      ArrayFormula f2 = (ArrayFormula) pFormula2;
      return amgr.equivalence((ArrayFormula<?, ?>) pFormula1, f2);
    }
    throw new IllegalArgumentException(
        "Cannot make equality of formulas with type " + pType + " in the Solver!");
  }

  @Test
  public void quantifierTestShort() throws SolverException, InterruptedException {
    requireQuantifiers();
    requireIntegers();

    IntegerFormula ctr = imgr.makeVariable("x");
    BooleanFormula body = imgr.equal(ctr, imgr.makeNumber(0));

    try (ProverEnvironment prover = context.newProverEnvironment(ProverOptions.GENERATE_MODELS)) {

      // exists x : x==0
      prover.push(qmgr.exists(ctr, body));
      assertThat(prover.isUnsat()).isFalse();
      try (Model m = prover.getModel()) {
        for (ValueAssignment v : m) {
          // a value-assignment might have a different name, but the value should be "0".
          assertThat(BigInteger.ZERO.equals(v.getValue())).isTrue();
        }
      }
      prover.pop();

      // x==0
      prover.push(body);
      assertThat(prover.isUnsat()).isFalse();
      try (Model m = prover.getModel()) {
        ValueAssignment v = m.iterator().next();
        assertThat("x".equals(v.getName())).isTrue();
        assertThat(BigInteger.ZERO.equals(v.getValue())).isTrue();
      }
    }
  }

  static final String SMALL_ARRAY_QUERY =
      "(declare-fun A1 () (Array Int Int))"
          + "(declare-fun A2 () (Array Int Int))"
          + "(declare-fun X () Int)"
          + "(declare-fun Y () Int)"
          + "(assert (= A1 (store A2 X Y)))";

  static final String BIG_ARRAY_QUERY =
      "(declare-fun |V#2@| () Int)"
          + "(declare-fun z3name!115 () Int)"
          + "(declare-fun P42 () Bool)"
          + "(declare-fun M@3 () Int)"
          + "(declare-fun P43 () Bool)"
          + "(declare-fun |V#1@| () Int)"
          + "(declare-fun z3name!114 () Int)"
          + "(declare-fun P44 () Bool)"
          + "(declare-fun M@2 () Int)"
          + "(declare-fun P45 () Bool)"
          + "(declare-fun |It15@5| () Int)"
          + "(declare-fun |It13@5| () Int)"
          + "(declare-fun |H@12| () (Array Int Int))"
          + "(declare-fun |H@13| () (Array Int Int))"
          + "(declare-fun |It14@5| () Int)"
          + "(declare-fun |IN@5| () Int)"
          + "(declare-fun |It12@5| () Int)"
          + "(declare-fun |It11@5| () Int)"
          + "(declare-fun |It9@5| () Int)"
          + "(declare-fun |H@11| () (Array Int Int))"
          + "(declare-fun |It10@5| () Int)"
          + "(declare-fun |It8@5| () Int)"
          + "(declare-fun |Anew@3| () Int)"
          + "(declare-fun |Aprev@3| () Int)"
          + "(declare-fun |H@10| () (Array Int Int))"
          + "(declare-fun |At7@5| () Int)"
          + "(declare-fun |H@9| () (Array Int Int))"
          + "(declare-fun |At6@5| () Int)"
          + "(declare-fun |Anext@3| () Int)"
          + "(declare-fun |H@8| () (Array Int Int))"
          + "(declare-fun |At5@5| () Int)"
          + "(declare-fun |H@7| () (Array Int Int))"
          + "(declare-fun |At4@5| () Int)"
          + "(declare-fun |at3@5| () Int)"
          + "(declare-fun |ahead@3| () Int)"
          + "(declare-fun |anew@3| () Int)"
          + "(declare-fun gl@ () Int)"
          + "(declare-fun |It7@5| () Int)"
          + "(declare-fun |It6@5| () Int)"
          + "(declare-fun |It5@5| () Int)"
          + "(declare-fun |Ivalue@3| () Int)"
          + "(declare-fun i@2 () (Array Int Int))"
          + "(declare-fun i@3 () (Array Int Int))"
          + "(declare-fun P46 () Bool)"
          + "(declare-fun |It4@5| () Int)"
          + "(declare-fun |It4@3| () Int)"
          + "(declare-fun |IT@5| () Int)"
          + "(declare-fun |gl_read::T@4| () Int)"
          + "(declare-fun __VERIFIER_nondet_int@4 () Int)"
          + "(declare-fun |It15@3| () Int)"
          + "(declare-fun |It13@3| () Int)"
          + "(declare-fun |H@6| () (Array Int Int))"
          + "(declare-fun |It14@3| () Int)"
          + "(declare-fun |IN@3| () Int)"
          + "(declare-fun |It12@3| () Int)"
          + "(declare-fun |It11@3| () Int)"
          + "(declare-fun |It9@3| () Int)"
          + "(declare-fun |H@5| () (Array Int Int))"
          + "(declare-fun |It10@3| () Int)"
          + "(declare-fun |It8@3| () Int)"
          + "(declare-fun |Anew@2| () Int)"
          + "(declare-fun |Aprev@2| () Int)"
          + "(declare-fun |H@4| () (Array Int Int))"
          + "(declare-fun |At7@3| () Int)"
          + "(declare-fun |H@3| () (Array Int Int))"
          + "(declare-fun |At6@3| () Int)"
          + "(declare-fun |Anext@2| () Int)"
          + "(declare-fun |H@2| () (Array Int Int))"
          + "(declare-fun |At5@3| () Int)"
          + "(declare-fun |H@1| () (Array Int Int))"
          + "(declare-fun |At4@3| () Int)"
          + "(declare-fun |at3@3| () Int)"
          + "(declare-fun |ahead@2| () Int)"
          + "(declare-fun |anew@2| () Int)"
          + "(declare-fun |It7@3| () Int)"
          + "(declare-fun |It6@3| () Int)"
          + "(declare-fun |It5@3| () Int)"
          + "(declare-fun |Ivalue@2| () Int)"
          + "(declare-fun i@1 () (Array Int Int))"
          + "(declare-fun P47 () Bool)"
          + "(declare-fun |IT@3| () Int)"
          + "(declare-fun |gl_read::T@3| () Int)"
          + "(declare-fun __VERIFIER_nondet_int@2 () Int)"
          + "(assert "
          + "  (and (not (<= gl@ 0))"
          + "       (not (<= gl@ (- 64)))"
          + "       (= |gl_read::T@3| __VERIFIER_nondet_int@2)"
          + "       (= |Ivalue@2| |gl_read::T@3|)"
          + "       (= |It4@3| 20)"
          + "       (= |IT@3| z3name!114)"
          + "       (not (<= |V#1@| 0))"
          + "       (= |IN@3| |IT@3|)"
          + "       (not (<= |V#1@| (+ 64 gl@)))"
          + "       (not (<= |V#1@| (- 160)))"
          + "       (not (<= (+ |V#1@| (* 8 |It4@3|)) 0))"
          + "       (or (and P47 (not (<= |IN@3| 0))) (and (not P47) (not (>= |IN@3| 0))))"
          + "       (= i@2 (store i@1 |IN@3| |Ivalue@2|))"
          + "       (= |It5@3| |IN@3|)"
          + "       (= |It6@3| (+ 4 |It5@3|))"
          + "       (= |It7@3| |It6@3|)"
          + "       (= |anew@2| |It7@3|)"
          + "       (= |ahead@2| gl@)"
          + "       (= |at3@3| (select |H@1| |ahead@2|))"
          + "       (= |Anew@2| |anew@2|)"
          + "       (= |Aprev@2| |ahead@2|)"
          + "       (= |Anext@2| |at3@3|)"
          + "       (= |At4@3| |Anext@2|)"
          + "       (= |At5@3| (+ 4 |At4@3|))"
          + "       (= |H@2| (store |H@1| |At5@3| |Anew@2|))"
          + "       (= |H@3| (store |H@2| |Anew@2| |Anext@2|))"
          + "       (= |At6@3| |Anew@2|)"
          + "       (= |At7@3| (+ 4 |At6@3|))"
          + "       (= |H@4| (store |H@3| |At7@3| |Aprev@2|))"
          + "       (= |H@5| (store |H@4| |Aprev@2| |Anew@2|))"
          + "       (= |It8@3| |IN@3|)"
          + "       (= |It9@3| (+ 12 |It8@3|))"
          + "       (= |It10@3| |IN@3|)"
          + "       (= |It11@3| (+ 12 |It10@3|))"
          + "       (= |H@6| (store |H@5| |It9@3| |It11@3|))"
          + "       (= |It12@3| |IN@3|)"
          + "       (= |It13@3| (+ 12 |It12@3|))"
          + "       (= |It14@3| |IN@3|)"
          + "       (= |It15@3| (+ 12 |It14@3|))"
          + "       (= |H@7| (store |H@6| |It13@3| |It15@3|))"
          + "       (= |gl_read::T@4| __VERIFIER_nondet_int@4)"
          + "       (= |Ivalue@3| |gl_read::T@4|)"
          + "       (= |It4@5| 20)"
          + "       (= |IT@5| z3name!115)"
          + "       (not (<= |V#2@| 0))"
          + "       (= |IN@5| |IT@5|)"
          + "       (not (<= |V#2@| (+ |V#1@| (* 8 |It4@3|))))"
          + "       (not (<= |V#2@| (+ 160 |V#1@|)))"
          + "       (not (<= |V#2@| (- 160)))"
          + "       (not (<= (+ |V#2@| (* 8 |It4@5|)) 0))"
          + "       (or (and P46 (not (<= |IN@5| 0))) (and (not P46) (not (>= |IN@5| 0))))"
          + "       (= i@3 (store i@2 |IN@5| |Ivalue@3|))"
          + "       (= |It5@5| |IN@5|)"
          + "       (= |It6@5| (+ 4 |It5@5|))"
          + "       (= |It7@5| |It6@5|)"
          + "       (= |anew@3| |It7@5|)"
          + "       (= |ahead@3| gl@)"
          + "       (= |at3@5| (select |H@7| |ahead@3|))"
          + "       (= |Anew@3| |anew@3|)"
          + "       (= |Aprev@3| |ahead@3|)"
          + "       (= |Anext@3| |at3@5|)"
          + "       (= |At4@5| |Anext@3|)"
          + "       (= |At5@5| (+ 4 |At4@5|))"
          + "       (= |H@8| (store |H@7| |At5@5| |Anew@3|))"
          + "       (= |H@9| (store |H@8| |Anew@3| |Anext@3|))"
          + "       (= |At6@5| |Anew@3|)"
          + "       (= |At7@5| (+ 4 |At6@5|))"
          + "       (= |H@10| (store |H@9| |At7@5| |Aprev@3|))"
          + "       (= |H@11| (store |H@10| |Aprev@3| |Anew@3|))"
          + "       (= |It8@5| |IN@5|)"
          + "       (= |It9@5| (+ 12 |It8@5|))"
          + "       (= |It10@5| |IN@5|)"
          + "       (= |It11@5| (+ 12 |It10@5|))"
          + "       (= |H@12| (store |H@11| |It9@5| |It11@5|))"
          + "       (= |It12@5| |IN@5|)"
          + "       (= |It13@5| (+ 12 |It12@5|))"
          + "       (= |It14@5| |IN@5|)"
          + "       (= |It15@5| (+ 12 |It14@5|))"
          + "       (= |H@13| (store |H@12| |It13@5| |It15@5|))"
          + "       (or (and P45 (not (= M@2 0)))  (and (not P45) (= z3name!114 0)))"
          + "       (or (and P44 (= M@2 0)) (and (not P44) (= z3name!114 |V#1@|)))"
          + "       (or (and P43 (not (= M@3 0))) (and (not P43) (= z3name!115 0)))"
          + "       (or (and P42 (= M@3 0)) (and (not P42) (= z3name!115 |V#2@|)))))";

  static final String MEDIUM_ARRAY_QUERY =
      "(declare-fun |H@1| () (Array Int Int))"
          + "(declare-fun |H@2| () (Array Int Int))"
          + "(declare-fun |H@3| () (Array Int Int))"
          + "(declare-fun |H@4| () (Array Int Int))"
          + "(declare-fun |H@5| () (Array Int Int))"
          + "(declare-fun |H@6| () (Array Int Int))"
          + "(declare-fun |H@7| () (Array Int Int))"
          + "(declare-fun |H@8| () (Array Int Int))"
          + "(declare-fun |H@9| () (Array Int Int))"
          + "(declare-fun |H@10| () (Array Int Int))"
          + "(declare-fun |H@11| () (Array Int Int))"
          + "(declare-fun |H@12| () (Array Int Int))"
          + "(declare-fun |H@13| () (Array Int Int))"
          + "(declare-fun I10 () Int)"
          + "(declare-fun I11 () Int)"
          + "(declare-fun I12 () Int)"
          + "(declare-fun I13 () Int)"
          + "(declare-fun I14 () Int)"
          + "(declare-fun I15 () Int)"
          + "(declare-fun |at3@5| () Int)"
          + "(declare-fun |at3@3| () Int)"
          + "(declare-fun |At5@3| () Int)"
          + "(declare-fun |At7@3| () Int)"
          + "(declare-fun |At7@5| () Int)"
          + "(declare-fun |ahead@3| () Int)"
          + "(declare-fun |ahead@2| () Int)"
          + "(declare-fun |At5@5| () Int)"
          + "(assert "
          + "  (and (not (<= |ahead@2| 0))"
          + "       (= |H@2| (store |H@1| |At5@3| 1))"
          + "       (= |H@3| (store |H@2| 3 1))"
          + "       (= |H@4| (store |H@3| 4 1))"
          + "       (= |H@5| (store |H@4| 5 1))"
          + "       (= |H@6| (store |H@5| 6 1))"
          + "       (= |H@7| (store |H@6| 7 1))"
          + "       (= |H@8| (store |H@7| 8 1))"
          + "       (= |at3@3| (select |H@1| |ahead@2|))"
          + "       (= |at3@5| (select |H@7| |ahead@3|))"
          + "       (= I11 (+ 12 I10))"
          + "       (= I13 (+ 12 I12))"
          + "       (= I15 (+ 12 I14))"
          + "       ))";

  static final String UGLY_ARRAY_QUERY =
      "(declare-fun V () Int)"
          + "(declare-fun W () Int)"
          + "(declare-fun A () Int)"
          + "(declare-fun B () Int)"
          + "(declare-fun U () Int)"
          + "(declare-fun G () Int)"
          + "(declare-fun ARR () (Array Int Int))"
          + "(declare-fun EMPTY () (Array Int Int))"
          + "(assert "
          + "  (and (> (+ V U) 0)"
          + "       (not (= B (- 4)))"
          + "       (= ARR (store (store (store EMPTY G B) B G) A W))"
          + "       ))";

  static final String UGLY_ARRAY_QUERY_2 =
      "(declare-fun A () Int)"
          + "(declare-fun B () Int)"
          + "(declare-fun ARR () (Array Int Int))"
          + "(declare-fun EMPTY () (Array Int Int))"
          + "(assert (and (= A 0) (= B 0) (= ARR (store (store EMPTY A 1) B 2))))";

  static final String SMALL_BV_FLOAT_QUERY =
      "(declare-fun |f@2| () (_ FloatingPoint 8 23))"
          + "(declare-fun |p@3| () (_ BitVec 32))"
          + "(declare-fun *float@1 () (Array (_ BitVec 32) (_ FloatingPoint 8 23)))"
          + "(declare-fun |i@33| () (_ BitVec 32))"
          + "(declare-fun |Ai@| () (_ BitVec 32))"
          + "(declare-fun *unsigned_int@1 () (Array (_ BitVec 32) (_ BitVec 32)))"
          + "(assert (and (bvslt #x00000000 |Ai@|)"
          + "     (bvslt #x00000000 (bvadd |Ai@| #x00000020))"
          + "     (= |i@33| #x00000000)"
          + "     (= |p@3| |Ai@|)"
          + "     (= (select *unsigned_int@1 |Ai@|) |i@33|)"
          + "     (= |f@2| (select *float@1 |p@3|))"
          + "     (not (fp.eq ((_ to_fp 11 52) roundNearestTiesToEven |f@2|)"
          + "                 (_ +zero 11 52)))))";

  static final String SMALL_BV_FLOAT_QUERY2 =
      "(declare-fun a () (_ FloatingPoint 8 23))"
          + "(declare-fun A () (Array (_ BitVec 32) (_ FloatingPoint 8 23)))"
          + "(assert (= a (select A #x00000000)))";

  @Test
  public void arrayTest1() throws SolverException, InterruptedException {
    requireParser();
    requireArrays();
    // Boolector can't parse formulas
    assume().that(solverToUse()).isNotEqualTo(Solvers.BOOLECTOR);

    for (String query :
        ImmutableList.of(
            SMALL_ARRAY_QUERY, MEDIUM_ARRAY_QUERY, UGLY_ARRAY_QUERY, UGLY_ARRAY_QUERY_2)) {
      BooleanFormula formula = context.getFormulaManager().parse(query);
      checkModelIteration(formula, false);
    }
  }

  @Test
  public void arrayTest2() throws SolverException, InterruptedException {
    requireParser();
    requireArrays();
    requireOptimization();
    requireFloats();
    requireBitvectors();
    // only Z3 fulfills these requirements

    for (String query :
        ImmutableList.of(BIG_ARRAY_QUERY, SMALL_BV_FLOAT_QUERY, SMALL_BV_FLOAT_QUERY2)) {
      BooleanFormula formula = context.getFormulaManager().parse(query);
      checkModelIteration(formula, true);
      checkModelIteration(formula, false);
    }
  }

  static final String ARRAY_QUERY_INT =
      "(declare-fun i () Int)"
          + "(declare-fun X () (Array Int Int))"
          + "(declare-fun Y () (Array Int Int))"
          + "(declare-fun Z () (Array Int Int))"
          + "(assert (and "
          + "  (= Y (store X i 0))"
          + "  (= (select Y 5) 1)"
          + "  (= Z (store Y 5 2))"
          + "))";

  static final String ARRAY_QUERY_BV =
      "(declare-fun v () (_ BitVec 64))"
          + "(declare-fun A () (Array (_ BitVec 64) (_ BitVec 32)))"
          + "(declare-fun B () (Array (_ BitVec 64) (_ BitVec 32)))"
          + "(declare-fun C () (Array (_ BitVec 64) (_ BitVec 32)))"
          + "(assert (and "
          + "  (= B (store A v (_ bv0 32)))"
          + "  (= (select B (_ bv5 64)) (_ bv1 32))"
          + "  (= C (store B (_ bv5 64) (_ bv2 32)))"
          + "))";

  @Test
  public void arrayTest3() throws SolverException, InterruptedException {
    requireParser();
    requireArrays();
    // Boolector can't parse formulas
    assume().that(solverToUse()).isNotEqualTo(Solvers.BOOLECTOR);

    BooleanFormula formula = context.getFormulaManager().parse(ARRAY_QUERY_INT);
    checkModelIteration(formula, false);
  }

  @Test
  public void arrayTest4() throws SolverException, InterruptedException {
    requireParser();
    requireArrays();
    requireBitvectors();
    // Boolector can't parse formulas
    assume().that(solverToUse()).isNotEqualTo(Solvers.BOOLECTOR);
    assume()
        .withMessage("solver does not fully support arrays over bitvectors")
        .that(solverToUse())
        .isNotEqualTo(Solvers.PRINCESS);

    BooleanFormula formula = context.getFormulaManager().parse(ARRAY_QUERY_BV);
    checkModelIteration(formula, false);
  }

  @Test
  @SuppressWarnings("resource")
  public void multiCloseTest() throws SolverException, InterruptedException {
    Formula x;
    BooleanFormula eq;
    if (imgr != null) {
      x = imgr.makeVariable("x");
      eq = imgr.equal(imgr.makeVariable("x"), imgr.makeNumber(1));
    } else {
      // Boolector only has bitvectors
      x = bvmgr.makeVariable(8, "x");
      eq = bvmgr.equal(bvmgr.makeVariable(8, "x"), bvmgr.makeBitvector(8, 1));
    }
    ProverEnvironment prover = context.newProverEnvironment(ProverOptions.GENERATE_MODELS);
    try {
      prover.push(eq);
      assertThat(prover).isSatisfiable();
      Model m = prover.getModel();
      try {
        assertThat(m.evaluate(x)).isEqualTo(BigInteger.ONE);
        // close the model several times
      } finally {
        for (int i = 0; i < 10; i++) {
          m.close();
        }
      }
    } finally {
      // close the prover several times
      for (int i = 0; i < 10; i++) {
        prover.close();
      }
    }
  }

  @Test
  @SuppressWarnings("resource")
  public void modelAfterSolverCloseTest() throws SolverException, InterruptedException {
    ProverEnvironment prover = context.newProverEnvironment(ProverOptions.GENERATE_MODELS);
    if (imgr != null) {
      prover.push(imgr.equal(imgr.makeVariable("x"), imgr.makeNumber(1)));
    } else {
      prover.push(bvmgr.equal(bvmgr.makeVariable(8, "x"), bvmgr.makeBitvector(8, 1)));
    }
    assertThat(prover).isSatisfiable();
    Model m = prover.getModel();

    // close prover first
    prover.close();

    // try to access model, this should either fail fast or succeed
    try {
      if (imgr != null) {
        assertThat(m.evaluate(imgr.makeVariable("x"))).isEqualTo(BigInteger.ONE);
      } else {
        assertThat(m.evaluate(bvmgr.makeVariable(8, "x"))).isEqualTo(BigInteger.ONE);
      }
    } catch (IllegalStateException e) {
      // ignore
    } finally {
      m.close();
    }
  }

  @Test(expected = IllegalStateException.class)
  public void testGenerateModelsOption() throws SolverException, InterruptedException {
    try (ProverEnvironment prover = context.newProverEnvironment()) { // no option
      assertThat(prover).isSatisfiable();
      prover.getModel();
      fail();
    }
  }

  @Test(expected = IllegalStateException.class)
  public void testGenerateModelsOption2() throws SolverException, InterruptedException {
    try (ProverEnvironment prover = context.newProverEnvironment()) { // no option
      assertThat(prover).isSatisfiable();
      prover.getModelAssignments();
      fail();
    }
  }

  @Test
  public void testGetSmallIntegers1() throws SolverException, InterruptedException {
    requireIntegers();
    evaluateInModel(
        imgr.equal(imgr.makeVariable("x"), imgr.makeNumber(10)),
        imgr.add(imgr.makeVariable("x"), imgr.makeVariable("x")),
        BigInteger.valueOf(20));
  }

  @Test
  public void testGetSmallIntegers2() throws SolverException, InterruptedException {
    requireIntegers();
    evaluateInModel(
        imgr.equal(imgr.makeVariable("x"), imgr.makeNumber(10)),
        imgr.add(imgr.makeVariable("x"), imgr.makeNumber(1)),
        BigInteger.valueOf(11));
  }

  @Test
  public void testGetNegativeIntegers1() throws SolverException, InterruptedException {
    requireIntegers();
    evaluateInModel(
        imgr.equal(imgr.makeVariable("x"), imgr.makeNumber(-10)),
        imgr.add(imgr.makeVariable("x"), imgr.makeNumber(1)),
        BigInteger.valueOf(-9));
  }

  @Test
  public void testGetSmallIntegralRationals1() throws SolverException, InterruptedException {
    requireRationals();
    evaluateInModel(
        rmgr.equal(rmgr.makeVariable("x"), rmgr.makeNumber(1)),
        rmgr.add(rmgr.makeVariable("x"), rmgr.makeVariable("x")),
        Rational.of(2));
  }

  @Test
  public void testGetRationals1() throws SolverException, InterruptedException {
    requireRationals();
    evaluateInModel(
        rmgr.equal(rmgr.makeVariable("x"), rmgr.makeNumber(Rational.ofString("1/3"))),
        rmgr.divide(rmgr.makeVariable("x"), rmgr.makeNumber(2)),
        Rational.ofString("1/6"));
  }

  @Test
  public void testGetBooleans1() throws SolverException, InterruptedException {
    evaluateInModel(bmgr.makeVariable("x"), bmgr.makeBoolean(true), true);
    evaluateInModel(bmgr.makeVariable("x"), bmgr.makeBoolean(false), false);
    evaluateInModel(
        bmgr.makeVariable("x"),
        bmgr.or(bmgr.makeVariable("x"), bmgr.not(bmgr.makeVariable("x"))),
        true);
    evaluateInModel(
        bmgr.makeVariable("x"),
        bmgr.and(bmgr.makeVariable("x"), bmgr.not(bmgr.makeVariable("x"))),
        false);
  }

  private void evaluateInModel(BooleanFormula constraint, Formula variable, Object expectedValue)
      throws SolverException, InterruptedException {

    try (ProverEnvironment prover = context.newProverEnvironment(ProverOptions.GENERATE_MODELS)) {
      prover.push(constraint);
      assertThat(prover).isSatisfiable();

      try (Model m = prover.getModel()) {
        assertThat(m.evaluate(variable)).isEqualTo(expectedValue);
      }
    }
  }
}<|MERGE_RESOLUTION|>--- conflicted
+++ resolved
@@ -635,12 +635,8 @@
   }
 
   @Test
-<<<<<<< HEAD
-  public void testGetBvArrays() throws SolverException, InterruptedException {
-=======
   public void testGetArrays2() throws SolverException, InterruptedException {
     requireParser();
->>>>>>> 55e1424b
     requireArrays();
     requireBitvectors();
     ArrayFormula<BitvectorFormula, BitvectorFormula> array =
@@ -669,10 +665,9 @@
   }
 
   @Test
-  public void testGetArrays2() throws SolverException, InterruptedException {
+  public void testGetArrays6() throws SolverException, InterruptedException {
     requireArrays();
-    // Boolector can not parse
-    assume().that(solverToUse()).isNotEqualTo(Solvers.BOOLECTOR);
+    requireParser();
     BooleanFormula f =
         mgr.parse(
             "(declare-fun |pi@2| () Int)\n"
@@ -702,8 +697,6 @@
         .withMessage("As of now, only Princess does not support multi-dimensional arrays")
         .that(solver)
         .isNotSameInstanceAs(Solvers.PRINCESS);
-    // Boolector can't parse formulas
-    assume().that(solverToUse()).isNotEqualTo(Solvers.BOOLECTOR);
 
     // create formula for "arr[5][3][1]==x && x==123"
     BooleanFormula f =
