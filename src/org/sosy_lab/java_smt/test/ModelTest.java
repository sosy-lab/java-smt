--- conflicted
+++ resolved
@@ -92,10 +92,7 @@
       FormulaType.getArrayType(getBitvectorTypeWithSize(32), getBitvectorTypeWithSize(32));
 
   private static final ImmutableList<Solvers> SOLVERS_WITH_PARTIAL_MODEL =
-<<<<<<< HEAD
-      ImmutableList.of(Solvers.Z3, Solvers.PRINCESS);
-=======
-      ImmutableList.of(Solvers.Z3, Solvers.Z3_WITH_INTERPOLATION);
+      ImmutableList.of(Solvers.Z3, Solvers.Z3_WITH_INTERPOLATION, Solvers.PRINCESS);
   private static final ImmutableList<Solvers> SOLVERS_WITH_PERSISTENT_MODEL =
       ImmutableList.of(
           Solvers.MATHSAT5,
@@ -106,7 +103,6 @@
 
   /** Model value for irrelevant variable. */
   private BigInteger defaultValue;
->>>>>>> 3c7162a0
 
   @Before
   public void setup() {
