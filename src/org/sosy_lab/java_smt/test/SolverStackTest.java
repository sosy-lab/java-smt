--- conflicted
+++ resolved
@@ -15,656 +15,8 @@
 public class SolverStackTest extends SolverStackTest0 {
 
   @Override
-<<<<<<< HEAD
-  protected Solvers solverToUse() {
-    return solver;
-  }
-
-  @Parameter(1)
-  public boolean useInterpolatingEnvironment;
-
-  /** Generate a prover environment depending on the parameter above. */
-  private BasicProverEnvironment<?> newEnvironmentForTest(ProverOptions... options) {
-    if (useInterpolatingEnvironment) {
-      requireInterpolation();
-      return context.newProverEnvironmentWithInterpolation(options);
-    } else {
-      return context.newProverEnvironment(options);
-    }
-  }
-
-  private static final UniqueIdGenerator index = new UniqueIdGenerator(); // to get different names
-
-  private void requireMultipleStackSupport() {
-    assume()
-        .withMessage("Solver does not support multiple stacks yet")
-        .that(solver)
-        .isNotEqualTo(Solvers.BOOLECTOR);
-  }
-
-  protected final void requireUfValuesInModel() {
-    assume()
-        .withMessage(
-            "Integration of solver does not support retrieving values for UFs from a model")
-        .that(solver)
-        .isNotEqualTo(Solvers.Z3);
-  }
-
-  @Test
-  public void simpleStackTestBool() throws SolverException, InterruptedException {
-    requireNonNumeralVariables();
-    BasicProverEnvironment<?> stack = newEnvironmentForTest();
-
-    int i = index.getFreshId();
-    BooleanFormula a = bmgr.makeVariable("bool_a" + i);
-    BooleanFormula b = bmgr.makeVariable("bool_b" + i);
-    BooleanFormula or = bmgr.or(a, b);
-
-    stack.push(or); // L1
-    assertThat(stack.size()).isEqualTo(1);
-    assertThat(stack).isSatisfiable();
-    BooleanFormula c = bmgr.makeVariable("bool_c" + i);
-    BooleanFormula d = bmgr.makeVariable("bool_d" + i);
-    BooleanFormula and = bmgr.and(c, d);
-
-    stack.push(and); // L2
-    assertThat(stack.size()).isEqualTo(2);
-    assertThat(stack).isSatisfiable();
-
-    BooleanFormula notOr = bmgr.not(or);
-
-    stack.push(notOr); // L3
-    assertThat(stack.size()).isEqualTo(3);
-    assertThat(stack).isUnsatisfiable(); // "or" AND "not or" --> UNSAT
-
-    stack.pop(); // L2
-    assertThat(stack.size()).isEqualTo(2);
-    assertThat(stack).isSatisfiable();
-
-    stack.pop(); // L1
-    assertThat(stack.size()).isEqualTo(1);
-    assertThat(stack).isSatisfiable();
-
-    // we are lower than before creating c and d.
-    // however we assume that they are usable now (this violates SMTlib).
-    stack.push(and); // L2
-    assertThat(stack.size()).isEqualTo(2);
-    assertThat(stack).isSatisfiable();
-
-    stack.pop(); // L1
-    assertThat(stack.size()).isEqualTo(1);
-    assertThat(stack).isSatisfiable();
-
-    stack.push(notOr); // L2
-    assertThat(stack.size()).isEqualTo(2);
-    assertThat(stack).isUnsatisfiable(); // "or" AND "not or" --> UNSAT
-
-    stack.pop(); // L1
-    assertThat(stack.size()).isEqualTo(1);
-    assertThat(stack).isSatisfiable();
-
-    stack.pop(); // L0 empty stack
-    assertThat(stack.size()).isEqualTo(0);
-  }
-
-  @Test
-  public void singleStackTestInteger() throws SolverException, InterruptedException {
-    requireIntegers();
-    requireUnsatCore();
-    BasicProverEnvironment<?> env = newEnvironmentForTest();
-    simpleStackTestNum(imgr, env);
-  }
-
-  @Test
-  public void singleStackTestRational() throws SolverException, InterruptedException {
-    requireRationals();
-    requirePrecision();
-    BasicProverEnvironment<?> env = newEnvironmentForTest();
-    simpleStackTestNum(rmgr, env);
-  }
-
-  private <X extends NumeralFormula, Y extends X> void simpleStackTestNum(
-      NumeralFormulaManager<X, Y> nmgr, BasicProverEnvironment<?> stack)
-      throws SolverException, InterruptedException {
-    int i = index.getFreshId();
-    X a = nmgr.makeVariable("num_a" + i);
-    X b = nmgr.makeVariable("num_b" + i);
-    BooleanFormula leqAB = nmgr.lessOrEquals(a, b);
-
-    stack.push(leqAB); // L1
-    assertThat(stack.size()).isEqualTo(1);
-    assertThat(stack).isSatisfiable();
-    X c = nmgr.makeVariable("num_c" + i);
-    X d = nmgr.makeVariable("num_d" + i);
-    BooleanFormula eqCD = nmgr.lessOrEquals(c, d);
-
-    stack.push(eqCD); // L2
-    assertThat(stack.size()).isEqualTo(2);
-    assertThat(stack).isSatisfiable();
-
-    BooleanFormula gtAB = nmgr.greaterThan(a, b);
-
-    stack.push(gtAB); // L3
-    assertThat(stack.size()).isEqualTo(3);
-    assertThat(stack).isUnsatisfiable(); // "<=" AND ">" --> UNSAT
-
-    stack.pop(); // L2
-    assertThat(stack.size()).isEqualTo(2);
-    assertThat(stack).isSatisfiable();
-
-    stack.pop(); // L1
-    assertThat(stack.size()).isEqualTo(1);
-    assertThat(stack).isSatisfiable();
-
-    // we are lower than before creating c and d.
-    // however we assume that they are usable now (this violates SMTlib).
-    stack.push(eqCD); // L2
-    assertThat(stack.size()).isEqualTo(2);
-    assertThat(stack).isSatisfiable();
-
-    stack.pop(); // L1
-    assertThat(stack.size()).isEqualTo(1);
-    assertThat(stack).isSatisfiable();
-
-    stack.push(gtAB); // L2
-    assertThat(stack.size()).isEqualTo(2);
-    assertThat(stack).isUnsatisfiable(); // "or" AND "not or" --> UNSAT
-
-    stack.pop(); // L1
-    assertThat(stack.size()).isEqualTo(1);
-    assertThat(stack).isSatisfiable();
-
-    stack.pop(); // L0 empty stack
-    assertThat(stack.size()).isEqualTo(0);
-  }
-
-  @Test
-  public void stackTest() {
-    BasicProverEnvironment<?> stack = newEnvironmentForTest();
-    assertThrows(RuntimeException.class, stack::pop);
-  }
-
-  @Test
-  public void stackTest2() throws InterruptedException {
-    BasicProverEnvironment<?> stack = newEnvironmentForTest();
-    stack.push();
-    assertThat(stack.size()).isEqualTo(1);
-    stack.pop();
-    assertThat(stack.size()).isEqualTo(0);
-  }
-
-  @Test
-  public void stackTest3() throws InterruptedException {
-    BasicProverEnvironment<?> stack = newEnvironmentForTest();
-    stack.push();
-    assertThat(stack.size()).isEqualTo(1);
-    stack.pop();
-    assertThat(stack.size()).isEqualTo(0);
-    stack.push();
-    assertThat(stack.size()).isEqualTo(1);
-    stack.pop();
-    assertThat(stack.size()).isEqualTo(0);
-  }
-
-  @Test
-  public void stackTest4() throws InterruptedException {
-    BasicProverEnvironment<?> stack = newEnvironmentForTest();
-    stack.push();
-    stack.push();
-    assertThat(stack.size()).isEqualTo(2);
-    stack.pop();
-    stack.pop();
-    assertThat(stack.size()).isEqualTo(0);
-  }
-
-  @Test
-  public void largeStackUsageTest() throws InterruptedException, SolverException {
-    requireNonNumeralVariables();
-    BasicProverEnvironment<?> stack = newEnvironmentForTest();
-    for (int i = 0; i < 20; i++) {
-      assertThat(stack.size()).isEqualTo(i);
-      stack.push();
-      stack.addConstraint(
-          bmgr.equivalence(bmgr.makeVariable("X" + i), bmgr.makeVariable("X" + (i + 1))));
-      stack.addConstraint(
-          bmgr.equivalence(bmgr.makeVariable("Y" + i), bmgr.makeVariable("Y" + (i + 1))));
-      stack.addConstraint(bmgr.equivalence(bmgr.makeVariable("X" + i), bmgr.makeVariable("Y" + i)));
-    }
-    assertThat(stack.isUnsat()).isFalse();
-  }
-
-  @Test
-  public void largerStackUsageTest() throws InterruptedException, SolverException {
-    requireNonNumeralVariables();
-    assume()
-        .withMessage("Solver does not support larger stacks yet")
-        .that(solver)
-        .isNotEqualTo(Solvers.PRINCESS);
-
-    BasicProverEnvironment<?> stack = newEnvironmentForTest();
-    for (int i = 0; i < 1000; i++) {
-      assertThat(stack.size()).isEqualTo(i);
-      stack.push();
-      stack.addConstraint(
-          bmgr.equivalence(bmgr.makeVariable("X" + i), bmgr.makeVariable("X" + (i + 1))));
-      stack.addConstraint(
-          bmgr.equivalence(bmgr.makeVariable("Y" + i), bmgr.makeVariable("Y" + (i + 1))));
-      stack.addConstraint(bmgr.equivalence(bmgr.makeVariable("X" + i), bmgr.makeVariable("Y" + i)));
-    }
-    assertThat(stack.isUnsat()).isFalse();
-  }
-
-  @Test
-  public void stackTest5() throws InterruptedException {
-    BasicProverEnvironment<?> stack = newEnvironmentForTest();
-    stack.push();
-    stack.pop();
-    assertThat(stack.size()).isEqualTo(0);
-    assertThrows(RuntimeException.class, stack::pop);
-  }
-
-  @Test
-  public void stackTestUnsat() throws InterruptedException, SolverException {
-    assume()
-        .withMessage("Solver does not support this test")
-        .that(solver)
-        .isNotEqualTo(Solvers.APRON);
-    BasicProverEnvironment<?> stack = newEnvironmentForTest(ProverOptions.GENERATE_MODELS);
-    assertThat(stack).isSatisfiable();
-    stack.push();
-    stack.addConstraint(bmgr.makeFalse());
-    assertThat(stack).isUnsatisfiable();
-    stack.push();
-    stack.addConstraint(bmgr.makeFalse());
-    assertThat(stack.size()).isEqualTo(2);
-    assertThat(stack).isUnsatisfiable();
-    stack.pop();
-    assertThat(stack).isUnsatisfiable();
-    stack.pop();
-    assertThat(stack.size()).isEqualTo(0);
-    assertThat(stack).isSatisfiable();
-  }
-
-  @Test
-  public void stackTestUnsat2() throws InterruptedException, SolverException {
-    assume()
-        .withMessage("Solver does not support this test")
-        .that(solver)
-        .isNotEqualTo(Solvers.APRON);
-    BasicProverEnvironment<?> stack = newEnvironmentForTest(ProverOptions.GENERATE_MODELS);
-    assertThat(stack).isSatisfiable();
-    stack.push();
-    stack.addConstraint(bmgr.makeTrue());
-    assertThat(stack).isSatisfiable();
-    stack.push();
-    stack.addConstraint(bmgr.makeFalse());
-    assertThat(stack).isUnsatisfiable();
-    stack.push();
-    assertThat(stack.size()).isEqualTo(3);
-    stack.addConstraint(bmgr.makeFalse());
-    assertThat(stack).isUnsatisfiable();
-    stack.pop();
-    assertThat(stack).isUnsatisfiable();
-    stack.pop();
-    assertThat(stack).isSatisfiable();
-    stack.pop();
-    assertThat(stack.size()).isEqualTo(0);
-    assertThat(stack).isSatisfiable();
-  }
-
-  /** Create a symbol on a level and pop this level. Symbol must remain valid and usable! */
-  @SuppressWarnings("unused")
-  @Test
-  public void symbolsOnStackTest() throws InterruptedException, SolverException {
-    requireModel();
-    requireNonNumeralVariables();
-    BasicProverEnvironment<?> stack = newEnvironmentForTest(ProverOptions.GENERATE_MODELS);
-
-    stack.push();
-    BooleanFormula q1 = bmgr.makeVariable("q");
-    stack.addConstraint(q1);
-    assertThat(stack).isSatisfiable();
-    Model m1 = stack.getModel();
-    assertThat(m1).isNotEmpty();
-    stack.pop();
-
-    stack.push();
-    BooleanFormula q2 = bmgr.makeVariable("q");
-    assertThat(q2).isEqualTo(q1);
-    stack.addConstraint(q1);
-    assertThat(stack).isSatisfiable();
-    Model m2 = stack.getModel();
-    assertThat(m2).isNotEmpty();
-    stack.pop();
-  }
-
-  @Test
-  public void constraintTestBool1() throws SolverException, InterruptedException {
-    requireNonNumeralVariables();
-    BooleanFormula a = bmgr.makeVariable("bool_a");
-
-    try (BasicProverEnvironment<?> stack = newEnvironmentForTest()) {
-      stack.addConstraint(a);
-      assertThat(stack.size()).isEqualTo(0);
-      assertThat(stack).isSatisfiable();
-    }
-
-    try (BasicProverEnvironment<?> stack2 = newEnvironmentForTest()) {
-      stack2.addConstraint(bmgr.not(a));
-      assertThat(stack2.size()).isEqualTo(0);
-      assertThat(stack2).isSatisfiable();
-    }
-  }
-
-  @Test
-  public void constraintTestBool2() throws SolverException, InterruptedException {
-    requireNonNumeralVariables();
-    BooleanFormula a = bmgr.makeVariable("bool_a");
-
-    try (BasicProverEnvironment<?> stack = newEnvironmentForTest()) {
-      stack.push(a);
-      assertThat(stack.size()).isEqualTo(1);
-      assertThat(stack).isSatisfiable();
-    }
-
-    try (BasicProverEnvironment<?> stack2 = newEnvironmentForTest()) {
-      stack2.addConstraint(bmgr.not(a));
-      assertThat(stack2.size()).isEqualTo(0);
-      assertThat(stack2).isSatisfiable();
-    }
-  }
-
-  @Test
-  public void constraintTestBool3() throws SolverException, InterruptedException {
-    requireNonNumeralVariables();
-    BooleanFormula a = bmgr.makeVariable("bool_a");
-
-    try (BasicProverEnvironment<?> stack = newEnvironmentForTest()) {
-      stack.push(a);
-      assertThat(stack.size()).isEqualTo(1);
-      assertThat(stack).isSatisfiable();
-    }
-
-    try (BasicProverEnvironment<?> stack2 = newEnvironmentForTest()) {
-      assertThat(stack2.size()).isEqualTo(0);
-      assertThrows(RuntimeException.class, stack2::pop);
-    }
-  }
-
-  @Test
-  public void constraintTestBool4() throws SolverException, InterruptedException {
-    requireNonNumeralVariables();
-    BasicProverEnvironment<?> stack = newEnvironmentForTest();
-    stack.addConstraint(bmgr.makeVariable("bool_a"));
-    assertThat(stack).isSatisfiable();
-    assertThat(stack.size()).isEqualTo(0);
-    assertThrows(RuntimeException.class, stack::pop);
-  }
-
-  @Test
-  public void satTestBool5() throws SolverException, InterruptedException {
-    BasicProverEnvironment<?> stack = newEnvironmentForTest();
-    assertThat(stack.size()).isEqualTo(0);
-    assertThat(stack).isSatisfiable();
-  }
-
-  @Test
-  public void dualStackTest() throws SolverException, InterruptedException {
-    requireMultipleStackSupport();
-    requireNonNumeralVariables();
-
-    BooleanFormula a = bmgr.makeVariable("bool_a");
-    BooleanFormula not = bmgr.not(a);
-
-    BasicProverEnvironment<?> stack1 = newEnvironmentForTest();
-    stack1.push(a); // L1
-    stack1.push(a); // L2
-    assertThat(stack1.size()).isEqualTo(2);
-    BasicProverEnvironment<?> stack2 = newEnvironmentForTest();
-    stack1.pop(); // L1
-    stack1.pop(); // L0
-    assertThat(stack1.size()).isEqualTo(0);
-
-    stack1.push(a); // L1
-    assertThat(stack1.size()).isEqualTo(1);
-    assertThat(stack1).isSatisfiable();
-
-    stack2.push(not); // L1
-    assertThat(stack2.size()).isEqualTo(1);
-    assertThat(stack2).isSatisfiable();
-
-    stack1.pop(); // L0
-    stack2.pop(); // L0
-    assertThat(stack1.size()).isEqualTo(0);
-    assertThat(stack2.size()).isEqualTo(0);
-  }
-
-  @Test
-  public void dualStackTest2() throws SolverException, InterruptedException {
-    requireMultipleStackSupport();
-    requireNonNumeralVariables();
-
-    BooleanFormula a = bmgr.makeVariable("bool_a");
-    BooleanFormula not = bmgr.not(a);
-
-    BasicProverEnvironment<?> stack1 = newEnvironmentForTest();
-    BasicProverEnvironment<?> stack2 = newEnvironmentForTest();
-    stack1.push(a); // L1
-    stack1.push(bmgr.makeBoolean(true)); // L2
-    assertThat(stack1).isSatisfiable();
-    stack2.push(not); // L1
-    assertThat(stack1.size()).isEqualTo(2);
-    assertThat(stack2.size()).isEqualTo(1);
-    assertThat(stack2).isSatisfiable();
-    stack1.pop(); // L1
-    assertThat(stack1).isSatisfiable();
-    stack1.pop(); // L1
-    assertThat(stack1).isSatisfiable();
-    stack2.pop(); // L1
-    assertThat(stack2).isSatisfiable();
-    assertThat(stack1).isSatisfiable();
-    assertThat(stack1.size()).isEqualTo(0);
-    assertThat(stack2.size()).isEqualTo(0);
-  }
-
-  @Test
-  public void multiStackTest() throws SolverException, InterruptedException {
-    requireMultipleStackSupport();
-    requireNonNumeralVariables();
-    int limit = 10;
-
-    BooleanFormula a = bmgr.makeVariable("bool_a");
-    BooleanFormula not = bmgr.not(a);
-
-    List<BasicProverEnvironment<?>> stacks = new ArrayList<>();
-    for (int i = 0; i < limit; i++) {
-      stacks.add(newEnvironmentForTest());
-    }
-
-    for (int i = 0; i < limit; i++) {
-      stacks.get(i).push(a); // L1
-      stacks.get(i).push(bmgr.makeBoolean(true));
-      assertThat(stacks.get(i)).isSatisfiable();
-      assertThat(stacks.get(i).size()).isEqualTo(2);
-
-      stacks.get(i).push();
-      stacks.get(i).push();
-      assertThat(stacks.get(i).size()).isEqualTo(4);
-      stacks.get(i).pop();
-      stacks.get(i).pop();
-    }
-
-    for (int i = 0; i < limit; i++) {
-      stacks.get(i).push(not);
-      assertThat(stacks.get(i)).isUnsatisfiable();
-      assertThat(stacks.get(i).size()).isEqualTo(3);
-      stacks.get(i).pop();
-      assertThat(stacks.get(i).size()).isEqualTo(2);
-    }
-
-    for (int i = 0; i < limit; i++) {
-      stacks.get(i).pop();
-      assertThat(stacks.get(i).size()).isEqualTo(1);
-      stacks.get(i).close();
-    }
-  }
-
-  @Test(expected = IllegalStateException.class)
-  @SuppressWarnings("CheckReturnValue")
-  public void avoidDualStacksIfNotSupported() throws InterruptedException {
-    assume()
-        .withMessage("Solver does not support multiple stacks yet")
-        .that(solver)
-        .isEqualTo(Solvers.BOOLECTOR);
-
-    BasicProverEnvironment<?> stack1 = newEnvironmentForTest();
-    stack1.push(bmgr.makeTrue());
-
-    // creating a new environment is not allowed with non-empty stack -> fail
-    newEnvironmentForTest();
-  }
-
-  /**
-   * This test checks that an SMT solver uses "global declarations": regardless of the stack at
-   * declaration time, declarations always live for the full lifetime of the solver (i.e., they do
-   * not get deleted on pop()). This is contrary to the SMTLib standard, but required by us, e.g.
-   * for BMC with induction (where we create new formulas while there is something on the stack).
-   */
-  @Test
-  public void dualStackGlobalDeclarations() throws SolverException, InterruptedException {
-    requireNonNumeralVariables();
-    // Create non-empty stack
-    BasicProverEnvironment<?> stack1 = newEnvironmentForTest();
-    stack1.push(bmgr.makeVariable("bool_a"));
-
-    // Declare b while non-empty stack exists
-    final String varName = "bool_b";
-    final BooleanFormula b = bmgr.makeVariable(varName);
-
-    // Clear stack (without global declarations b gets deleted)
-    stack1.push(b);
-    assertThat(stack1).isSatisfiable();
-    stack1.pop();
-    stack1.pop();
-    assertThat(stack1.size()).isEqualTo(0);
-    stack1.close();
-    assertThrows(IllegalStateException.class, stack1::size);
-
-    // Check that "b" (the reference to the old formula)
-    // is equivalent to a new formula with the same variable
-    assertThatFormula(b).isEquivalentTo(bmgr.makeVariable(varName));
-  }
-
-  @Test
-  @SuppressWarnings("CheckReturnValue")
-  public void modelForUnsatFormula() throws SolverException, InterruptedException {
-    requireIntegers();
-    try (BasicProverEnvironment<?> stack = newEnvironmentForTest()) {
-      stack.push(imgr.greaterThan(imgr.makeVariable("a"), imgr.makeNumber(0)));
-      stack.push(imgr.lessThan(imgr.makeVariable("a"), imgr.makeNumber(0)));
-      assertThat(stack).isUnsatisfiable();
-
-      assertThrows(Exception.class, stack::getModel);
-    }
-  }
-
-  @Test
-  @SuppressWarnings("CheckReturnValue")
-  public void modelForUnsatFormula2() throws SolverException, InterruptedException {
-    requireIntegers();
-    try (BasicProverEnvironment<?> stack = newEnvironmentForTest()) {
-      stack.push(imgr.greaterThan(imgr.makeVariable("a"), imgr.makeNumber(0)));
-      assertThat(stack).isSatisfiable();
-      stack.push(imgr.lessThan(imgr.makeVariable("a"), imgr.makeNumber(0)));
-      assertThat(stack).isUnsatisfiable();
-
-      assertThrows(Exception.class, stack::getModel);
-    }
-  }
-
-  @Test
-  public void modelForSatFormula() throws SolverException, InterruptedException {
-    requireIntegers();
-    try (BasicProverEnvironment<?> stack = newEnvironmentForTest(ProverOptions.GENERATE_MODELS)) {
-      IntegerFormula a = imgr.makeVariable("a");
-      stack.push(imgr.greaterThan(a, imgr.makeNumber(0)));
-      stack.push(imgr.lessThan(a, imgr.makeNumber(2)));
-      assertThat(stack).isSatisfiable();
-
-      Model model = stack.getModel();
-      assertThat(model.evaluate(a)).isEqualTo(BigInteger.ONE);
-    }
-  }
-
-  @Test
-  public void modelForSatFormulaWithLargeValue() throws SolverException, InterruptedException {
-    requireIntegers();
-    try (BasicProverEnvironment<?> stack = newEnvironmentForTest(ProverOptions.GENERATE_MODELS)) {
-      BigInteger val = BigInteger.TEN.pow(1000);
-      IntegerFormula a = imgr.makeVariable("a");
-      stack.push(imgr.equal(a, imgr.makeNumber(val)));
-      assertThat(stack).isSatisfiable();
-
-      Model model = stack.getModel();
-      assertThat(model.evaluate(a)).isEqualTo(val);
-    }
-  }
-
-  @Test
-  public void modelForSatFormulaWithUF() throws SolverException, InterruptedException {
-    requireIntegers();
-    requireUninterpretedFunctions();
-    try (BasicProverEnvironment<?> stack = newEnvironmentForTest(ProverOptions.GENERATE_MODELS)) {
-      IntegerFormula zero = imgr.makeNumber(0);
-      IntegerFormula varA = imgr.makeVariable("a");
-      IntegerFormula varB = imgr.makeVariable("b");
-      stack.push(imgr.equal(varA, zero));
-      stack.push(imgr.equal(varB, zero));
-      FunctionDeclaration<IntegerFormula> uf =
-          fmgr.declareUF("uf", FormulaType.IntegerType, FormulaType.IntegerType);
-      stack.push(imgr.equal(fmgr.callUF(uf, varA), zero));
-      stack.push(imgr.equal(fmgr.callUF(uf, varB), zero));
-      assertThat(stack).isSatisfiable();
-
-      Model model = stack.getModel();
-
-      // actual type of object is not defined, thus do string matching:
-      assertThat(model.evaluate(varA)).isEqualTo(BigInteger.ZERO);
-      assertThat(model.evaluate(varB)).isEqualTo(BigInteger.ZERO);
-
-      requireUfValuesInModel();
-
-      assertThat(model.evaluate(fmgr.callUF(uf, imgr.makeNumber(BigDecimal.ZERO))))
-          .isEqualTo(BigInteger.ZERO);
-    }
-  }
-
-  @Test
-  @SuppressWarnings("resource")
-  public void multiCloseTest() throws SolverException, InterruptedException {
-    requireNonNumeralVariables();
-    BasicProverEnvironment<?> stack = newEnvironmentForTest(ProverOptions.GENERATE_MODELS);
-    try {
-      // do something on the stack
-      stack.push();
-      stack.pop();
-      stack.push(bmgr.equivalence(bmgr.makeVariable("a"), bmgr.makeTrue()));
-      assertThat(stack).isSatisfiable();
-      stack.push();
-
-    } finally {
-      // close the stack several times, closing should be idempotent
-      for (int i = 0; i < 10; i++) {
-        stack.close();
-        assertThrows(IllegalStateException.class, stack::size);
-        assertThrows(IllegalStateException.class, stack::push);
-        assertThrows(IllegalStateException.class, stack::pop);
-      }
-    }
-=======
   protected BasicProverEnvironment<?> newEnvironmentForTest(
       SolverContext pContext, ProverOptions... options) {
     return pContext.newProverEnvironment(options);
->>>>>>> 040dd313
   }
 }