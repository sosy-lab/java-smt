// This file is part of JavaSMT,
// an API wrapper for a collection of SMT solvers:
// https://github.com/sosy-lab/java-smt
//
// SPDX-FileCopyrightText: 2020 Dirk Beyer <https://www.sosy-lab.org>
//
// SPDX-License-Identifier: Apache-2.0

package org.sosy_lab.java_smt.test;

import static com.google.common.truth.Truth.assertThat;
import static org.junit.Assert.assertThrows;

import com.google.common.collect.ImmutableList;
import java.util.ArrayList;
import java.util.List;
import org.junit.Test;
import org.sosy_lab.java_smt.api.BooleanFormula;
import org.sosy_lab.java_smt.api.Formula;
import org.sosy_lab.java_smt.api.FormulaType;
import org.sosy_lab.java_smt.api.FunctionDeclaration;
import org.sosy_lab.java_smt.api.NumeralFormula.IntegerFormula;
import org.sosy_lab.java_smt.api.NumeralFormula.RationalFormula;
import org.sosy_lab.java_smt.api.SolverException;
import org.sosy_lab.java_smt.api.visitors.DefaultFormulaVisitor;

public class NumeralFormulaManagerTest extends SolverBasedTest0.ParameterizedSolverBasedTest0 {

  @Test
  public void distinctTest() throws SolverException, InterruptedException {
    requireIntegers();
    List<IntegerFormula> symbols = new ArrayList<>();
    for (int i = 0; i < 5; i++) {
      IntegerFormula symbol = imgr.makeVariable("x" + i);
      symbols.add(symbol);
    }
    assertThatFormula(imgr.distinct(symbols)).isSatisfiable();
  }

  @Test
  public void distinctTest2() throws SolverException, InterruptedException {
    requireIntegers();
    IntegerFormula zero = imgr.makeNumber(0);
    IntegerFormula four = imgr.makeNumber(4);
    List<IntegerFormula> symbols = new ArrayList<>();
    List<BooleanFormula> constraints = new ArrayList<>();
    for (int i = 0; i < 5; i++) {
      IntegerFormula symbol = imgr.makeVariable("x" + i);
      symbols.add(symbol);
      constraints.add(imgr.lessOrEquals(zero, symbol));
      constraints.add(imgr.lessOrEquals(symbol, four));
    }
    assertThatFormula(bmgr.and(imgr.distinct(symbols), bmgr.and(constraints))).isSatisfiable();
  }

  @Test
  public void distinctTest3() throws SolverException, InterruptedException {
    requireIntegers();
    IntegerFormula zero = imgr.makeNumber(0);
    IntegerFormula four = imgr.makeNumber(4);
    List<IntegerFormula> symbols = new ArrayList<>();
    List<BooleanFormula> constraints = new ArrayList<>();
    for (int i = 0; i < 5; i++) {
      IntegerFormula symbol = imgr.makeVariable("x" + i);
      symbols.add(symbol);
      constraints.add(imgr.lessOrEquals(zero, symbol));
      constraints.add(imgr.lessThan(symbol, four));
    }
    assertThatFormula(bmgr.and(imgr.distinct(symbols), bmgr.and(constraints))).isUnsatisfiable();
  }

  @Test
<<<<<<< HEAD
  public void trivialSumTest() throws SolverException, InterruptedException {
    requireIntegers();
    assertThatFormula(imgr.equal(imgr.sum(ImmutableList.of()), imgr.makeNumber(0)))
        .isTautological();
    assertThatFormula(
            imgr.equal(imgr.sum(ImmutableList.of(imgr.makeVariable("a"))), imgr.makeVariable("a")))
        .isTautological();
=======
  public void trivialDistinctTest() throws SolverException, InterruptedException {
    requireIntegers();
    assertThatFormula(imgr.distinct(ImmutableList.of())).isTautological();
    assertThatFormula(imgr.distinct(ImmutableList.of(imgr.makeVariable("a")))).isTautological();
>>>>>>> 8ea9556a
  }

  @SuppressWarnings("CheckReturnValue")
  @Test
  public void failOnInvalidStringInteger() {
    requireIntegers();
    assertThrows(Exception.class, () -> imgr.makeNumber("a"));
  }

  @SuppressWarnings("CheckReturnValue")
  @Test
  public void failOnInvalidStringRational() {
    requireIntegers();
    assertThrows(Exception.class, () -> rmgr.makeNumber("a"));
  }

  @SuppressWarnings("CheckReturnValue")
  @Test
  public void testSubTypes() {
    requireIntegers();
    requireRationals();
    IntegerFormula a = imgr.makeVariable("a");
    RationalFormula r = rmgr.makeVariable("r");
    List<FormulaType<?>> argTypes =
        ImmutableList.of(FormulaType.RationalType, FormulaType.RationalType);
    FunctionDeclaration<IntegerFormula> ufDecl =
        fmgr.declareUF("uf", FormulaType.IntegerType, argTypes);
    IntegerFormula uf = fmgr.callUF(ufDecl, a, r);

    mgr.visit(
        bmgr.and(rmgr.equal(uf, imgr.makeNumber(0))),
        new DefaultFormulaVisitor<Void>() {

          @Override
          public Void visitFunction(
              Formula pF, List<Formula> pArgs, FunctionDeclaration<?> pDeclaration) {
            if ("uf".equals(pDeclaration.getName())) {
              checkUf(pDeclaration);
            } else {
              checkIntEq(pDeclaration);
            }
            return null;
          }

          private void checkUf(FunctionDeclaration<?> pDeclaration) {
            assertThat(pDeclaration.getArgumentTypes()).isEqualTo(argTypes);
            FunctionDeclaration<?> ufDecl2 =
                fmgr.declareUF("uf", pDeclaration.getType(), pDeclaration.getArgumentTypes());
            Formula uf2 = fmgr.callUF(ufDecl2, a, r);
            assertThat(uf2).isEqualTo(uf);
            fmgr.callUF(ufDecl2, r, r);
          }

          private void checkIntEq(FunctionDeclaration<?> pDeclaration) {
            assertThat(pDeclaration.getArgumentTypes())
                .containsExactly(FormulaType.IntegerType, FormulaType.IntegerType)
                .inOrder();
          }

          @Override
          protected Void visitDefault(Formula pF) {
            return null;
          }
        });
  }
}<|MERGE_RESOLUTION|>--- conflicted
+++ resolved
@@ -70,7 +70,13 @@
   }
 
   @Test
-<<<<<<< HEAD
+  public void trivialDistinctTest() throws SolverException, InterruptedException {
+    requireIntegers();
+    assertThatFormula(imgr.distinct(ImmutableList.of())).isTautological();
+    assertThatFormula(imgr.distinct(ImmutableList.of(imgr.makeVariable("a")))).isTautological();
+  }
+
+  @Test
   public void trivialSumTest() throws SolverException, InterruptedException {
     requireIntegers();
     assertThatFormula(imgr.equal(imgr.sum(ImmutableList.of()), imgr.makeNumber(0)))
@@ -78,12 +84,6 @@
     assertThatFormula(
             imgr.equal(imgr.sum(ImmutableList.of(imgr.makeVariable("a"))), imgr.makeVariable("a")))
         .isTautological();
-=======
-  public void trivialDistinctTest() throws SolverException, InterruptedException {
-    requireIntegers();
-    assertThatFormula(imgr.distinct(ImmutableList.of())).isTautological();
-    assertThatFormula(imgr.distinct(ImmutableList.of(imgr.makeVariable("a")))).isTautological();
->>>>>>> 8ea9556a
   }
 
   @SuppressWarnings("CheckReturnValue")
