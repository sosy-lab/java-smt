// This file is part of JavaSMT,
// an API wrapper for a collection of SMT solvers:
// https://github.com/sosy-lab/java-smt
//
// SPDX-FileCopyrightText: 2020 Dirk Beyer <https://www.sosy-lab.org>
//
// SPDX-License-Identifier: Apache-2.0

package org.sosy_lab.java_smt.test;

import static com.google.common.truth.Truth.assertThat;
import static com.google.common.truth.TruthJUnit.assume;

import java.io.IOException;
import org.junit.Before;
import org.junit.Test;
import org.sosy_lab.java_smt.SolverContextFactory.Solvers;
import org.sosy_lab.java_smt.example.FormulaClassifier;

public class FormulaClassifierTest extends SolverBasedTest0.ParameterizedSolverBasedTest0 {

  private FormulaClassifier classifier;

  private static final String VARS =
      "(declare-fun x () Int)"
          + "(declare-fun xx () Int)"
          + "(declare-fun y () Real)"
          + "(declare-fun yy () Real)"
          + "(declare-fun arr () (Array Int Int))"
          + "(declare-fun arr2 () (Array Int Int))"
          + "(declare-fun foo (Int) Int)"
          + "(declare-fun bar (Real) Real)";

  private static final String BVS =
      "(declare-fun bv () (_ BitVec 4))" + "(declare-fun bv2 () (_ BitVec 4))";

  @Before
  public void init() {
    classifier = new FormulaClassifier(context);
  }

  private void requireNonlinear() {
    // INFO: OpenSMT does not allow nonlinear formulas, even when the solver is not called
    assume()
        .withMessage("Solver %s does not support nonlinear formulas", solverToUse())
        .that(solverToUse())
        .isNotEqualTo(Solvers.OPENSMT);
  }

  @Test
  public void test_AUFLIA() throws IOException {
    requireParser();
    requireQuantifiers(); // TODO SMTInterpol fails when parsing this
    String query = VARS + "(assert (exists ((z Int)) (= (select arr x) (foo z))))";
    classifier.visit(mgr.parse(query));
    assertThat(classifier.toString()).isEqualTo("AUFLIA");
  }

  @Test
  public void test_QF_AUFLIA() throws IOException {
    requireParser();
    String query = VARS + "(assert (= (select arr x) (foo 0)))";
    classifier.visit(mgr.parse(query));
    assertThat(classifier.toString()).isEqualTo("QF_AUFLIA");
  }

  @Test
<<<<<<< HEAD
  public void test_QF_AUFLIRA() throws IOException {
=======
  public void test_QF_AUFLIRA() {
    // INFO: AUFLIRA only support integers OR reals in OpenSMT
    assume()
        .withMessage("Solver %s does not support mixed integer-real arithmetic", solverToUse())
        .that(solverToUse())
        .isNotEqualTo(Solvers.OPENSMT);

>>>>>>> 0f28dc88
    requireParser();
    requireRationals();
    String query = VARS + "(assert (= (select arr x) (bar (/ 1 2))))";
    classifier.visit(mgr.parse(query));
    assertThat(classifier.toString()).isEqualTo("QF_AUFLIRA");
  }

  @Test
  public void test_QF_AUFNIRA() throws IOException {
    requireParser();
    requireRationals();
    requireNonlinear();
    String query = VARS + "(assert (= (select arr (* x x)) (bar (/ 1 2))))";
    classifier.visit(mgr.parse(query));
    assertThat(classifier.toString()).isEqualTo("QF_AUFNIRA");
  }

  @Test
  public void test_LIA() throws IOException {
    requireParser();
    requireQuantifiers();
    String query = VARS + "(assert (exists ((z Int)) (= (+ x 1) 0)))";
    classifier.visit(mgr.parse(query));
    assertThat(classifier.toString()).isEqualTo("LIA");
  }

  @Test
  public void test_LRA() throws IOException {
    requireParser();
    requireQuantifiers();
    requireRationals();
    String query = VARS + "(assert (exists ((zz Real)) (= (+ y y) zz)))";
    classifier.visit(mgr.parse(query));
    assertThat(classifier.toString()).isEqualTo("LRA");
  }

  @Test
  public void test_ABV() throws IOException {
    requireParser();
    assume().that(solverToUse()).isNotEqualTo(Solvers.BOOLECTOR);
    requireQuantifiers();
    requireBitvectors();
    assume().that(solverToUse()).isNotEqualTo(Solvers.PRINCESS); // Princess rewrites the formula
    String query =
        VARS + BVS + "(assert (and (exists ((bv2 (_ BitVec 4))) (= bv bv2)) (= arr arr2)))";
    classifier.visit(mgr.parse(query));
    assertThat(classifier.toString()).isEqualTo("ABV");
  }

  @Test
  public void test_QF_AUFBV() throws IOException {
    requireParser();
    requireBitvectors();
    assume().that(solverToUse()).isNotEqualTo(Solvers.PRINCESS); // Princess rewrites the formula
    String query = VARS + BVS + "(assert (and (= bv bv2) (= arr arr2) (= (foo x) x)))";
    classifier.visit(mgr.parse(query));
    assertThat(classifier.toString()).isEqualTo("QF_AUFBV");
  }

  @Test
  public void test_QF_BV() throws IOException {
    requireParser();
    requireBitvectors();
    assume().that(solverToUse()).isNotEqualTo(Solvers.PRINCESS); // Princess rewrites the formula
    String query = BVS + "(assert (bvult bv (bvadd bv #x1)))";
    classifier.visit(mgr.parse(query));
    assertThat(classifier.toString()).isEqualTo("QF_BV");
  }

  @Test
  public void test_QF_LIA() throws IOException {
    requireParser();
    String query = VARS + "(assert (< xx (* x 2)))";
    classifier.visit(mgr.parse(query));
    assertThat(classifier.toString()).isEqualTo("QF_LIA");
  }

  @Test
  public void test_QF_LRA() throws IOException {
    requireParser();
    String query = VARS + "(assert (< yy y))";
    assume().that(solverToUse()).isNotEqualTo(Solvers.PRINCESS); // Princess rewrites the formula
    classifier.visit(mgr.parse(query));
    assertThat(classifier.toString()).isEqualTo("QF_LRA");
  }

  @Test
  public void test_QF_NIA() throws IOException {
    requireParser();
    requireNonlinear();
    String query = VARS + "(assert (< xx (* x x)))";
    assume().that(solverToUse()).isNotEqualTo(Solvers.PRINCESS); // Princess rewrites the formula
    classifier.visit(mgr.parse(query));
    assertThat(classifier.toString()).isEqualTo("QF_NIA");
  }

  @Test
  public void test_QF_NRA() throws IOException {
    requireParser();
    requireNonlinear();
    String query = VARS + "(assert (< yy (* y y)))";
    assume().that(solverToUse()).isNotEqualTo(Solvers.PRINCESS); // Princess rewrites the formula
    classifier.visit(mgr.parse(query));
    assertThat(classifier.toString()).isEqualTo("QF_NRA");
  }

  @Test
  public void test_QF_UF() throws IOException {
    requireParser();
    String query = VARS + "(assert (= (foo x) x))";
    assume().that(solverToUse()).isNotEqualTo(Solvers.PRINCESS); // Princess rewrites the formula
    classifier.visit(mgr.parse(query));
    assertThat(classifier.toString()).isEqualTo("QF_UF");
  }

  @Test
  public void test_QF_UFBV() throws IOException {
    requireParser();
    requireBitvectors();
    assume().that(solverToUse()).isNotEqualTo(Solvers.PRINCESS); // Princess rewrites the formula
    String query = VARS + BVS + "(assert (and (= bv bv2) (= (foo x) x)))";
    classifier.visit(mgr.parse(query));
    assertThat(classifier.toString()).isEqualTo("QF_UFBV");
  }

  @Test
  public void test_QF_UFLIA() throws IOException {
    requireParser();
    String query = VARS + "(assert (< xx (+ x (foo x))))";
    assume().that(solverToUse()).isNotEqualTo(Solvers.PRINCESS); // Princess rewrites the formula
    classifier.visit(mgr.parse(query));
    assertThat(classifier.toString()).isEqualTo("QF_UFLIA");
  }

  @Test
  public void test_QF_UFLRA() throws IOException {
    requireParser();
    String query = VARS + "(assert (< yy (bar y)))";
    assume().that(solverToUse()).isNotEqualTo(Solvers.PRINCESS); // Princess rewrites the formula
    classifier.visit(mgr.parse(query));
    assertThat(classifier.toString()).isEqualTo("QF_UFLRA");
  }

  @Test
  public void test_QF_UFNRA() throws IOException {
    requireParser();
    requireNonlinear();
    String query = VARS + "(assert (< (* y yy) (bar y)))";
    assume().that(solverToUse()).isNotEqualTo(Solvers.PRINCESS); // Princess rewrites the formula
    classifier.visit(mgr.parse(query));
    assertThat(classifier.toString()).isEqualTo("QF_UFNRA");
  }

  @Test
  public void test_UFLRA() throws IOException {
    requireParser();
    requireQuantifiers();
    String query = VARS + "(assert (exists ((zz Real)) (< (+ y yy) (bar y))))";
    assume().that(solverToUse()).isNotEqualTo(Solvers.PRINCESS); // Princess rewrites the formula
    classifier.visit(mgr.parse(query));
    assertThat(classifier.toString()).isEqualTo("UFLRA");
  }

  @Test
  public void test_UFNRA() throws IOException {
    requireParser();
    requireQuantifiers(); // TODO SMTInterpol fails when parsing this
    String query = VARS + "(assert (exists ((zz Real)) (< (* y yy) (bar y))))";
    assume().that(solverToUse()).isNotEqualTo(Solvers.PRINCESS); // Princess rewrites the formula
    classifier.visit(mgr.parse(query));
    assertThat(classifier.toString()).isEqualTo("UFNRA");
  }

  @Test
  public void test_QF_FP() throws IOException {
    requireParser();
    requireFloats();
    String query = VARS + "(declare-fun a () Float32) (assert (fp.eq a (fp.add RNE a a)))";
    classifier.visit(mgr.parse(query));
    assertThat(classifier.toString()).isEqualTo("QF_FP");
  }

  @Test
  public void test_FP() throws IOException {
    requireParser();
    requireFloats();
    requireQuantifiers();
    String query = VARS + "(declare-fun a () Float32) (assert (exists ((zz Real)) (fp.eq a a)))";
    classifier.visit(mgr.parse(query));
    assertThat(classifier.toString()).isEqualTo("FP");
  }
}<|MERGE_RESOLUTION|>--- conflicted
+++ resolved
@@ -65,17 +65,13 @@
   }
 
   @Test
-<<<<<<< HEAD
   public void test_QF_AUFLIRA() throws IOException {
-=======
-  public void test_QF_AUFLIRA() {
     // INFO: AUFLIRA only support integers OR reals in OpenSMT
     assume()
         .withMessage("Solver %s does not support mixed integer-real arithmetic", solverToUse())
         .that(solverToUse())
         .isNotEqualTo(Solvers.OPENSMT);
 
->>>>>>> 0f28dc88
     requireParser();
     requireRationals();
     String query = VARS + "(assert (= (select arr x) (bar (/ 1 2))))";
