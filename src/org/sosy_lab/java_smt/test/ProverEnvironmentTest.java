--- conflicted
+++ resolved
@@ -24,7 +24,6 @@
 import java.util.List;
 import java.util.Optional;
 import org.junit.Test;
-import org.sosy_lab.java_smt.SolverContextFactory.Solvers;
 import org.sosy_lab.java_smt.api.BasicProverEnvironment;
 import org.sosy_lab.java_smt.api.BooleanFormula;
 import org.sosy_lab.java_smt.api.Model;
@@ -93,15 +92,6 @@
   public void unsatCoreTestForOptimizationProver() throws SolverException, InterruptedException {
     requireUnsatCore();
     requireOptimization();
-
-<<<<<<< HEAD
-    // Z3 does not implement unsat core for optimization
-    assume().that(solverToUse()).isNotEqualTo(Z3);
-=======
-    // Z3 and Boolector do not implement unsat core for optimization
-    assume().that(solverToUse()).isNotEqualTo(BOOLECTOR);
->>>>>>> 93cd89c1
-
     try (BasicProverEnvironment<?> pe =
         context.newOptimizationProverEnvironment(GENERATE_UNSAT_CORE)) {
       unsatCoreTest0(pe);
