--- conflicted
+++ resolved
@@ -37,13 +37,8 @@
       inputParams.add(absVar);
       Function<List<Object>, String> functionToString =
           inPlaceInputParams -> "(- " + inPlaceInputParams.get(0) + ")";
-<<<<<<< HEAD
       Generator.executedAggregator.add(new FunctionEnvironment(result, inputParams, functionToString,
           "Direct"));
-=======
-      Generator.executedAggregator.add(
-          new RecursiveString(result, inputParams, saveResult, "Direct"));
->>>>>>> c1de84ef
     } else if (result instanceof NumeralFormula) {
       String checkedVar = String.valueOf(result);
       inputParams.add(checkedVar);
@@ -52,13 +47,8 @@
     }
     Function<List<Object>, String> functionToString =
         inPlaceInputParams -> (String) inPlaceInputParams.get(0);
-<<<<<<< HEAD
     Generator.executedAggregator.add(new FunctionEnvironment(result, inputParams, functionToString,
         "Direct"));
-=======
-    Generator.executedAggregator.add(
-        new RecursiveString(result, inputParams, saveResult, "Direct"));
->>>>>>> c1de84ef
   }
 
   protected static void logMakeIntVariable(Object result, String pVar) {
@@ -72,48 +62,30 @@
     inputParams.add(pVar);
     Function<List<Object>, String> functionToString =
         inPlaceInputParams -> (String) inPlaceInputParams.get(0);
-<<<<<<< HEAD
     Generator.executedAggregator.add(new FunctionEnvironment(result, inputParams, functionToString,
         varType));
-=======
-    Generator.executedAggregator.add(new RecursiveString(result, inputParams, saveResult, varType));
->>>>>>> c1de84ef
   }
 
   protected static void logAdd(Object result, Object pNumber1, Object pNumber2) {
     List<Object> inputParams = new ArrayList<>();
     inputParams.add(pNumber1);
     inputParams.add(pNumber2);
-<<<<<<< HEAD
     Function<List<Object>, String> functionToString =
         inPlaceInputParams -> "(+ " + inPlaceInputParams.get(0) + " " + inPlaceInputParams.get(1)
             + ")";
     Generator.executedAggregator.add(
         new FunctionEnvironment(result, inputParams, functionToString, "Skip"));
-=======
-    Function<List<Object>, String> saveResult =
-        inPlaceInputParams ->
-            "(+ " + inPlaceInputParams.get(0) + " " + inPlaceInputParams.get(1) + ")";
-    Generator.executedAggregator.add(new RecursiveString(result, inputParams, saveResult, "Skip"));
->>>>>>> c1de84ef
   }
 
   protected static void logEqual(Object result, NumeralFormula pNumber1, NumeralFormula pNumber2) {
     List<Object> inputParams = new ArrayList<>();
     inputParams.add(pNumber1);
     inputParams.add(pNumber2);
-<<<<<<< HEAD
     Function<List<Object>, String> functionToString =
         inPlaceInputParams -> "(= " + inPlaceInputParams.get(0) + " " + inPlaceInputParams.get(1)
             + ")";
     Generator.executedAggregator.add(
         new FunctionEnvironment(result, inputParams, functionToString, "Skip"));
-=======
-    Function<List<Object>, String> saveResult =
-        inPlaceInputParams ->
-            "(= " + inPlaceInputParams.get(0) + " " + inPlaceInputParams.get(1) + ")";
-    Generator.executedAggregator.add(new RecursiveString(result, inputParams, saveResult, "Skip"));
->>>>>>> c1de84ef
   }
 
   protected static void logNegate(Object result, NumeralFormula pBits) {
@@ -121,12 +93,8 @@
     inputParams.add(pBits);
     Function<List<Object>, String> functionToString =
         inPlaceInputParams -> "(- " + inPlaceInputParams.get(0) + ")";
-<<<<<<< HEAD
-    Generator.executedAggregator.add(
-        new FunctionEnvironment(result, inputParams, functionToString, "Skip"));
-=======
-    Generator.executedAggregator.add(new RecursiveString(result, inputParams, saveResult, "Skip"));
->>>>>>> c1de84ef
+    Generator.executedAggregator.add(
+        new FunctionEnvironment(result, inputParams, functionToString, "Skip"));
   }
 
   protected static void logSum(Object result, List<?> operands) {
@@ -146,84 +114,52 @@
               });
           return String.valueOf(out.deleteCharAt(out.length() - 1).append(")"));
         };
-<<<<<<< HEAD
-    Generator.executedAggregator.add(
-        new FunctionEnvironment(result, inputParams, functionToString, "Skip"));
-=======
-    Generator.executedAggregator.add(new RecursiveString(result, inputParams, saveResult, "Skip"));
->>>>>>> c1de84ef
+    Generator.executedAggregator.add(
+        new FunctionEnvironment(result, inputParams, functionToString, "Skip"));
   }
 
   protected static void logSubtract(Object result, Object pNumber1, Object pNumber2) {
     List<Object> inputParams = new ArrayList<>();
     inputParams.add(pNumber1);
     inputParams.add(pNumber2);
-<<<<<<< HEAD
     Function<List<Object>, String> functionToString =
         inPlaceInputParams -> "(- " + inPlaceInputParams.get(0) + " " + inPlaceInputParams.get(1)
             + ")";
     Generator.executedAggregator.add(
         new FunctionEnvironment(result, inputParams, functionToString, "Skip"));
-=======
-    Function<List<Object>, String> saveResult =
-        inPlaceInputParams ->
-            "(- " + inPlaceInputParams.get(0) + " " + inPlaceInputParams.get(1) + ")";
-    Generator.executedAggregator.add(new RecursiveString(result, inputParams, saveResult, "Skip"));
->>>>>>> c1de84ef
   }
 
   protected static void logDivide(Object result, Object pNumber1, Object pNumber2) {
     List<Object> inputParams = new ArrayList<>();
     inputParams.add(pNumber1);
     inputParams.add(pNumber2);
-<<<<<<< HEAD
     Function<List<Object>, String> functionToString =
         inPlaceInputParams -> "(div " + inPlaceInputParams.get(0) + " " + inPlaceInputParams.get(1)
             + ")";
     Generator.executedAggregator.add(
         new FunctionEnvironment(result, inputParams, functionToString, "Skip"));
-=======
-    Function<List<Object>, String> saveResult =
-        inPlaceInputParams ->
-            "(div " + inPlaceInputParams.get(0) + " " + inPlaceInputParams.get(1) + ")";
-    Generator.executedAggregator.add(new RecursiveString(result, inputParams, saveResult, "Skip"));
->>>>>>> c1de84ef
   }
 
   protected static void logModulo(Object result, Object pNumber1, Object pNumber2) {
     List<Object> inputParams = new ArrayList<>();
     inputParams.add(pNumber1);
     inputParams.add(pNumber2);
-<<<<<<< HEAD
     Function<List<Object>, String> functionToString =
         inPlaceInputParams -> "(mod " + inPlaceInputParams.get(0) + " " + inPlaceInputParams.get(1)
             + ")";
     Generator.executedAggregator.add(
         new FunctionEnvironment(result, inputParams, functionToString, "Skip"));
-=======
-    Function<List<Object>, String> saveResult =
-        inPlaceInputParams ->
-            "(mod " + inPlaceInputParams.get(0) + " " + inPlaceInputParams.get(1) + ")";
-    Generator.executedAggregator.add(new RecursiveString(result, inputParams, saveResult, "Skip"));
->>>>>>> c1de84ef
   }
 
   protected static void logMultiply(Object result, Object pNumber1, Object pNumber2) {
     List<Object> inputParams = new ArrayList<>();
     inputParams.add(pNumber1);
     inputParams.add(pNumber2);
-<<<<<<< HEAD
     Function<List<Object>, String> functionToString =
         inPlaceInputParams -> "(* " + inPlaceInputParams.get(0) + " " + inPlaceInputParams.get(1)
             + ")";
     Generator.executedAggregator.add(
         new FunctionEnvironment(result, inputParams, functionToString, "Skip"));
-=======
-    Function<List<Object>, String> saveResult =
-        inPlaceInputParams ->
-            "(* " + inPlaceInputParams.get(0) + " " + inPlaceInputParams.get(1) + ")";
-    Generator.executedAggregator.add(new RecursiveString(result, inputParams, saveResult, "Skip"));
->>>>>>> c1de84ef
   }
 
   protected static void logDistinct(Object result, List<?> operands) {
@@ -242,84 +178,52 @@
               });
           return String.valueOf(out.deleteCharAt(out.length() - 1).append(")"));
         };
-<<<<<<< HEAD
-    Generator.executedAggregator.add(
-        new FunctionEnvironment(result, inputParams, functionToString, "Skip"));
-=======
-    Generator.executedAggregator.add(new RecursiveString(result, inputParams, saveResult, "Skip"));
->>>>>>> c1de84ef
+    Generator.executedAggregator.add(
+        new FunctionEnvironment(result, inputParams, functionToString, "Skip"));
   }
 
   protected static void logGreaterThan(Object result, Object pNumber1, Object pNumber2) {
     List<Object> inputParams = new ArrayList<>();
     inputParams.add(pNumber1);
     inputParams.add(pNumber2);
-<<<<<<< HEAD
     Function<List<Object>, String> functionToString =
         inPlaceInputParams -> "(> " + inPlaceInputParams.get(0) + " " + inPlaceInputParams.get(1)
             + ")";
     Generator.executedAggregator.add(
         new FunctionEnvironment(result, inputParams, functionToString, "Skip"));
-=======
-    Function<List<Object>, String> saveResult =
-        inPlaceInputParams ->
-            "(> " + inPlaceInputParams.get(0) + " " + inPlaceInputParams.get(1) + ")";
-    Generator.executedAggregator.add(new RecursiveString(result, inputParams, saveResult, "Skip"));
->>>>>>> c1de84ef
   }
 
   protected static void logGreaterOrEquals(Object result, Object pNumber1, Object pNumber2) {
     List<Object> inputParams = new ArrayList<>();
     inputParams.add(pNumber1);
     inputParams.add(pNumber2);
-<<<<<<< HEAD
     Function<List<Object>, String> functionToString =
         inPlaceInputParams -> "(>= " + inPlaceInputParams.get(0) + " " + inPlaceInputParams.get(1)
             + ")";
     Generator.executedAggregator.add(
         new FunctionEnvironment(result, inputParams, functionToString, "Skip"));
-=======
-    Function<List<Object>, String> saveResult =
-        inPlaceInputParams ->
-            "(>= " + inPlaceInputParams.get(0) + " " + inPlaceInputParams.get(1) + ")";
-    Generator.executedAggregator.add(new RecursiveString(result, inputParams, saveResult, "Skip"));
->>>>>>> c1de84ef
   }
 
   protected static void logLessThan(Object result, Object pNumber1, Object pNumber2) {
     List<Object> inputParams = new ArrayList<>();
     inputParams.add(pNumber1);
     inputParams.add(pNumber2);
-<<<<<<< HEAD
     Function<List<Object>, String> functionToString =
         inPlaceInputParams -> "(< " + inPlaceInputParams.get(0) + " " + inPlaceInputParams.get(1)
             + ")";
     Generator.executedAggregator.add(
         new FunctionEnvironment(result, inputParams, functionToString, "Skip"));
-=======
-    Function<List<Object>, String> saveResult =
-        inPlaceInputParams ->
-            "(< " + inPlaceInputParams.get(0) + " " + inPlaceInputParams.get(1) + ")";
-    Generator.executedAggregator.add(new RecursiveString(result, inputParams, saveResult, "Skip"));
->>>>>>> c1de84ef
   }
 
   protected static void logLessOrEquals(Object result, Object pNumber1, Object pNumber2) {
     List<Object> inputParams = new ArrayList<>();
     inputParams.add(pNumber1);
     inputParams.add(pNumber2);
-<<<<<<< HEAD
     Function<List<Object>, String> functionToString =
         inPlaceInputParams -> "(<= " + inPlaceInputParams.get(0) + " " + inPlaceInputParams.get(1)
             + ")";
     Generator.executedAggregator.add(
         new FunctionEnvironment(result, inputParams, functionToString, "Skip"));
-=======
-    Function<List<Object>, String> saveResult =
-        inPlaceInputParams ->
-            "(<= " + inPlaceInputParams.get(0) + " " + inPlaceInputParams.get(1) + ")";
-    Generator.executedAggregator.add(new RecursiveString(result, inputParams, saveResult, "Skip"));
->>>>>>> c1de84ef
   }
 
   protected static void logFloor(Object result, Object number) {
@@ -327,11 +231,7 @@
     inputParams.add(number);
     Function<List<Object>, String> functionToString =
         inPlaceInputParams -> "(to_int " + inPlaceInputParams.get(0) + ")";
-<<<<<<< HEAD
-    Generator.executedAggregator.add(
-        new FunctionEnvironment(result, inputParams, functionToString, "Skip"));
-=======
-    Generator.executedAggregator.add(new RecursiveString(result, inputParams, saveResult, "Skip"));
->>>>>>> c1de84ef
+    Generator.executedAggregator.add(
+        new FunctionEnvironment(result, inputParams, functionToString, "Skip"));
   }
 }