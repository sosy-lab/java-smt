--- conflicted
+++ resolved
@@ -126,28 +126,16 @@
 
   // TODO Does the visitor use its own solver instance, or should the formulas be added to an
   //  existing instance?
-<<<<<<< HEAD
-  public Visitor(FormulaManagersWrapper managers) {
-    this.fmgr = managers.getFmgr();
-    this.bmgr = managers.getBmgr();
-    this.imgr = managers.getImgr();
-    this.rmgr = managers.getRmgr();
-    this.bvmgr = managers.getBimgr();
-    this.amgr = managers.getAmgr();
-    this.ufmgr = managers.getUmgr();
-    this.fpmgr = managers.getFpmgr();
-    this.smgr = managers.getSmgr();
-=======
   public Visitor(FormulaManager manager) {
     fmgr = manager;
     bmgr = manager.getBooleanFormulaManager();
     imgr = safeGetManager(manager::getIntegerFormulaManager);
     rmgr = safeGetManager(manager::getRationalFormulaManager);
-    bimgr = safeGetManager(manager::getBitvectorFormulaManager);
+    bvmgr = safeGetManager(manager::getBitvectorFormulaManager);
     amgr = safeGetManager(manager::getArrayFormulaManager);
     fpmgr = safeGetManager(manager::getFloatingPointFormulaManager);
     smgr = safeGetManager(manager::getStringFormulaManager);
-    umgr = manager.getUFManager();
+    ufmgr = manager.getUFManager();
   }
 
   private <T> T safeGetManager(Supplier<T> supplier) {
@@ -156,7 +144,6 @@
     } catch (UnsupportedOperationException e) {
       return null;
     }
->>>>>>> b3a7bbf6
   }
 
   @Override
