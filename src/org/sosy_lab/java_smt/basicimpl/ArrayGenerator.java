--- conflicted
+++ resolved
@@ -82,12 +82,8 @@
     inputParams.add(pName);
     Function<List<Object>, String> functionToString =
         inPlaceInputParams -> (String) inPlaceInputParams.get(0);
-<<<<<<< HEAD
     FunctionEnvironment
         newEntry = new FunctionEnvironment(result, inputParams, functionToString, "Array");
-=======
-    RecursiveString newEntry = new RecursiveString(result, inputParams, saveResult, "Array");
->>>>>>> c1de84ef
     newEntry.setArrayIndexType(checkArrayIndexSort(pIndexType));
     newEntry.setArrayValueType(checkArrayElementSort(pElementType));
     Generator.executedAggregator.add(newEntry);
@@ -98,36 +94,22 @@
     List<Object> inputParams = new ArrayList<>();
     inputParams.add(pArray1);
     inputParams.add(pArray2);
-<<<<<<< HEAD
     Function<List<Object>, String> functionToString =
         inPlaceInputParams -> "(= " + inPlaceInputParams.get(0) + " " + inPlaceInputParams.get(1)
             + ")";
     Generator.executedAggregator.add(
         new FunctionEnvironment(result, inputParams, functionToString, "Skip"));
-=======
-    Function<List<Object>, String> saveResult =
-        inPlaceInputParams ->
-            "(= " + inPlaceInputParams.get(0) + " " + inPlaceInputParams.get(1) + ")";
-    Generator.executedAggregator.add(new RecursiveString(result, inputParams, saveResult, "Skip"));
->>>>>>> c1de84ef
   }
 
   protected static void logSelect(Object result, ArrayFormula<?, ?> pArray, Formula pIndex) {
     List<Object> inputParams = new ArrayList<>();
     inputParams.add(pArray);
     inputParams.add(pIndex);
-<<<<<<< HEAD
     Function<List<Object>, String> functionToString =
         inPlaceInputParams -> "(select " + inPlaceInputParams.get(0) + " " + inPlaceInputParams.get(
             1) + ")";
     Generator.executedAggregator.add(
         new FunctionEnvironment(result, inputParams, functionToString, "Skip"));
-=======
-    Function<List<Object>, String> saveResult =
-        inPlaceInputParams ->
-            "(select " + inPlaceInputParams.get(0) + " " + inPlaceInputParams.get(1) + ")";
-    Generator.executedAggregator.add(new RecursiveString(result, inputParams, saveResult, "Skip"));
->>>>>>> c1de84ef
   }
 
   protected static void logStore(
@@ -136,23 +118,10 @@
     inputParams.add(pArray);
     inputParams.add(pIndex);
     inputParams.add(pValue);
-<<<<<<< HEAD
     Function<List<Object>, String> functionToString =
         inPlaceInputParams -> "(store " + inPlaceInputParams.get(0) + " " + inPlaceInputParams.get(
             1) + " " + inPlaceInputParams.get(2) + ")";
     Generator.executedAggregator.add(
         new FunctionEnvironment(result, inputParams, functionToString, "Skip"));
-=======
-    Function<List<Object>, String> saveResult =
-        inPlaceInputParams ->
-            "(store "
-                + inPlaceInputParams.get(0)
-                + " "
-                + inPlaceInputParams.get(1)
-                + " "
-                + inPlaceInputParams.get(2)
-                + ")";
-    Generator.executedAggregator.add(new RecursiveString(result, inputParams, saveResult, "Skip"));
->>>>>>> c1de84ef
   }
 }