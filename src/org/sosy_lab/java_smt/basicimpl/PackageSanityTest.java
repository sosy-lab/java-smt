--- conflicted
+++ resolved
@@ -19,26 +19,5 @@
     setDistinctValues(FormulaType.class, FormulaType.BooleanType, FormulaType.IntegerType);
     setDefault(ShutdownNotifier.class, ShutdownManager.create().getNotifier());
     setDefault(FormulaType.BitvectorType.class, FormulaType.getBitvectorTypeWithSize(32));
-<<<<<<< HEAD
-    /*
-      ignoreClasses(
-
-          cls ->
-              cls == BinaryModel.class
-                  || cls == BitvectorGenerator.class
-                  || cls == ArrayGenerator.class
-                  || cls == FloatingPointGenerator.class
-                  || cls == StringGenerator.class
-                  || cls == UFGenerator.class
-                  || cls == BooleanGenerator.class
-                  || cls == GeneratorException.class
-                  || cls == FunctionEnvironment.class
-                  || cls == ModelException.class
-                  || cls == Generator.class
-                  || cls == NumeralGenerator.class);
-
-    */
-=======
->>>>>>> b3a7bbf6
   }
 }