--- conflicted
+++ resolved
@@ -86,24 +86,11 @@
     inputParams.add(pName);
     inputParams.add(pReturnType);
     inputParams.add(pArgTypes);
-<<<<<<< HEAD
     Function<List<Object>, String> functionToString =
         inPlaceInputParams -> "(declare-fun " + inPlaceInputParams.get(0) + " ("
             + inPlaceInputParams.get(1) + ")" + inPlaceInputParams.get(2) + ")";
     Generator.executedAggregator.add(
         new FunctionEnvironment(result, inputParams, functionToString, "Skip"));
-=======
-    Function<List<Object>, String> saveResult =
-        inPlaceInputParams ->
-            "(declare-fun "
-                + inPlaceInputParams.get(0)
-                + " ("
-                + inPlaceInputParams.get(1)
-                + ")"
-                + inPlaceInputParams.get(2)
-                + ")";
-    Generator.executedAggregator.add(new RecursiveString(result, inputParams, saveResult, "Skip"));
->>>>>>> c1de84ef
   }
 
   protected static <T extends Formula> void logCallFun(
@@ -126,13 +113,9 @@
           }
           return String.valueOf(out);
         };
-<<<<<<< HEAD
     FunctionEnvironment newEntry = new FunctionEnvironment(result, inputParams,
         functionToString,
         "UFFun");
-=======
-    RecursiveString newEntry = new RecursiveString(result, inputParams, saveResult, "UFFun");
->>>>>>> c1de84ef
     newEntry.setUFName(funcType.getName());
     newEntry.setUFInputType(checkUFInputType(funcType.getArgumentTypes()));
     newEntry.setUFOutputType(checkUFOutputType(funcType.getType()));
@@ -159,12 +142,8 @@
           }
           return String.valueOf(out);
         };
-<<<<<<< HEAD
     FunctionEnvironment newEntry = new FunctionEnvironment(result, inputParams,
         functionToString, "UFFun");
-=======
-    RecursiveString newEntry = new RecursiveString(result, inputParams, saveResult, "UFFun");
->>>>>>> c1de84ef
     newEntry.setUFName(funcType.getName());
     newEntry.setUFInputType(checkUFInputType(funcType.getArgumentTypes()));
     newEntry.setUFOutputType(checkUFOutputType(funcType.getType()));
