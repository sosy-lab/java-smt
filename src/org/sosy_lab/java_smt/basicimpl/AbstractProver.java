// This file is part of JavaSMT,
// an API wrapper for a collection of SMT solvers:
// https://github.com/sosy-lab/java-smt
//
// SPDX-FileCopyrightText: 2023 Dirk Beyer <https://www.sosy-lab.org>
//
// SPDX-License-Identifier: Apache-2.0

package org.sosy_lab.java_smt.basicimpl;

import static com.google.common.base.Preconditions.checkState;

import com.google.common.base.Preconditions;
import com.google.common.collect.ImmutableSet;
import com.google.common.collect.Iterables;
import com.google.errorprone.annotations.CanIgnoreReturnValue;
import java.util.ArrayList;
import java.util.LinkedHashMap;
import java.util.LinkedHashSet;
import java.util.List;
import java.util.Map;
import java.util.Set;
import org.checkerframework.checker.nullness.qual.Nullable;
import org.sosy_lab.java_smt.api.BasicProverEnvironment;
import org.sosy_lab.java_smt.api.BooleanFormula;
import org.sosy_lab.java_smt.api.Evaluator;
import org.sosy_lab.java_smt.api.SolverContext.ProverOptions;

public abstract class AbstractProver<T> implements BasicProverEnvironment<T> {

  private final boolean generateModels;
  private final boolean generateAllSat;
  protected final boolean generateUnsatCores;
  private final boolean generateUnsatCoresOverAssumptions;
  protected final boolean enableSL;
  protected boolean closed = false;
  protected boolean useBinary;

  private final Set<Evaluator> evaluators = new LinkedHashSet<>();

  /** This data-structure tracks all formulas that were asserted on different levels. */
  private final List<Map<BooleanFormula, T>> assertedFormulas = new ArrayList<>();

  private static final String TEMPLATE = "Please set the prover option %s.";

  protected AbstractProver(Set<ProverOptions> pOptions) {
    generateModels = pOptions.contains(ProverOptions.GENERATE_MODELS);
    generateAllSat = pOptions.contains(ProverOptions.GENERATE_ALL_SAT);
    generateUnsatCores = pOptions.contains(ProverOptions.GENERATE_UNSAT_CORE);
    generateUnsatCoresOverAssumptions =
        pOptions.contains(ProverOptions.GENERATE_UNSAT_CORE_OVER_ASSUMPTIONS);
    enableSL = pOptions.contains(ProverOptions.ENABLE_SEPARATION_LOGIC);
    useBinary = pOptions.contains(ProverOptions.USE_BINARY);

    assertedFormulas.add(new LinkedHashMap<>());
  }

  protected final void checkGenerateModels() {
    Preconditions.checkState(generateModels, TEMPLATE, ProverOptions.GENERATE_MODELS);
  }

  protected final void checkGenerateAllSat() {
    Preconditions.checkState(generateAllSat, TEMPLATE, ProverOptions.GENERATE_ALL_SAT);
  }

  protected final void checkGenerateUnsatCores() {
    Preconditions.checkState(generateUnsatCores, TEMPLATE, ProverOptions.GENERATE_UNSAT_CORE);
  }

  protected final void checkGenerateUnsatCoresOverAssumptions() {
    Preconditions.checkState(
        generateUnsatCoresOverAssumptions,
        TEMPLATE,
        ProverOptions.GENERATE_UNSAT_CORE_OVER_ASSUMPTIONS);
  }

  protected final void checkEnableSeparationLogic() {
    Preconditions.checkState(enableSL, TEMPLATE, ProverOptions.ENABLE_SEPARATION_LOGIC);
  }

  @Override
  public int size() {
    checkState(!closed);
    return assertedFormulas.size() - 1;
  }

  @Override
  public final void push() throws InterruptedException {
    checkState(!closed);
<<<<<<< HEAD
    assertedFormulas.add(new LinkedHashSet<>());
    Generator.logPush();
=======
    pushImpl();
    assertedFormulas.add(new LinkedHashMap<>());
>>>>>>> 0f28dc88
  }

  protected abstract void pushImpl() throws InterruptedException;

  @Override
  public final void pop() {
    checkState(!closed);
    checkState(assertedFormulas.size() > 1, "initial level must remain until close");
    assertedFormulas.remove(assertedFormulas.size() - 1); // remove last
<<<<<<< HEAD
    Generator.logPop();
=======
    popImpl();
>>>>>>> 0f28dc88
  }

  protected abstract void popImpl();

  @Override
  @CanIgnoreReturnValue
  public final @Nullable T addConstraint(BooleanFormula constraint) throws InterruptedException {
    checkState(!closed);
<<<<<<< HEAD
    Iterables.getLast(assertedFormulas).add(constraint);
    if (Generator.isLoggingEnabled()) {
      Generator.assembleConstraint(constraint);
    }
    return null;
=======
    T t = addConstraintImpl(constraint);
    Iterables.getLast(assertedFormulas).put(constraint, t);
    return t;
>>>>>>> 0f28dc88
  }

  protected abstract @Nullable T addConstraintImpl(BooleanFormula constraint)
      throws InterruptedException;

  protected ImmutableSet<BooleanFormula> getAssertedFormulas() {
    ImmutableSet.Builder<BooleanFormula> builder = ImmutableSet.builder();
    for (Map<BooleanFormula, T> level : assertedFormulas) {
      builder.addAll(level.keySet());
    }
    return builder.build();
  }

  protected ImmutableSet<T> getAssertedConstraintIds() {
    ImmutableSet.Builder<T> builder = ImmutableSet.builder();
    for (Map<BooleanFormula, T> level : assertedFormulas) {
      builder.addAll(level.values());
    }
    return builder.build();
  }

  /**
   * This method registers the Evaluator to be cleaned up before the next change on the prover
   * stack.
   */
  protected <E extends Evaluator> E registerEvaluator(E pEvaluator) {
    evaluators.add(pEvaluator);
    return pEvaluator;
  }

  protected void unregisterEvaluator(Evaluator pEvaluator) {
    evaluators.remove(pEvaluator);
  }

  protected void closeAllEvaluators() {
    evaluators.forEach(Evaluator::close);
    evaluators.clear();
  }

  @Override
  public void close() {
    assertedFormulas.clear();
    closeAllEvaluators();
    closed = true;
  }
}<|MERGE_RESOLUTION|>--- conflicted
+++ resolved
@@ -87,13 +87,9 @@
   @Override
   public final void push() throws InterruptedException {
     checkState(!closed);
-<<<<<<< HEAD
-    assertedFormulas.add(new LinkedHashSet<>());
-    Generator.logPush();
-=======
     pushImpl();
     assertedFormulas.add(new LinkedHashMap<>());
->>>>>>> 0f28dc88
+    Generator.logPush();
   }
 
   protected abstract void pushImpl() throws InterruptedException;
@@ -103,11 +99,8 @@
     checkState(!closed);
     checkState(assertedFormulas.size() > 1, "initial level must remain until close");
     assertedFormulas.remove(assertedFormulas.size() - 1); // remove last
-<<<<<<< HEAD
+    popImpl();
     Generator.logPop();
-=======
-    popImpl();
->>>>>>> 0f28dc88
   }
 
   protected abstract void popImpl();
@@ -116,17 +109,12 @@
   @CanIgnoreReturnValue
   public final @Nullable T addConstraint(BooleanFormula constraint) throws InterruptedException {
     checkState(!closed);
-<<<<<<< HEAD
-    Iterables.getLast(assertedFormulas).add(constraint);
+    T t = addConstraintImpl(constraint);
+    Iterables.getLast(assertedFormulas).put(constraint, t);
     if (Generator.isLoggingEnabled()) {
       Generator.assembleConstraint(constraint);
     }
-    return null;
-=======
-    T t = addConstraintImpl(constraint);
-    Iterables.getLast(assertedFormulas).put(constraint, t);
     return t;
->>>>>>> 0f28dc88
   }
 
   protected abstract @Nullable T addConstraintImpl(BooleanFormula constraint)
