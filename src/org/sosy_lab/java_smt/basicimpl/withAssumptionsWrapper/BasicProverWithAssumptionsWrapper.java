// This file is part of JavaSMT,
// an API wrapper for a collection of SMT solvers:
// https://github.com/sosy-lab/java-smt
//
// SPDX-FileCopyrightText: 2020 Dirk Beyer <https://www.sosy-lab.org>
//
// SPDX-License-Identifier: Apache-2.0

package org.sosy_lab.java_smt.basicimpl.withAssumptionsWrapper;

import com.google.common.collect.ImmutableList;
import com.google.common.collect.ImmutableMap;
import java.util.ArrayList;
import java.util.Collection;
import java.util.List;
import java.util.Optional;
import org.sosy_lab.java_smt.api.BasicProverEnvironment;
import org.sosy_lab.java_smt.api.BooleanFormula;
import org.sosy_lab.java_smt.api.Model;
import org.sosy_lab.java_smt.api.SolverException;

public class BasicProverWithAssumptionsWrapper<T, P extends BasicProverEnvironment<T>>
    implements BasicProverEnvironment<T> {

  // Used as prefix concatenated with the reason in the IllegalStateException thrown for shutdowns
  // Keep in sync with AbstractProver.SHUTDOWN_EXCEPTION_PREFIX
  private static final String SHUTDOWN_EXCEPTION_PREFIX =
      "Prover is not usable due to interrupt with message: ";

  protected final P delegate;
  protected final List<BooleanFormula> solverAssumptionsAsFormula = new ArrayList<>();

  BasicProverWithAssumptionsWrapper(P pDelegate) {
    delegate = pDelegate;
  }

  protected void clearAssumptions() {
    for (int i = 0; i < solverAssumptionsAsFormula.size(); i++) {
      delegate.pop();
    }
    solverAssumptionsAsFormula.clear();
  }

  protected void clearAssumptionsWithInterruptedException() throws InterruptedException {
    for (int i = 0; i < solverAssumptionsAsFormula.size(); i++) {
      try {
        delegate.pop();
      } catch (IllegalStateException ise) {
        if (ise.getMessage().startsWith(SHUTDOWN_EXCEPTION_PREFIX)) {
          throw new InterruptedException(ise.getMessage().replace(SHUTDOWN_EXCEPTION_PREFIX, ""));
        } else {
          throw ise;
        }
      }
    }
    solverAssumptionsAsFormula.clear();
  }

  @Override
  public void pop() {
    clearAssumptions();
    delegate.pop();
  }

  @Override
<<<<<<< HEAD
  public T addConstraint(BooleanFormula constraint) throws InterruptedException {
    // This might throw the "wrong" exception because it pops the assumptions
    // (which does not return a InterruptedException for interrupts)
    clearAssumptionsWithInterruptedException();

=======
  public T addConstraint(BooleanFormula constraint) throws InterruptedException, SolverException {
    clearAssumptions();
>>>>>>> 64b21b3b
    return delegate.addConstraint(constraint);
  }

  @Override
<<<<<<< HEAD
  public void push() throws InterruptedException {
    clearAssumptionsWithInterruptedException();
=======
  public void push() throws InterruptedException, SolverException {
    clearAssumptions();
>>>>>>> 64b21b3b
    delegate.push();
  }

  @Override
  public int size() {
    return delegate.size();
  }

  @Override
  public boolean isUnsat() throws SolverException, InterruptedException {
    clearAssumptionsWithInterruptedException();
    return delegate.isUnsat();
  }

  @Override
  public boolean isUnsatWithAssumptions(Collection<BooleanFormula> assumptions)
      throws SolverException, InterruptedException {
    clearAssumptionsWithInterruptedException();
    solverAssumptionsAsFormula.addAll(assumptions);
    for (BooleanFormula formula : assumptions) {
      registerPushedFormula(delegate.push(formula));
    }
    return delegate.isUnsat();
  }

  /** overridden in subclass. */
  protected void registerPushedFormula(@SuppressWarnings("unused") T pPushResult) {}

  @Override
  public Model getModel() throws SolverException, InterruptedException {
    return delegate.getModel();
  }

  @Override
  public ImmutableList<Model.ValueAssignment> getModelAssignments()
      throws SolverException, InterruptedException {
    return delegate.getModelAssignments();
  }

  @Override
  public List<BooleanFormula> getUnsatCore() {
    return delegate.getUnsatCore();
  }

  @Override
  public Optional<List<BooleanFormula>> unsatCoreOverAssumptions(
      Collection<BooleanFormula> pAssumptions) throws SolverException, InterruptedException {
    clearAssumptions();
    return delegate.unsatCoreOverAssumptions(pAssumptions);
    //    if (isUnsatWithAssumptions(pAssumptions)) {
    //      // TODO project to pAssumptions?
    //      return Optional.of(getUnsatCore());
    //    } else {
    //      return Optional.empty();
    //    }
  }

  @Override
  public ImmutableMap<String, String> getStatistics() {
    return delegate.getStatistics();
  }

  @Override
  public void close() {
    delegate.close();
  }

  @Override
  public String toString() {
    return delegate.toString();
  }

  @Override
  public <R> R allSat(AllSatCallback<R> pCallback, List<BooleanFormula> pImportant)
      throws InterruptedException, SolverException {
    clearAssumptionsWithInterruptedException();
    return delegate.allSat(pCallback, pImportant);
  }
}<|MERGE_RESOLUTION|>--- conflicted
+++ resolved
@@ -34,7 +34,7 @@
     delegate = pDelegate;
   }
 
-  protected void clearAssumptions() {
+  protected void clearAssumptions() throws InterruptedException {
     for (int i = 0; i < solverAssumptionsAsFormula.size(); i++) {
       delegate.pop();
     }
@@ -57,33 +57,20 @@
   }
 
   @Override
-  public void pop() {
+  public void pop() throws InterruptedException {
     clearAssumptions();
     delegate.pop();
   }
 
   @Override
-<<<<<<< HEAD
-  public T addConstraint(BooleanFormula constraint) throws InterruptedException {
-    // This might throw the "wrong" exception because it pops the assumptions
-    // (which does not return a InterruptedException for interrupts)
-    clearAssumptionsWithInterruptedException();
-
-=======
   public T addConstraint(BooleanFormula constraint) throws InterruptedException, SolverException {
     clearAssumptions();
->>>>>>> 64b21b3b
     return delegate.addConstraint(constraint);
   }
 
   @Override
-<<<<<<< HEAD
-  public void push() throws InterruptedException {
-    clearAssumptionsWithInterruptedException();
-=======
   public void push() throws InterruptedException, SolverException {
     clearAssumptions();
->>>>>>> 64b21b3b
     delegate.push();
   }
 
