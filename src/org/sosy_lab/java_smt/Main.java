package org.sosy_lab.java_smt; /*
                                *  JavaSMT is an API wrapper for a collection of SMT solvers.
                                *  This file is part of JavaSMT.
                                *
                                *  Copyright (C) 2007-2016  Dirk Beyer
                                *  All rights reserved.
                                *
                                *  Licensed under the Apache License, Version 2.0 (the "License");
                                *  you may not use this file except in compliance with the License.
                                *  You may obtain a copy of the License at
                                *
                                *      http://www.apache.org/licenses/LICENSE-2.0
                                *
                                *  Unless required by applicable law or agreed to in writing, software
                                *  distributed under the License is distributed on an "AS IS" BASIS,
                                *  WITHOUT WARRANTIES OR CONDITIONS OF ANY KIND, either express or implied.
                                *  See the License for the specific language governing permissions and
                                *  limitations under the License.
                                */

import java.io.IOException;
import org.sosy_lab.common.ShutdownManager;
import org.sosy_lab.common.configuration.Configuration;
import org.sosy_lab.common.configuration.InvalidConfigurationException;
import org.sosy_lab.common.log.BasicLogManager;
import org.sosy_lab.common.log.LogManager;
import org.sosy_lab.java_smt.SolverContextFactory.Solvers;
import org.sosy_lab.java_smt.api.BooleanFormula;
import org.sosy_lab.java_smt.api.BooleanFormulaManager;
import org.sosy_lab.java_smt.api.FormulaManager;
import org.sosy_lab.java_smt.api.Model;
import org.sosy_lab.java_smt.api.ProverEnvironment;
import org.sosy_lab.java_smt.api.SolverContext;
import org.sosy_lab.java_smt.api.SolverContext.ProverOptions;
import org.sosy_lab.java_smt.api.SolverException;
import org.sosy_lab.java_smt.basicimpl.Generator;

public class Main {
  public static void main(String[] args)
      throws InvalidConfigurationException, InterruptedException, IOException, SolverException {
    String[] cmdLineArguments = new String[1];
    cmdLineArguments[0] = "--solver.generateSMTLIB2=true";
    Configuration config = Configuration.fromCmdLineArguments(cmdLineArguments);
    LogManager logger = BasicLogManager.create(config);
    ShutdownManager shutdown = ShutdownManager.create();
    SolverContext context =
        SolverContextFactory.createSolverContext(
            config, logger, shutdown.getNotifier(), Solvers.PRINCESS_BINARY);
    FormulaManager fmgr = context.getFormulaManager();
<<<<<<< HEAD
    BooleanFormulaManager bmgr = fmgr.getBooleanFormulaManager();

    String a = "(declare-const a1 (Array Int Int))\n"
        + "(declare-const a2 (Array Int Int))\n"
        + "(assert (= a1 a2))\n"
        + "(declare-const c1 (Array (Array Int Int) (Array (Array Int Int) (Array Int Int))))\n"
        + "(declare-const c2 (Array (Array Int Int) (Array (Array Int Int) (Array Int Int))))\n"
        + "(assert (= c1 c2))\n";
=======

    String a =
        "(declare-const a1 (Array Int Int))\n"
            + "(declare-const a2 (Array Int Int))\n"
            + "(assert (= a1 a2))\n"
            + "(declare-const c1 (Array (Array Int Int) (Array (Array Int Int) (Array Int Int))))\n"
            + "(declare-const c2 (Array (Array Int Int) (Array (Array Int Int) (Array Int Int))))\n"
            + "(assert (= c1 c2))\n";
>>>>>>> c1de84ef

    BooleanFormula constraint = fmgr.universalParseFromString(a);

    try (ProverEnvironment prover =
        context.newProverEnvironment(
            SolverContext.ProverOptions.GENERATE_MODELS, ProverOptions.USE_BINARY)) {
      prover.addConstraint(constraint);

      Generator.dumpSMTLIB2();
      boolean isUnsat = prover.isUnsat();

      if (!isUnsat) {
        Model model = prover.getModel();
        System.out.println(model);
      }

    } catch (SolverException v) {
      throw new RuntimeException(v);
    }
  }
}<|MERGE_RESOLUTION|>--- conflicted
+++ resolved
@@ -47,7 +47,6 @@
         SolverContextFactory.createSolverContext(
             config, logger, shutdown.getNotifier(), Solvers.PRINCESS_BINARY);
     FormulaManager fmgr = context.getFormulaManager();
-<<<<<<< HEAD
     BooleanFormulaManager bmgr = fmgr.getBooleanFormulaManager();
 
     String a = "(declare-const a1 (Array Int Int))\n"
@@ -56,16 +55,6 @@
         + "(declare-const c1 (Array (Array Int Int) (Array (Array Int Int) (Array Int Int))))\n"
         + "(declare-const c2 (Array (Array Int Int) (Array (Array Int Int) (Array Int Int))))\n"
         + "(assert (= c1 c2))\n";
-=======
-
-    String a =
-        "(declare-const a1 (Array Int Int))\n"
-            + "(declare-const a2 (Array Int Int))\n"
-            + "(assert (= a1 a2))\n"
-            + "(declare-const c1 (Array (Array Int Int) (Array (Array Int Int) (Array Int Int))))\n"
-            + "(declare-const c2 (Array (Array Int Int) (Array (Array Int Int) (Array Int Int))))\n"
-            + "(assert (= c1 c2))\n";
->>>>>>> c1de84ef
 
     BooleanFormula constraint = fmgr.universalParseFromString(a);
 
