--- conflicted
+++ resolved
@@ -71,11 +71,8 @@
     SMTINTERPOL,
     Z3,
     PRINCESS,
-<<<<<<< HEAD
+    CVC4,
     YICES2
-=======
-    CVC4
->>>>>>> 55e1424b
   }
 
   @Option(secure = true, description = "Export solver queries in SmtLib format into a file.")
