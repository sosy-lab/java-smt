// This file is part of JavaSMT,
// an API wrapper for a collection of SMT solvers:
// https://github.com/sosy-lab/java-smt
//
// SPDX-FileCopyrightText: 2023 Dirk Beyer <https://www.sosy-lab.org>
//
// SPDX-License-Identifier: Apache-2.0

package org.sosy_lab.java_smt.solvers.bitwuzla;

import org.sosy_lab.java_smt.api.FloatingPointRoundingMode;
import org.sosy_lab.java_smt.api.FormulaType;
import org.sosy_lab.java_smt.api.FormulaType.FloatingPointType;
import org.sosy_lab.java_smt.basicimpl.AbstractFloatingPointFormulaManager;
import org.sosy_lab.java_smt.basicimpl.FormulaCreator;
import org.sosy_lab.java_smt.solvers.bitwuzla.api.Bitwuzla;
import org.sosy_lab.java_smt.solvers.bitwuzla.api.Kind;
import org.sosy_lab.java_smt.solvers.bitwuzla.api.RoundingMode;
import org.sosy_lab.java_smt.solvers.bitwuzla.api.Sort;
import org.sosy_lab.java_smt.solvers.bitwuzla.api.Term;

public class BitwuzlaFloatingPointManager
    extends AbstractFloatingPointFormulaManager<Term, Sort, Void, BitwuzlaDeclaration> {
  // private final long bitwuzla;
  private final Term roundingMode;

  protected BitwuzlaFloatingPointManager(
      FormulaCreator<Term, Sort, Void, BitwuzlaDeclaration> pCreator,
      FloatingPointRoundingMode pFloatingPointRoundingMode) {
    super(pCreator);
    // bitwuzla = pCreator.getEnv();
    roundingMode = getRoundingModeImpl(pFloatingPointRoundingMode);
  }

  @Override
  protected Term getDefaultRoundingMode() {
    return roundingMode;
  }

  @Override
  protected Term getRoundingModeImpl(FloatingPointRoundingMode pFloatingPointRoundingMode) {
    Term out;
    switch (pFloatingPointRoundingMode) {
      case NEAREST_TIES_TO_EVEN:
        out = Bitwuzla.mk_rm_value(RoundingMode.RNE);
        break;
      case NEAREST_TIES_AWAY:
        out = Bitwuzla.mk_rm_value(RoundingMode.RNA);
        break;
      case TOWARD_POSITIVE:
        out = Bitwuzla.mk_rm_value(RoundingMode.RTP);
        break;
      case TOWARD_NEGATIVE:
        out = Bitwuzla.mk_rm_value(RoundingMode.RTN);
        break;
      case TOWARD_ZERO:
        out = Bitwuzla.mk_rm_value(RoundingMode.RTZ);
        break;
      default:
        throw new AssertionError("Unexpected value");
    }
    return out;
  }

  @Override
<<<<<<< HEAD
  protected Term makeNumberImpl(double n, FloatingPointType type, Term pFloatingPointRoundingMode) {
    return makeNumberImpl(String.format("%f", n), type, pFloatingPointRoundingMode);
=======
  protected Long makeNumberImpl(double n, FloatingPointType type, Long pFloatingPointRoundingMode) {
    if (Double.compare(n, -0.0) == 0) {
      return BitwuzlaJNI.bitwuzla_mk_fp_neg_zero(mkFpaSort(type));
    } else {
      return makeNumberImpl(String.format("%f", n), type, pFloatingPointRoundingMode);
    }
>>>>>>> cc6a8826
  }

  private Sort mkFpaSort(FloatingPointType pType) {
    return getFormulaCreator().getFloatingPointType(pType);
  }

  @Override
<<<<<<< HEAD
  protected Term makeNumberAndRound(
      String pN, FloatingPointType pType, Term pFloatingPointRoundingMode) {
    return Bitwuzla.mk_fp_value(mkFpaSort(pType), pFloatingPointRoundingMode, pN);
=======
  protected Long makeNumberAndRound(
      String pN, FloatingPointType pType, Long pFloatingPointRoundingMode) {
    // Convert scientific notation (f.ex "1.234E2") to a plain decimal string (f.ex "123.4")
    String decimals = String.format("%.0f", Double.parseDouble(pN));
    if (Double.compare(Double.parseDouble(pN), -0.0) == 0) {
      return BitwuzlaJNI.bitwuzla_mk_fp_neg_zero(mkFpaSort(pType));
    } else {
      return BitwuzlaJNI.bitwuzla_mk_fp_from_real(
          mkFpaSort(pType), pFloatingPointRoundingMode, decimals);
    }
>>>>>>> cc6a8826
  }

  @Override
  protected Term makeVariableImpl(String pVar, FloatingPointType pType) {
    return getFormulaCreator().makeVariable(mkFpaSort(pType), pVar);
  }

  @Override
  protected Term makePlusInfinityImpl(FloatingPointType pType) {
    return Bitwuzla.mk_fp_pos_inf(mkFpaSort(pType));
  }

  @Override
  protected Term makeMinusInfinityImpl(FloatingPointType pType) {
    return Bitwuzla.mk_fp_neg_inf(mkFpaSort(pType));
  }

  @Override
  protected Term makeNaNImpl(FloatingPointType pType) {
    return Bitwuzla.mk_fp_nan(mkFpaSort(pType));
  }

  @Override
  protected Term castToImpl(
      Term pNumber, boolean pSigned, FormulaType<?> pTargetType, Term pRoundingMode) {
    if (pTargetType.isFloatingPointType()) {
      FormulaType.FloatingPointType targetType = (FormulaType.FloatingPointType) pTargetType;
      return Bitwuzla.mk_term(
          Kind.FP_TO_FP_FROM_FP,
          pRoundingMode,
          pNumber,
          targetType.getExponentSize(),
          targetType.getMantissaSize() + 1);
    } else if (pTargetType.isBitvectorType()) {
      FormulaType.BitvectorType targetType = (FormulaType.BitvectorType) pTargetType;
      if (pSigned) {
        return Bitwuzla.mk_term(Kind.FP_TO_SBV, pRoundingMode, pNumber, targetType.getSize());
      } else {
        return Bitwuzla.mk_term(Kind.FP_TO_UBV, pRoundingMode, pNumber, targetType.getSize());
      }
    } else {
      throw new UnsupportedOperationException("Attempted cast to an unsupported type.");
    }
  }

  @Override
  protected Term castFromImpl(
      Term pNumber, boolean pSigned, FloatingPointType pTargetType, Term pRoundingMode) {
    FormulaType<?> formulaType = getFormulaCreator().getFormulaType(pNumber);
    if (formulaType.isFloatingPointType()) {
      return castToImpl(pNumber, pSigned, pTargetType, pRoundingMode);
    } else if (formulaType.isBitvectorType()) {
      if (pSigned) {
        return Bitwuzla.mk_term(
            Kind.FP_TO_FP_FROM_SBV,
            roundingMode,
            pNumber,
            pTargetType.getExponentSize(),
            pTargetType.getMantissaSize() + 1);
      } else {
        return Bitwuzla.mk_term(
            Kind.FP_TO_FP_FROM_UBV,
            roundingMode,
            pNumber,
            pTargetType.getExponentSize(),
            pTargetType.getMantissaSize() + 1);
      }

    } else {
      throw new UnsupportedOperationException("Attempted cast from an unsupported type.");
    }
  }

  @Override
  protected Term fromIeeeBitvectorImpl(Term pNumber, FloatingPointType pTargetType) {
    return Bitwuzla.mk_term(
        Kind.FP_TO_FP_FROM_BV,
        pNumber,
        pTargetType.getExponentSize(),
        pTargetType.getMantissaSize() + 1);
  }

  @Override
  protected Term toIeeeBitvectorImpl(Term pNumber) {
    Term rm = Bitwuzla.mk_rm_value(RoundingMode.RTZ);
    int inputBits = pNumber.sort().fp_exp_size() + pNumber.sort().fp_sig_size();
    // This is most likely wrong/inprecise!
    return Bitwuzla.mk_term(Kind.FP_TO_SBV, rm, pNumber, inputBits);
  }

  @Override
  protected Term negate(Term pParam1) {
    return Bitwuzla.mk_term(Kind.FP_NEG, pParam1);
  }

  @Override
  protected Term abs(Term pParam1) {
    return Bitwuzla.mk_term(Kind.FP_ABS, pParam1);
  }

  @Override
  protected Term max(Term pParam1, Term pParam2) {
    return Bitwuzla.mk_term(Kind.FP_MAX, pParam1, pParam2);
  }

  @Override
  protected Term min(Term pParam1, Term pParam2) {
    return Bitwuzla.mk_term(Kind.FP_MIN, pParam1, pParam2);
  }

  @Override
  protected Term sqrt(Term pNumber, Term pRoundingMode) {
    return Bitwuzla.mk_term(Kind.FP_SQRT, pRoundingMode, pNumber);
  }

  @Override
  protected Term add(Term pParam1, Term pParam2, Term pRoundingMode) {
    return Bitwuzla.mk_term(Kind.FP_ADD, pRoundingMode, pParam1, pParam2);
  }

  @Override
  protected Term subtract(Term pParam1, Term pParam2, Term pFloatingPointRoundingMode) {
    return Bitwuzla.mk_term(Kind.FP_SUB, pFloatingPointRoundingMode, pParam1, pParam2);
  }

  @Override
  protected Term divide(Term pParam1, Term pParam2, Term pFloatingPointRoundingMode) {
    return Bitwuzla.mk_term(Kind.FP_DIV, pFloatingPointRoundingMode, pParam1, pParam2);
  }

  @Override
  protected Term multiply(Term pParam1, Term pParam2, Term pFloatingPointRoundingMode) {
    return Bitwuzla.mk_term(Kind.FP_MUL, pFloatingPointRoundingMode, pParam1, pParam2);
  }

  @Override
  protected Term assignment(Term pParam1, Term pParam2) {
    return Bitwuzla.mk_term(Kind.EQUAL, pParam1, pParam2);
  }

  @Override
  protected Term equalWithFPSemantics(Term pParam1, Term pParam2) {
    return Bitwuzla.mk_term(Kind.FP_EQUAL, pParam1, pParam2);
  }

  @Override
  protected Term greaterThan(Term pParam1, Term pParam2) {
    return Bitwuzla.mk_term(Kind.FP_GT, pParam1, pParam2);
  }

  @Override
  protected Term greaterOrEquals(Term pParam1, Term pParam2) {
    return Bitwuzla.mk_term(Kind.FP_GEQ, pParam1, pParam2);
  }

  @Override
  protected Term lessThan(Term pParam1, Term pParam2) {
    return Bitwuzla.mk_term(Kind.FP_LT, pParam1, pParam2);
  }

  @Override
  protected Term lessOrEquals(Term pParam1, Term pParam2) {
    return Bitwuzla.mk_term(Kind.FP_LEQ, pParam1, pParam2);
  }

  @Override
  protected Term isNaN(Term pParam) {
    return Bitwuzla.mk_term(Kind.FP_IS_NAN, pParam);
  }

  @Override
  protected Term isInfinity(Term pParam) {
    return Bitwuzla.mk_term(Kind.FP_IS_INF, pParam);
  }

  @Override
  protected Term isZero(Term pParam) {
    return Bitwuzla.mk_term(Kind.FP_IS_ZERO, pParam);
  }

  @Override
  protected Term isSubnormal(Term pParam) {
    return Bitwuzla.mk_term(Kind.FP_IS_SUBNORMAL, pParam);
  }

  @Override
  protected Term isNormal(Term pParam) {
    return Bitwuzla.mk_term(Kind.FP_IS_NORMAL, pParam);
  }

  @Override
  protected Term isNegative(Term pParam) {
    return Bitwuzla.mk_term(Kind.FP_IS_NEG, pParam);
  }

  @Override
  protected Term round(Term pFormula, FloatingPointRoundingMode pRoundingMode) {
    Term rm = getRoundingModeImpl(pRoundingMode);
    return Bitwuzla.mk_term(Kind.FP_RTI, rm, pFormula);
  }
}<|MERGE_RESOLUTION|>--- conflicted
+++ resolved
@@ -63,17 +63,12 @@
   }
 
   @Override
-<<<<<<< HEAD
-  protected Term makeNumberImpl(double n, FloatingPointType type, Term pFloatingPointRoundingMode) {
-    return makeNumberImpl(String.format("%f", n), type, pFloatingPointRoundingMode);
-=======
-  protected Long makeNumberImpl(double n, FloatingPointType type, Long pFloatingPointRoundingMode) {
+  protected Term makeNumberImpl(double n, FloatingPointType type, Long pFloatingPointRoundingMode) {
     if (Double.compare(n, -0.0) == 0) {
-      return BitwuzlaJNI.bitwuzla_mk_fp_neg_zero(mkFpaSort(type));
+      return Bitwuzla.mk_fp_neg_zero(mkFpaSort(type));
     } else {
       return makeNumberImpl(String.format("%f", n), type, pFloatingPointRoundingMode);
     }
->>>>>>> cc6a8826
   }
 
   private Sort mkFpaSort(FloatingPointType pType) {
@@ -81,22 +76,16 @@
   }
 
   @Override
-<<<<<<< HEAD
   protected Term makeNumberAndRound(
       String pN, FloatingPointType pType, Term pFloatingPointRoundingMode) {
-    return Bitwuzla.mk_fp_value(mkFpaSort(pType), pFloatingPointRoundingMode, pN);
-=======
-  protected Long makeNumberAndRound(
-      String pN, FloatingPointType pType, Long pFloatingPointRoundingMode) {
     // Convert scientific notation (f.ex "1.234E2") to a plain decimal string (f.ex "123.4")
     String decimals = String.format("%.0f", Double.parseDouble(pN));
     if (Double.compare(Double.parseDouble(pN), -0.0) == 0) {
-      return BitwuzlaJNI.bitwuzla_mk_fp_neg_zero(mkFpaSort(pType));
-    } else {
-      return BitwuzlaJNI.bitwuzla_mk_fp_from_real(
+      return Bitwuzla.mk_fp_neg_zero(mkFpaSort(pType));
+    } else {
+      return Bitwuzla.mk_fp_from_real(
           mkFpaSort(pType), pFloatingPointRoundingMode, decimals);
     }
->>>>>>> cc6a8826
   }
 
   @Override
