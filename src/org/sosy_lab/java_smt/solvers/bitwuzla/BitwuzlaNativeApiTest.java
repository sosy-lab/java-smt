package org.sosy_lab.java_smt.solvers.bitwuzla;

import static org.junit.Assert.assertEquals;
import static org.junit.Assert.assertTrue;

import org.junit.After;
import org.junit.AssumptionViolatedException;
import org.junit.Before;
import org.junit.BeforeClass;
import org.junit.Test;
import org.sosy_lab.common.NativeLibraries;

import com.google.common.truth.Truth;

public class BitwuzlaNativeApiTest {
  private long DefaultBitwuzla;

  @BeforeClass
  public static void load() {
    try {
      NativeLibraries.loadLibrary("bitwuzlaJNI");
    } catch (UnsatisfiedLinkError e) {
      throw new AssumptionViolatedException("Bitwuzla is not available", e);
    }
  }

  @Before
  public void createEnvironment() {
    long options = bitwuzlaJNI.bitwuzla_options_new();
    DefaultBitwuzla = bitwuzlaJNI.bitwuzla_new(options);
  }

  @After
  public void freeEnvironment() {
<<<<<<< HEAD
    bitwuzlaJNI.bitwuzla_delete(DefaultBitwuzla);
=======
    bitwuzlaJNI.bitwuzla_delete(bitwuzla);
>>>>>>> 01c48a8f
  }

  //  @Test
  //  public void functionWithNoArguments() {
  //    NativeLibraries.loadLibrary("bitwuzlaJNI");
  //    long bool_sort = bitwuzlaJNI.bitwuzla_mk_bool_sort();
  //    long a = bitwuzlaJNI.bitwuzla_mk_var(bool_sort, "a");
  //
  //    long noArgumentUF =
  //        bitwuzlaJNI.bitwuzla_mk_term1(
  //            BitwuzlaKind.BITWUZLA_KIND_LAMBDA.swigValue(), a);
  //  }

  @Test
  public void unsignedFunctions() {

    long sortbv4 = bitwuzlaJNI.bitwuzla_mk_bv_sort(4);
    long sortbv8 = bitwuzlaJNI.bitwuzla_mk_bv_sort(8);
    // Create function sort.
    long[] domain = {sortbv8, sortbv4};
    long sortfun = bitwuzlaJNI.bitwuzla_mk_fun_sort(2, domain, sortbv8);

    long x = bitwuzlaJNI.bitwuzla_mk_const(sortbv8, "x");
    long f = bitwuzlaJNI.bitwuzla_mk_const(sortfun, "f");

    long term =
        bitwuzlaJNI.bitwuzla_mk_term3(
            BitwuzlaKind.BITWUZLA_KIND_APPLY.swigValue(),
            f,
            x,
            bitwuzlaJNI.bitwuzla_mk_term1_indexed2(
                BitwuzlaKind.BITWUZLA_KIND_BV_EXTRACT.swigValue(), x, 6, 3));

    long resultSort = bitwuzlaJNI.bitwuzla_term_get_sort(term);

    assertTrue(bitwuzlaJNI.bitwuzla_sort_is_equal(sortbv8, resultSort));
  }

  @Test
  public void quickstartExample() {
    // First, create a Bitwuzla options instance.
    long options = bitwuzlaJNI.bitwuzla_options_new();
    // Then, enable model generation.
    bitwuzlaJNI.bitwuzla_set_option(
        options, BitwuzlaOption.BITWUZLA_OPT_PRODUCE_MODELS.swigValue(), 1);
    // Now, for illustration purposes, we enable CaDiCaL as SAT solver
    // (CaDiCaL is already configured by default).
    // Note: This will silently fall back to one of the compiled in SAT solvers
    // if the selected solver is not compiled in.
    bitwuzlaJNI.bitwuzla_set_option_mode(
        options, BitwuzlaOption.BITWUZLA_OPT_SAT_SOLVER.swigValue(), "cadical");
    // Then, create a Bitwuzla instance.
    long bitwuzlaInstance = bitwuzlaJNI.bitwuzla_new(options);

    // Create bit-vector sorts of size 4 and 8.
    long sortbv4 = bitwuzlaJNI.bitwuzla_mk_bv_sort(4);
    long sortbv8 = bitwuzlaJNI.bitwuzla_mk_bv_sort(8);
    // Create function sort.
    long[] domain = {sortbv8, sortbv4};
    long sortfun = bitwuzlaJNI.bitwuzla_mk_fun_sort(2, domain, sortbv8);
    // Create array sort.
    long sortarr = bitwuzlaJNI.bitwuzla_mk_array_sort(sortbv8, sortbv8);

    // Create two bit-vector constants of that sort.
    long x = bitwuzlaJNI.bitwuzla_mk_const(sortbv8, "x");
    long y = bitwuzlaJNI.bitwuzla_mk_const(sortbv8, "y");
    long f = bitwuzlaJNI.bitwuzla_mk_const(sortfun, "f");
    long a = bitwuzlaJNI.bitwuzla_mk_const(sortarr, "a");
    // Create bit-vector values one and two of the same sort.
    long one = bitwuzlaJNI.bitwuzla_mk_bv_one(sortbv8);
    long two = bitwuzlaJNI.bitwuzla_mk_bv_value_uint64(sortbv8, 2);

    // (bvsdiv x (_ bv2 8))
    long sdiv =
        bitwuzlaJNI.bitwuzla_mk_term2(BitwuzlaKind.BITWUZLA_KIND_BV_SDIV.swigValue(), x, two);
    // (bvashr y (_ bv1 8))
    long ashr =
        bitwuzlaJNI.bitwuzla_mk_term2(BitwuzlaKind.BITWUZLA_KIND_BV_ASHR.swigValue(), y, one);
    // ((_ extract 3 0) (bvsdiv x (_ bv2 8)))
    long sdive =
        bitwuzlaJNI.bitwuzla_mk_term1_indexed2(
            BitwuzlaKind.BITWUZLA_KIND_BV_EXTRACT.swigValue(), sdiv, 3, 0);
    // ((_ extract 3 0) (bvashr x (_ bv1 8)))
    long ashre =
        bitwuzlaJNI.bitwuzla_mk_term1_indexed2(
            BitwuzlaKind.BITWUZLA_KIND_BV_EXTRACT.swigValue(), ashr, 3, 0);

    // (assert
    //     (distinct
    //         ((_ extract 3 0) (bvsdiv x (_ bv2 8)))
    //         ((_ extract 3 0) (bvashr y (_ bv1 8)))))
    bitwuzlaJNI.bitwuzla_assert(
        bitwuzlaInstance,
        bitwuzlaJNI.bitwuzla_mk_term2(
            BitwuzlaKind.BITWUZLA_KIND_DISTINCT.swigValue(), sdive, ashre));

    // (assert (= (f x ((_ extract 6 3) x)) y))
    bitwuzlaJNI.bitwuzla_assert(
        bitwuzlaInstance,
        bitwuzlaJNI.bitwuzla_mk_term2(
            BitwuzlaKind.BITWUZLA_KIND_EQUAL.swigValue(),
            bitwuzlaJNI.bitwuzla_mk_term3(
                BitwuzlaKind.BITWUZLA_KIND_APPLY.swigValue(),
                f,
                x,
                bitwuzlaJNI.bitwuzla_mk_term1_indexed2(
                    BitwuzlaKind.BITWUZLA_KIND_BV_EXTRACT.swigValue(), x, 6, 3)),
            y));

    // (assert (= (select a x) y))
    bitwuzlaJNI.bitwuzla_assert(
        bitwuzlaInstance,
        bitwuzlaJNI.bitwuzla_mk_term2(
            BitwuzlaKind.BITWUZLA_KIND_EQUAL.swigValue(),
            bitwuzlaJNI.bitwuzla_mk_term2(
                BitwuzlaKind.BITWUZLA_KIND_ARRAY_SELECT.swigValue(), a, x),
            y));

    // (check-sat)
    long result = bitwuzlaJNI.bitwuzla_check_sat(bitwuzlaInstance);
    assertEquals(result, BitwuzlaResult.BITWUZLA_SAT.swigValue());

    // Print model in SMT-LIBv2 format.
    System.out.println("Model:");
    long[] decls = {x, y, f, a};

    System.out.println("(");
    for (int i = 0; i < 4; ++i) {
      long sort = bitwuzlaJNI.bitwuzla_term_get_sort(decls[i]);
      System.out.print("  (define-fun " + bitwuzlaJNI.bitwuzla_term_get_symbol(decls[i]) + " (");
      if (bitwuzlaJNI.bitwuzla_sort_is_fun(sort)) {
        long value = bitwuzlaJNI.bitwuzla_get_value(bitwuzlaInstance, decls[i]);
        long[] size = new long[1];
        long children = bitwuzlaJNI.bitwuzla_term_get_children(value, size);
        assertEquals(2, size[0]);
        int j = 0;
        while (bitwuzlaJNI.bitwuzla_term_get_kind(
                bitwuzlaJNI.BitwuzlaTermArray_getitem(children, 1))
            == BitwuzlaKind.BITWUZLA_KIND_LAMBDA.swigValue()) {
          assertTrue(
              bitwuzlaJNI.bitwuzla_term_is_var(bitwuzlaJNI.BitwuzlaTermArray_getitem(children, 0)));
          System.out.print(
              (j > 0 ? " " : "")
                  + bitwuzlaJNI.bitwuzla_term_to_string(
                      bitwuzlaJNI.BitwuzlaTermArray_getitem(children, 0))
                  + " "
                  + bitwuzlaJNI.bitwuzla_sort_to_string(
                      bitwuzlaJNI.bitwuzla_term_get_sort(
                          bitwuzlaJNI.BitwuzlaTermArray_getitem(children, 0)))
                  + " ");
          value = bitwuzlaJNI.BitwuzlaTermArray_getitem(children, 1);
          children = bitwuzlaJNI.bitwuzla_term_get_children(value, size);
          j += 1;
        }
        assertTrue(
            bitwuzlaJNI.bitwuzla_term_is_var(bitwuzlaJNI.BitwuzlaTermArray_getitem(children, 0)));
        System.out.print(
            (j > 0 ? " " : "")
                + bitwuzlaJNI.bitwuzla_term_to_string(
                    bitwuzlaJNI.BitwuzlaTermArray_getitem(children, 0))
                + " "
                + bitwuzlaJNI.bitwuzla_sort_to_string(
                    bitwuzlaJNI.bitwuzla_term_get_sort(
                        bitwuzlaJNI.BitwuzlaTermArray_getitem(children, 0)))
                + ") ");
        System.out.print(
            bitwuzlaJNI.bitwuzla_sort_to_string(bitwuzlaJNI.bitwuzla_sort_fun_get_codomain(sort))
                + " ");
        System.out.println(
            bitwuzlaJNI.bitwuzla_term_to_string(
                bitwuzlaJNI.BitwuzlaTermArray_getitem(children, 1)));
      } else {
        System.out.println(
            ") "
                + bitwuzlaJNI.bitwuzla_sort_to_string(sort)
                + " "
                + bitwuzlaJNI.bitwuzla_term_to_string(
                    bitwuzlaJNI.bitwuzla_get_value(bitwuzlaInstance, decls[i])));
      }
    }
    System.out.println(")");

    System.out.println();

    // Print value for x, y, f and a.
    // Note: The returned string of bitwuzlaJNI.bitwuzla_term_value_get_str is only valid
    //       until the next call to bitwuzlaJNI.bitwuzla_term_value_get_str
    // Both x and y are bit-vector terms and their value is a bit-vector
    // value that can be printed via bitwuzlaJNI.bitwuzla_term_value_get_str().
    System.out.println(
        "value of x: "
            + bitwuzlaJNI.bitwuzla_term_value_get_str(
                bitwuzlaJNI.bitwuzla_get_value(bitwuzlaInstance, x)));
    System.out.println(
        "value of y: "
            + bitwuzlaJNI.bitwuzla_term_value_get_str(
                bitwuzlaJNI.bitwuzla_get_value(bitwuzlaInstance, y)));
    System.out.println();

    // f and a, on the other hand, are a function and array term, respectively.
    // The value of these terms is not a value term: for f, it is a lambda term,
    // and the value of a is represented as a store term. Thus we cannot use
    // bitwuzlaJNI.bitwuzla_term_value_get_str(), but we can print the value of the terms
    // via bitwuzlaJNI.bitwuzla_term_to_string().
    System.out.println("to_string representation of value of f:");
    System.out.println(
        bitwuzlaJNI.bitwuzla_term_to_string(bitwuzlaJNI.bitwuzla_get_value(bitwuzlaInstance, f)));
    System.out.println("to_string representation of value of a:");
    System.out.println(
        bitwuzlaJNI.bitwuzla_term_to_string(bitwuzlaJNI.bitwuzla_get_value(bitwuzlaInstance, a)));
    System.out.println();

    // Note that the assignment string of bit-vector terms is given as the
    // pure assignment string, either in binary, hexadecimal or decimal format,
    // whereas bitwuzlaJNI.bitwuzla_term_to_string() prints the value in SMT-LIB2 format
    // (in binary number format).
    System.out.println(
        "to_string representation of value of x: "
            + bitwuzlaJNI.bitwuzla_term_to_string(
                bitwuzlaJNI.bitwuzla_get_value(bitwuzlaInstance, x)));
    System.out.println(
        "to_string representation of value of y: "
            + bitwuzlaJNI.bitwuzla_term_to_string(
                bitwuzlaJNI.bitwuzla_get_value(bitwuzlaInstance, y)));
    System.out.println();

    // Query value of bit-vector term that does not occur in the input formula
    long v =
        bitwuzlaJNI.bitwuzla_get_value(
            bitwuzlaInstance,
            bitwuzlaJNI.bitwuzla_mk_term2(BitwuzlaKind.BITWUZLA_KIND_BV_MUL.swigValue(), x, x));
    System.out.println(
        "value of v = x * x: "
            + bitwuzlaJNI.bitwuzla_term_value_get_str(
                bitwuzlaJNI.bitwuzla_get_value(bitwuzlaInstance, v)));

    bitwuzlaJNI.bitwuzla_delete(bitwuzlaInstance);
    bitwuzlaJNI.bitwuzla_options_delete(options);
  }

  @Test
  public void boolType() {
    long pBoolType = bitwuzlaJNI.bitwuzla_mk_bool_sort();
    assertTrue(bitwuzlaJNI.bitwuzla_sort_is_bool(pBoolType));
  }

  @Test
  public void isFalse() {
    long pBoolType = bitwuzlaJNI.bitwuzla_mk_bool_sort();
    long var1 = bitwuzlaJNI.bitwuzla_mk_const(pBoolType, "var1");
    long var2 = bitwuzlaJNI.bitwuzla_mk_const(pBoolType, "var2");

    Truth.assertThat(bitwuzlaJNI.bitwuzla_term_is_false(var1)).isFalse();
    Truth.assertThat(bitwuzlaJNI.bitwuzla_term_is_true(var1)).isFalse();
        Truth.assertThat(bitwuzlaJNI.bitwuzla_term_is_false(var2)).isFalse();
    Truth.assertThat(bitwuzlaJNI.bitwuzla_term_is_true(var2)).isFalse();
  }

    @Test
  public void currentVersion() {
    System.out.println("The Current Version is: " + bitwuzlaJNI.bitwuzla_version());
  }
}<|MERGE_RESOLUTION|>--- conflicted
+++ resolved
@@ -32,11 +32,7 @@
 
   @After
   public void freeEnvironment() {
-<<<<<<< HEAD
     bitwuzlaJNI.bitwuzla_delete(DefaultBitwuzla);
-=======
-    bitwuzlaJNI.bitwuzla_delete(bitwuzla);
->>>>>>> 01c48a8f
   }
 
   //  @Test
