// This file is part of JavaSMT,
// an API wrapper for a collection of SMT solvers:
// https://github.com/sosy-lab/java-smt
//
// SPDX-FileCopyrightText: 2023 Dirk Beyer <https://www.sosy-lab.org>
//
// SPDX-License-Identifier: Apache-2.0

package org.sosy_lab.java_smt.solvers.bitwuzla;

import static com.google.common.base.Preconditions.checkArgument;

import com.google.common.collect.HashBasedTable;
import com.google.common.collect.ImmutableList;
import com.google.common.collect.Table;
import java.math.BigDecimal;
import java.math.BigInteger;
import java.util.ArrayList;
import java.util.Iterator;
import java.util.List;
import java.util.Map.Entry;
import java.util.Optional;
import org.sosy_lab.java_smt.api.ArrayFormula;
import org.sosy_lab.java_smt.api.BitvectorFormula;
import org.sosy_lab.java_smt.api.BooleanFormula;
import org.sosy_lab.java_smt.api.FloatingPointFormula;
import org.sosy_lab.java_smt.api.Formula;
import org.sosy_lab.java_smt.api.FormulaType;
import org.sosy_lab.java_smt.api.FormulaType.ArrayFormulaType;
import org.sosy_lab.java_smt.api.FormulaType.FloatingPointType;
import org.sosy_lab.java_smt.api.FunctionDeclarationKind;
import org.sosy_lab.java_smt.api.QuantifiedFormulaManager.Quantifier;
import org.sosy_lab.java_smt.api.visitors.FormulaVisitor;
import org.sosy_lab.java_smt.basicimpl.FormulaCreator;
import org.sosy_lab.java_smt.basicimpl.FunctionDeclarationImpl;
import org.sosy_lab.java_smt.solvers.bitwuzla.BitwuzlaFormula.BitwuzlaArrayFormula;
import org.sosy_lab.java_smt.solvers.bitwuzla.BitwuzlaFormula.BitwuzlaBitvectorFormula;
import org.sosy_lab.java_smt.solvers.bitwuzla.BitwuzlaFormula.BitwuzlaBooleanFormula;
import org.sosy_lab.java_smt.solvers.bitwuzla.BitwuzlaFormula.BitwuzlaFloatingPointFormula;
import org.sosy_lab.java_smt.solvers.bitwuzla.BitwuzlaFormula.BitwuzlaFloatingPointRoundingModeFormula;
import org.sosy_lab.java_smt.solvers.bitwuzla.api.Bitwuzla;
import org.sosy_lab.java_smt.solvers.bitwuzla.api.Kind;
import org.sosy_lab.java_smt.solvers.bitwuzla.api.Map_TermTerm;
import org.sosy_lab.java_smt.solvers.bitwuzla.api.Sort;
import org.sosy_lab.java_smt.solvers.bitwuzla.api.Term;
import org.sosy_lab.java_smt.solvers.bitwuzla.api.Vector_Sort;
import org.sosy_lab.java_smt.solvers.bitwuzla.api.Vector_Term;

public class BitwuzlaFormulaCreator extends FormulaCreator<Term, Sort, Void, BitwuzlaDeclaration> {
  private final Table<String, Sort, Term> formulaCache = HashBasedTable.create();

  // private final Table<String, Long, Long> boundFormulaCache = HashBasedTable.create();

  protected BitwuzlaFormulaCreator() {
    super(null, Bitwuzla.mk_bool_sort(), null, null, null, null);
  }

  @Override
  public Sort getBitvectorType(int bitwidth) {
    return Bitwuzla.mk_bv_sort(bitwidth);
  }

  @Override
  public BitvectorFormula encapsulateBitvector(Term pTerm) {
    assert getFormulaType(pTerm).isBitvectorType()
        : "Unexpected formula type for BV formula: " + getFormulaType(pTerm);
    return new BitwuzlaBitvectorFormula(pTerm);
  }

  // Assuming that JavaSMT FloatingPointType follows IEEE 754, if it is in the decimal
  // system instead use bitwuzla_mk_fp_value_from_real somehow or convert myself
  @Override
  public Sort getFloatingPointType(FloatingPointType type) {
    return Bitwuzla.mk_fp_sort(type.getExponentSize(), type.getMantissaSize() + 1);
  }

  @Override
  @SuppressWarnings("MethodTypeParameterName")
  protected <TI extends Formula, TE extends Formula> FormulaType<TE> getArrayFormulaElementType(
      ArrayFormula<TI, TE> pArray) {
    return ((BitwuzlaArrayFormula<TI, TE>) pArray).getElementType();
  }

  @Override
  @SuppressWarnings("MethodTypeParameterName")
  protected <TI extends Formula, TE extends Formula> FormulaType<TI> getArrayFormulaIndexType(
      ArrayFormula<TI, TE> pArray) {
    return ((BitwuzlaArrayFormula<TI, TE>) pArray).getIndexType();
  }

  @Override
  public Sort getArrayType(Sort indexType, Sort elementType) {
    return Bitwuzla.mk_array_sort(indexType, elementType);
  }

  @Override
  protected FloatingPointFormula encapsulateFloatingPoint(Term pTerm) {
    assert getFormulaType(pTerm).isFloatingPointType()
        : String.format("%s is no FP, but %s (%s)", pTerm, pTerm.sort(), getFormulaType(pTerm));
    return new BitwuzlaFloatingPointFormula(pTerm);
  }

  @Override
  @SuppressWarnings("MethodTypeParameterName")
  protected <TI extends Formula, TE extends Formula> ArrayFormula<TI, TE> encapsulateArray(
      Term pTerm, FormulaType<TI> pIndexType, FormulaType<TE> pElementType) {
    assert getFormulaType(pTerm).isArrayType()
        : "Unexpected formula type for array formula: " + getFormulaType(pTerm);
    return new BitwuzlaArrayFormula<>(pTerm, pIndexType, pElementType);
  }

  @Override
  public Term makeVariable(Sort pSort, String varName) {
    Term maybeFormula = formulaCache.get(varName, pSort);
    if (maybeFormula != null) {
      return maybeFormula;
    }

    Term newVar = Bitwuzla.mk_const(pSort, varName);
    formulaCache.put(varName, pSort, newVar);
    return newVar;
  }

  public Term makeBoundVariable(Term var) {
    String name = var.symbol();
    Sort sort = var.sort();
    // TODO: do we need a bound cache?
    // Term maybeVar = boundFormulaCache.get(name, sort);
    // if (maybeVar != null) {
    // return maybeVar;
    // }

    Term newVar = Bitwuzla.mk_var(sort, name);
    // boundFormulaCache.put(name, sort, newVar);
    return newVar;
  }

  public FormulaType<?> bitwuzlaSortToType(Sort pSort) {
    // UFs play by different rules. For them, we need to extract the domain
    if (pSort.is_fp()) {
      int exponent = pSort.fp_exp_size();
      int mantissa = pSort.fp_sig_size() - 1;
      return FormulaType.getFloatingPointType(exponent, mantissa);
    } else if (pSort.is_bv()) {
      return FormulaType.getBitvectorTypeWithSize(pSort.bv_size());
    } else if (pSort.is_array()) {
      FormulaType<?> domainSort = bitwuzlaSortToType(pSort.array_index());
      FormulaType<?> rangeSort = bitwuzlaSortToType(pSort.array_element());
      return FormulaType.getArrayType(domainSort, rangeSort);
    } else if (pSort.is_bool()) {
      return FormulaType.BooleanType;
    } else if (pSort.is_rm()) {
      return FormulaType.FloatingPointRoundingModeType;
    }

    throw new UnsupportedOperationException(
        "Could not find the JavaSMT type for sort" + pSort + ".");
  }

  private FunctionDeclarationKind getDeclarationKind(Term term) {
    Kind kind = term.kind();

    if (kind.equals(Kind.AND)) {
      return FunctionDeclarationKind.AND;
    } else if (kind.equals(Kind.DISTINCT)) {
      return FunctionDeclarationKind.DISTINCT;
    } else if (kind.equals(Kind.EQUAL)) {
      return FunctionDeclarationKind.EQ;
    } else if (kind.equals(Kind.IFF)) {
      return FunctionDeclarationKind.IFF;
    } else if (kind.equals(Kind.IMPLIES)) {
      return FunctionDeclarationKind.IMPLIES;
    } else if (kind.equals(Kind.NOT)) {
      return FunctionDeclarationKind.NOT;
    } else if (kind.equals(Kind.OR)) {
      return FunctionDeclarationKind.OR;
    } else if (kind.equals(Kind.XOR)) {
      return FunctionDeclarationKind.XOR;
    } else if (kind.equals(Kind.ITE)) {
      return FunctionDeclarationKind.ITE;
    } else if (kind.equals(Kind.APPLY)) {
      return FunctionDeclarationKind.UF;
    } else if (kind.equals(Kind.ARRAY_SELECT)) {
      return FunctionDeclarationKind.SELECT;
    } else if (kind.equals(Kind.ARRAY_STORE)) {
      return FunctionDeclarationKind.STORE;
    } else if (kind.equals(Kind.BV_ADD)) {
      return FunctionDeclarationKind.BV_ADD;
    } else if (kind.equals(Kind.BV_AND)) {
      return FunctionDeclarationKind.BV_AND;
    } else if (kind.equals(Kind.BV_ASHR)) {
      return FunctionDeclarationKind.BV_ASHR;
    } else if (kind.equals(Kind.BV_CONCAT)) {
      return FunctionDeclarationKind.BV_CONCAT;
    } else if (kind.equals(Kind.BV_MUL)) {
      return FunctionDeclarationKind.BV_MUL;
    } else if (kind.equals(Kind.BV_NEG)) {
      return FunctionDeclarationKind.BV_NEG;
    } else if (kind.equals(Kind.BV_NOT)) {
      return FunctionDeclarationKind.BV_NOT;
    } else if (kind.equals(Kind.BV_OR)) {
      return FunctionDeclarationKind.BV_OR;
    } else if (kind.equals(Kind.BV_SDIV)) {
      return FunctionDeclarationKind.BV_SDIV;
    } else if (kind.equals(Kind.BV_SGE)) {
      return FunctionDeclarationKind.BV_SGE;
    } else if (kind.equals(Kind.BV_SGT)) {
      return FunctionDeclarationKind.BV_SGT;
    } else if (kind.equals(Kind.BV_SHL)) {
      return FunctionDeclarationKind.BV_SHL;
    } else if (kind.equals(Kind.BV_SLE)) {
      return FunctionDeclarationKind.BV_SLE;
    } else if (kind.equals(Kind.BV_SLT)) {
      return FunctionDeclarationKind.BV_SLT;
    } else if (kind.equals(Kind.BV_SREM)) {
      return FunctionDeclarationKind.BV_SREM;
    } else if (kind.equals(Kind.BV_SUB)) {
      return FunctionDeclarationKind.BV_SUB;
    } else if (kind.equals(Kind.BV_UDIV)) {
      return FunctionDeclarationKind.BV_UDIV;
    } else if (kind.equals(Kind.BV_UGE)) {
      return FunctionDeclarationKind.BV_UGE;
    } else if (kind.equals(Kind.BV_UGT)) {
      return FunctionDeclarationKind.BV_UGT;
    } else if (kind.equals(Kind.BV_ULE)) {
      return FunctionDeclarationKind.BV_ULE;
    } else if (kind.equals(Kind.BV_ULT)) {
      return FunctionDeclarationKind.BV_ULT;
    } else if (kind.equals(Kind.BV_UREM)) {
      return FunctionDeclarationKind.BV_UREM;
    } else if (kind.equals(Kind.BV_EXTRACT)) {
      return FunctionDeclarationKind.BV_EXTRACT;
    } else if (kind.equals(Kind.BV_SIGN_EXTEND)) {
      return FunctionDeclarationKind.BV_SIGN_EXTENSION;
    } else if (kind.equals(Kind.BV_ZERO_EXTEND)) {
      return FunctionDeclarationKind.BV_ZERO_EXTENSION;
    } else if (kind.equals(Kind.FP_ABS)) {
      return FunctionDeclarationKind.FP_ABS;
    } else if (kind.equals(Kind.FP_ADD)) {
      return FunctionDeclarationKind.FP_ADD;
    } else if (kind.equals(Kind.FP_DIV)) {
      return FunctionDeclarationKind.FP_DIV;
    } else if (kind.equals(Kind.FP_EQUAL)) {
      return FunctionDeclarationKind.FP_EQ;
    } else if (kind.equals(Kind.FP_GEQ)) {
      return FunctionDeclarationKind.FP_GE;
    } else if (kind.equals(Kind.FP_GT)) {
      return FunctionDeclarationKind.FP_GT;
    } else if (kind.equals(Kind.FP_IS_INF)) {
      return FunctionDeclarationKind.FP_IS_INF;
    } else if (kind.equals(Kind.FP_IS_NAN)) {
      return FunctionDeclarationKind.FP_IS_NAN;
    } else if (kind.equals(Kind.FP_IS_NEG)) {
      return FunctionDeclarationKind.FP_IS_NEGATIVE;
    } else if (kind.equals(Kind.FP_IS_NORMAL)) {
      return FunctionDeclarationKind.FP_IS_NORMAL;
    } else if (kind.equals(Kind.FP_IS_SUBNORMAL)) {
      return FunctionDeclarationKind.FP_IS_SUBNORMAL;
    } else if (kind.equals(Kind.FP_IS_ZERO)) {
      return FunctionDeclarationKind.FP_IS_ZERO;
    } else if (kind.equals(Kind.FP_LEQ)) {
      return FunctionDeclarationKind.FP_LE;
    } else if (kind.equals(Kind.FP_LT)) {
      return FunctionDeclarationKind.FP_LT;
    } else if (kind.equals(Kind.FP_MAX)) {
      return FunctionDeclarationKind.FP_MAX;
    } else if (kind.equals(Kind.FP_MIN)) {
      return FunctionDeclarationKind.FP_MIN;
    } else if (kind.equals(Kind.FP_MUL)) {
      return FunctionDeclarationKind.FP_MUL;
    } else if (kind.equals(Kind.FP_NEG)) {
      return FunctionDeclarationKind.FP_NEG;
    } else if (kind.equals(Kind.FP_RTI)) {
      return FunctionDeclarationKind.FP_ROUND_TO_INTEGRAL;
    } else if (kind.equals(Kind.FP_SQRT)) {
      return FunctionDeclarationKind.FP_SQRT;
    } else if (kind.equals(Kind.FP_SUB)) {
      return FunctionDeclarationKind.FP_SUB;
    } else if (kind.equals(Kind.FP_TO_FP_FROM_BV)) {
      return FunctionDeclarationKind.BV_UCASTTO_FP;
    } else if (kind.equals(Kind.FP_TO_FP_FROM_FP)) {
      return FunctionDeclarationKind.FP_CASTTO_FP;
    } else if (kind.equals(Kind.FP_TO_FP_FROM_SBV)) {
      return FunctionDeclarationKind.BV_SCASTTO_FP;
    } else if (kind.equals(Kind.FP_TO_FP_FROM_UBV)) {
      return FunctionDeclarationKind.BV_UCASTTO_FP;
    } else if (kind.equals(Kind.FP_TO_SBV)) {
      return FunctionDeclarationKind.FP_CASTTO_SBV;
    } else if (kind.equals(Kind.FP_TO_UBV)) {
      return FunctionDeclarationKind.FP_CASTTO_UBV;
    } else if (kind.equals(Kind.BV_XOR)) {
      return FunctionDeclarationKind.BV_XOR;
    }
    throw new UnsupportedOperationException("Can not discern formula kind " + kind);
  }

  @SuppressWarnings("unchecked")
  @Override
  public <T extends Formula> T encapsulate(FormulaType<T> pType, Term pTerm) {
    assert pType.equals(getFormulaType(pTerm))
        : String.format(
            "Trying to encapsulate formula of type %s as %s", getFormulaType(pTerm), pType);
    if (pType.isBooleanType()) {
      return (T) new BitwuzlaBooleanFormula(pTerm);
    } else if (pType.isArrayType()) {
      ArrayFormulaType<?, ?> arrFt = (ArrayFormulaType<?, ?>) pType;
      return (T) new BitwuzlaArrayFormula<>(pTerm, arrFt.getIndexType(), arrFt.getElementType());
    } else if (pType.isBitvectorType()) {
      return (T) new BitwuzlaBitvectorFormula(pTerm);
    } else if (pType.isFloatingPointType()) {
      return (T) new BitwuzlaFloatingPointFormula(pTerm);
    } else if (pType.isFloatingPointRoundingModeType()) {
      return (T) new BitwuzlaFloatingPointRoundingModeFormula(pTerm);
    }
    throw new IllegalArgumentException("Cannot create formulas of type " + pType + " in Bitwuzla");
  }

  @SuppressWarnings("unchecked")
  @Override
  public <T extends Formula> FormulaType<T> getFormulaType(T pFormula) {
    Sort sort = extractInfo(pFormula).sort();
    if (pFormula instanceof BitvectorFormula) {
      checkArgument(sort.is_bv(), "BitvectorFormula with type missmatch: %s", pFormula);
      return (FormulaType<T>) FormulaType.getBitvectorTypeWithSize(sort.bv_size());
    } else if (pFormula instanceof ArrayFormula<?, ?>) {
      FormulaType<T> arrayIndexType = getArrayFormulaIndexType((ArrayFormula<T, T>) pFormula);
      FormulaType<T> arrayElementType = getArrayFormulaElementType((ArrayFormula<T, T>) pFormula);
      return (FormulaType<T>) FormulaType.getArrayType(arrayIndexType, arrayElementType);
    } else if (pFormula instanceof FloatingPointFormula) {
      if (!sort.is_fp()) {
        throw new IllegalArgumentException(
            "FloatingPointFormula with actual type " + sort + ": " + pFormula);
      }
      int exp = sort.fp_exp_size();
      int man = sort.fp_sig_size() - 1;
      return (FormulaType<T>) FormulaType.getFloatingPointType(exp, man);
    } else if (sort.is_rm()) {
      return (FormulaType<T>) FormulaType.FloatingPointRoundingModeType;
    }
    return super.getFormulaType(pFormula);
  }

  @Override
  public FormulaType<?> getFormulaType(Term formula) {
    Sort pType = formula.sort();
    return bitwuzlaSortToType(pType);
  }

  private BigDecimal parseIEEEbinaryFP(Term pTerm) {
    // The Bitwuzla string for FPs is always in binary, regardless of the second argument.

    String fp = pTerm.toString();

    if (fp.length() == 32) {
      float result = Float.intBitsToFloat(Integer.parseUnsignedInt(fp, 2));
      return new BigDecimal(result);
    } else if (fp.length() == 64) {
      double result = Double.longBitsToDouble(Long.parseUnsignedLong(fp, 2));
      return new BigDecimal(result);
    } else {
      throw new UnsupportedOperationException(
          "Visitor can only visit constant FPs of 32 or 64 " + "bits.");
    }

    //    String fpSMTLIB = bitwuzlaJNI.bitwuzla_term_to_string(pTerm);
    //    String[] mySplit = fpSMTLIB.split(" #b");
    //    mySplit[3] = mySplit[3].replace(")", "");
    //    double result = calculateDecimal(mySplit[3], mySplit[2], mySplit[1]);
  }

  @Override
  public <R> R visit(FormulaVisitor<R> visitor, Formula formula, Term f)
      throws UnsupportedOperationException {
    Kind kind = f.kind();
    if (f.is_value()) {
      return visitor.visitConstant(formula, convertValue(f));
    } else if (f.sort().is_fp()) {
      return visitor.visitConstant(formula, parseIEEEbinaryFP(f));

    } else if (f.is_const()) {
      String name = f.symbol();
      return visitor.visitFreeVariable(formula, name);

    } else if (f.is_variable()) {
      String name = f.symbol();
      Sort sort = f.sort();
      Term originalVar = formulaCache.get(name, sort);
      return visitor.visitBoundVariable(encapsulate(getFormulaType(originalVar), originalVar), 0);

    } else if (kind.equals(Kind.EXISTS) || kind.equals(Kind.FORALL)) {
      Vector_Term children = f.children();
      // QUANTIFIER: replace bound variable with free variable for visitation
      int size = children.size();
      assert size == 2;
      Term body = children.get(size - 1);
      List<Formula> freeEncVars = new ArrayList<>();
      // The first length - 2 elements are bound vars, and the last element is the body
      Term[] boundVars = new Term[size - 1];
      Term[] freeVars = new Term[size - 1];
      for (int i = 0; i < size - 1; i++) {
        Term boundVar = children.get(i);
        boundVars[i] = boundVar;
        String name = boundVar.symbol();
        assert name != null;
<<<<<<< HEAD
        Sort sort = boundVar.sort();
        Term freeVar = formulaCache.get(name, sort); // FIXME: Shouldn this be a fresh variable?
=======
        long sort = BitwuzlaJNI.bitwuzla_term_get_sort(boundVar);
        long freeVar;
        if (formulaCache.contains(name, sort)) {
          freeVar = formulaCache.get(name, sort);
        } else {
          // no free var existing (e.g. from parsing), create a new one
          freeVar = makeVariable(sort, name);
        }
>>>>>>> 2cba0e13
        freeVars[i] = freeVar;
        freeEncVars.add(encapsulate(getFormulaType(freeVar), freeVar));
      }

      Map_TermTerm map = new Map_TermTerm();
      for (int i = 0; i < boundVars.length; i++) {
        map.put(boundVars[i], freeVars[i]);
      }
      // FIXME: This will change the original term
      body.substitute(map);

      Quantifier quant = kind.equals(Kind.EXISTS) ? Quantifier.EXISTS : Quantifier.FORALL;
      return visitor.visitQuantifier(
          (BooleanFormula) formula, quant, freeEncVars, encapsulateBoolean(body));

    } else {
      Vector_Term args = f.children();
      ImmutableList.Builder<Formula> arguments = ImmutableList.builder();
      ImmutableList.Builder<FormulaType<?>> argumentTypes = ImmutableList.builder();

      String name = f.symbol();

      BitwuzlaDeclaration decl = null;
      for (int i = 0; i < args.size(); i++) {
        Term argument = args.get(i);
        if (kind == Kind.APPLY && i == 0) {
          // UFs carry the decl in the first child and the decl has the name
          decl = new BitwuzlaDeclaration(argument);
          name = argument.symbol();
          continue;
        }
        FormulaType<?> type = getFormulaType(argument);
        arguments.add(encapsulate(type, argument));
        argumentTypes.add(type);
      }

      if (name == null) {
        name = f.kind().toString();
      }
      if (decl == null) {
        decl = new BitwuzlaDeclaration(f.kind());
      }
      if (f.num_indices() > 0) {
        // We need to retain the original formula as the declaration for indexed formulas,
        // otherwise we loose the index info, but we also need to know if its a kind or term
        decl = new BitwuzlaDeclaration(f);
      }

      return visitor.visitFunction(
          formula,
          arguments.build(),
          FunctionDeclarationImpl.of(
              name, getDeclarationKind(f), argumentTypes.build(), getFormulaType(f), decl));
    }
  }

  @Override
  public Term callFunctionImpl(BitwuzlaDeclaration declaration, List<Term> args) {
    // For UFs the declaration needs to be a const wrapping of the function sort
    // For all other functions it needs to be the kind
    // BUT, we can never use a bitwuzla_term_is... function on a KIND
    if (!declaration.isKind() && declaration.getTerm().num_indices() > 0) {
      // The term might be indexed, then we need index creation
      Term term = declaration.getTerm();
      Kind properKind = term.kind();
      if (properKind == Kind.BV_ZERO_EXTEND) {
        // FIXME: Not implemented
        throw new UnsupportedOperationException();
      }
      return Bitwuzla.mk_term(properKind, new Vector_Term(args), term.indices());
    }

    if (!declaration.isKind() && declaration.getTerm().sort().is_fun()) {
      Vector_Term functionAndArgs = new Vector_Term();
      functionAndArgs.add(declaration.getTerm());
      functionAndArgs.addAll(args);
      return Bitwuzla.mk_term(Kind.APPLY, functionAndArgs);
    }

    assert declaration.isKind();

    return Bitwuzla.mk_term(declaration.getKind(), new Vector_Term(args));
  }

  @Override
  public BitwuzlaDeclaration declareUFImpl(String name, Sort pReturnType, List<Sort> pArgTypes) {
    if (pArgTypes.isEmpty()) {
      // Bitwuzla does not support UFs with no args, so we make a variable
      // TODO: implement
      throw new UnsupportedOperationException("Bitwuzla does not support 0 arity UFs.");
    }
    Sort functionSort = Bitwuzla.mk_fun_sort(new Vector_Sort(pArgTypes), pReturnType);

    Term maybeFormula = formulaCache.get(name, functionSort);
    if (maybeFormula != null) {
      return new BitwuzlaDeclaration(maybeFormula);
    }

    Term uf = Bitwuzla.mk_const(functionSort, name);
    formulaCache.put(name, functionSort, uf);
    return new BitwuzlaDeclaration(uf);
  }

  @Override
  protected BitwuzlaDeclaration getBooleanVarDeclarationImpl(Term pTerm) {
    Kind kind = pTerm.kind();

    // CONSTANTS are "variables" and Kind.VARIABLES are bound variables in for example quantifiers
    assert kind == Kind.APPLY || kind == Kind.CONSTANT : kind.toString();
    if (kind == Kind.APPLY) {
      // Returns pointer to Uninterpreted Function used in Apply
      return new BitwuzlaDeclaration(pTerm.get(0));
    } else {
      return new BitwuzlaDeclaration(pTerm);
    }
  }

  @Override
  public Term extractInfo(Formula pT) {
    return BitwuzlaFormulaManager.getBitwuzlaTerm(pT);
  }

  @Override
  public BooleanFormula encapsulateBoolean(Term pTerm) {
    assert getFormulaType(pTerm).isBooleanType();
    return new BitwuzlaBooleanFormula(pTerm);
  }

  protected Table<String, Sort, Term> getCache() {
    return formulaCache;
  }

  // True if the entered String has an existing variable in the cache.
  protected boolean formulaCacheContains(String variable) {
    // There is always only 1 type permitted per variable
    return formulaCache.containsRow(variable);
  }

  // Optional that contains the variable to the entered String if there is one.
  protected Optional<Term> getFormulaFromCache(String variable) {
    Iterator<Entry<Sort, Term>> entrySetIter = formulaCache.row(variable).entrySet().iterator();
    if (entrySetIter.hasNext()) {
      // If there is a non-empty row for an entry, there is only one entry
      return Optional.of(entrySetIter.next().getValue());
    }
    return Optional.empty();
  }

  @Override
  public Object convertValue(Term term) {
    Sort sort = term.sort();
    if (term.is_const()) {
      return null;
    }
    if (sort.is_fun()) {
      // TODO: this is wrong
      throw new AssertionError("Error: Unknown sort and term");
    } else {
      String value = term.toString();
      if (value.startsWith("#b")) {
        // Bitvectors in Bitwuzla start with a #b
        return new BigInteger(value.substring(2), 2);
      } else if (value.equals("true")) {
        return true;
      } else if (value.equals("false")) {
        return false;
      } else if (value.startsWith("(fp")) {
        return value
            .replace("(fp", "")
            .replace(")", "")
            .replace("#b", "")
            .replace("#b", "")
            .replace("#b", "")
            .strip();
      } else if (sort.is_rm()) {
        return value;
      }
    }

    throw new AssertionError(
        "Error: Could not convert term to value; Unknown sort and term. " + "Value: " + term);
  }
}<|MERGE_RESOLUTION|>--- conflicted
+++ resolved
@@ -402,19 +402,14 @@
         boundVars[i] = boundVar;
         String name = boundVar.symbol();
         assert name != null;
-<<<<<<< HEAD
         Sort sort = boundVar.sort();
-        Term freeVar = formulaCache.get(name, sort); // FIXME: Shouldn this be a fresh variable?
-=======
-        long sort = BitwuzlaJNI.bitwuzla_term_get_sort(boundVar);
-        long freeVar;
+        Term freeVar;
         if (formulaCache.contains(name, sort)) {
           freeVar = formulaCache.get(name, sort);
         } else {
           // no free var existing (e.g. from parsing), create a new one
           freeVar = makeVariable(sort, name);
         }
->>>>>>> 2cba0e13
         freeVars[i] = freeVar;
         freeEncVars.add(encapsulate(getFormulaType(freeVar), freeVar));
       }
