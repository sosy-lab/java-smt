// This file is part of JavaSMT,
// an API wrapper for a collection of SMT solvers:
// https://github.com/sosy-lab/java-smt
//
// SPDX-FileCopyrightText: 2024 Dirk Beyer <https://www.sosy-lab.org>
//
// SPDX-License-Identifier: Apache-2.0

package org.sosy_lab.java_smt.solvers.cvc5;

import static com.google.common.base.Preconditions.checkArgument;
import static com.google.common.base.Preconditions.checkState;

import com.google.common.base.Preconditions;
import com.google.common.base.Splitter;
import com.google.common.collect.FluentIterable;
import com.google.common.collect.HashBasedTable;
import com.google.common.collect.ImmutableList;
import com.google.common.collect.ImmutableMap;
import com.google.common.collect.ImmutableSet;
import com.google.common.collect.Iterables;
import com.google.common.collect.Table;
import com.google.common.primitives.Ints;
import io.github.cvc5.CVC5ApiException;
import io.github.cvc5.Datatype;
import io.github.cvc5.DatatypeConstructor;
import io.github.cvc5.Kind;
import io.github.cvc5.Op;
import io.github.cvc5.Pair;
import io.github.cvc5.Solver;
import io.github.cvc5.Sort;
import io.github.cvc5.Term;
import io.github.cvc5.TermManager;
import java.math.BigInteger;
import java.util.ArrayList;
import java.util.List;
import org.checkerframework.checker.nullness.qual.Nullable;
import org.sosy_lab.common.rationals.Rational;
import org.sosy_lab.java_smt.api.ArrayFormula;
import org.sosy_lab.java_smt.api.BitvectorFormula;
import org.sosy_lab.java_smt.api.BooleanFormula;
import org.sosy_lab.java_smt.api.EnumerationFormula;
import org.sosy_lab.java_smt.api.FloatingPointFormula;
import org.sosy_lab.java_smt.api.FloatingPointNumber;
import org.sosy_lab.java_smt.api.Formula;
import org.sosy_lab.java_smt.api.FormulaType;
import org.sosy_lab.java_smt.api.FormulaType.ArrayFormulaType;
import org.sosy_lab.java_smt.api.FormulaType.FloatingPointType;
import org.sosy_lab.java_smt.api.FunctionDeclarationKind;
import org.sosy_lab.java_smt.api.QuantifiedFormulaManager.Quantifier;
import org.sosy_lab.java_smt.api.RegexFormula;
import org.sosy_lab.java_smt.api.StringFormula;
import org.sosy_lab.java_smt.api.visitors.FormulaVisitor;
import org.sosy_lab.java_smt.basicimpl.FormulaCreator;
import org.sosy_lab.java_smt.basicimpl.FunctionDeclarationImpl;
import org.sosy_lab.java_smt.solvers.cvc5.CVC5Formula.CVC5ArrayFormula;
import org.sosy_lab.java_smt.solvers.cvc5.CVC5Formula.CVC5BitvectorFormula;
import org.sosy_lab.java_smt.solvers.cvc5.CVC5Formula.CVC5BooleanFormula;
import org.sosy_lab.java_smt.solvers.cvc5.CVC5Formula.CVC5EnumerationFormula;
import org.sosy_lab.java_smt.solvers.cvc5.CVC5Formula.CVC5FloatingPointFormula;
import org.sosy_lab.java_smt.solvers.cvc5.CVC5Formula.CVC5FloatingPointRoundingModeFormula;
import org.sosy_lab.java_smt.solvers.cvc5.CVC5Formula.CVC5IntegerFormula;
import org.sosy_lab.java_smt.solvers.cvc5.CVC5Formula.CVC5RationalFormula;
import org.sosy_lab.java_smt.solvers.cvc5.CVC5Formula.CVC5RegexFormula;
import org.sosy_lab.java_smt.solvers.cvc5.CVC5Formula.CVC5StringFormula;

public class CVC5FormulaCreator extends FormulaCreator<Term, Sort, TermManager, Term> {

  /** CVC5 does not allow using some key-functions from SMTLIB2 as identifiers. */
  private static final ImmutableSet<String> UNSUPPORTED_IDENTIFIERS = ImmutableSet.of("let");

  /** We use a variable cache to keep track of variables/Ufs that have already been defined. */
  private final Table<String, Sort, Term> variablesCache = HashBasedTable.create();

  private final TermManager termManager;
  private final Solver solver;

  protected CVC5FormulaCreator(TermManager pTermManager, Solver pSolver) {
    super(
        pTermManager,
        pTermManager.getBooleanSort(),
        pTermManager.getIntegerSort(),
        pTermManager.getRealSort(),
        pTermManager.getStringSort(),
        pTermManager.getRegExpSort());
    termManager = pTermManager;
    solver = pSolver;
  }

  public Solver getSolver() {
    return solver;
  }

  Table<String, Sort, Term> getDeclaredVariables() {
    return variablesCache;
  }

  @Override
  public Term makeVariable(Sort sort, String name) {
    Term existingVar = variablesCache.get(name, sort);
    if (existingVar != null) {
      return existingVar;
    }
    Preconditions.checkArgument(
        !variablesCache.containsRow(name),
        "Symbol %s requested with type %s, but already used with type %s",
        name,
        sort,
        variablesCache.row(name).keySet());
    Term newVar = termManager.mkConst(sort, name);
    variablesCache.put(name, sort, newVar);
    return newVar;
  }

  /**
   * Makes a bound copy of a variable for use in quantifier. Note that all occurrences of the free
   * var have to be substituted by the bound once it exists.
   *
   * @param var Variable you want a bound copy of.
   * @return Bound Variable
   */
  public Term makeBoundCopy(Term var) {
    Sort sort = var.getSort();
    String name = getName(var);
    Term boundCopy = termManager.mkVar(sort, name);
    return boundCopy;
  }

  @Override
  public Sort getBitvectorType(int pBitwidth) {
    try {
      return termManager.mkBitVectorSort(pBitwidth);
    } catch (CVC5ApiException e) {
      throw new IllegalArgumentException(
          "Cannot create bitvector sort with size " + pBitwidth + ".", e);
    }
  }

  @Override
  public Sort getFloatingPointType(FloatingPointType pType) {
    try {
      // plus sign bit
      return termManager.mkFloatingPointSort(pType.getExponentSize(), pType.getMantissaSize() + 1);
    } catch (CVC5ApiException e) {
      throw new IllegalArgumentException(
          "Cannot create floatingpoint sort with exponent size "
              + pType.getExponentSize()
              + " and mantissa "
              + pType.getMantissaSize()
              + " (plus sign bit).",
          e);
    }
  }

  @Override
  public Sort getArrayType(Sort pIndexType, Sort pElementType) {
    return termManager.mkArraySort(pIndexType, pElementType);
  }

  @Override
  public Term extractInfo(Formula pT) {
    return CVC5FormulaManager.getCVC5Term(pT);
  }

  @Override
  @SuppressWarnings("MethodTypeParameterName")
  protected <TD extends Formula, TR extends Formula> FormulaType<TR> getArrayFormulaElementType(
      ArrayFormula<TD, TR> pArray) {
    return ((CVC5ArrayFormula<TD, TR>) pArray).getElementType();
  }

  @Override
  @SuppressWarnings("MethodTypeParameterName")
  protected <TD extends Formula, TR extends Formula> FormulaType<TD> getArrayFormulaIndexType(
      ArrayFormula<TD, TR> pArray) {
    return ((CVC5ArrayFormula<TD, TR>) pArray).getIndexType();
  }

  @SuppressWarnings("unchecked")
  @Override
  public <T extends Formula> FormulaType<T> getFormulaType(T pFormula) {
    Sort cvc5sort = extractInfo(pFormula).getSort();
    if (pFormula instanceof BitvectorFormula) {
      checkArgument(
          cvc5sort.isBitVector(), "BitvectorFormula with actual type %s: %s", cvc5sort, pFormula);
      return (FormulaType<T>) getFormulaTypeFromTermType(cvc5sort);

    } else if (pFormula instanceof FloatingPointFormula) {
      checkArgument(
          cvc5sort.isFloatingPoint(),
          "FloatingPointFormula with actual type %s: %s",
          cvc5sort,
          pFormula);
      return (FormulaType<T>) getFormulaTypeFromTermType(cvc5sort);

    } else if (pFormula instanceof ArrayFormula<?, ?>) {
      checkArgument(cvc5sort.isArray(), "ArrayFormula with actual type %s: %s", cvc5sort, pFormula);
      return (FormulaType<T>) getFormulaTypeFromTermType(cvc5sort);

    } else if (pFormula instanceof EnumerationFormula) {
      checkArgument(
          cvc5sort.isDatatype(), "EnumerationFormula with actual type %s: %s", cvc5sort, pFormula);
      return (FormulaType<T>) getFormulaTypeFromTermType(cvc5sort);

    } else {
      return super.getFormulaType(pFormula);
    }
  }

  @Override
  public FormulaType<?> getFormulaType(Term pFormula) {
    return getFormulaTypeFromTermType(pFormula.getSort());
  }

  private FormulaType<?> getFormulaTypeFromTermType(Sort sort) {
    if (sort.isBoolean()) {
      return FormulaType.BooleanType;
    } else if (sort.isInteger()) {
      return FormulaType.IntegerType;
    } else if (sort.isBitVector()) {
      return FormulaType.getBitvectorTypeWithSize(sort.getBitVectorSize());
    } else if (sort.isFloatingPoint()) {
      // CVC5 wants the sign bit as part of the mantissa. We add that manually in creation.
      return FormulaType.getFloatingPointType(
          sort.getFloatingPointExponentSize(), sort.getFloatingPointSignificandSize() - 1);
    } else if (sort.isRoundingMode()) {
      return FormulaType.FloatingPointRoundingModeType;
    } else if (sort.isReal()) {
      // The theory REAL in CVC5 is the theory of (infinite precision!) real numbers.
      // As such, the theory RATIONAL is contained in REAL.
      return FormulaType.RationalType;
    } else if (sort.isArray()) {
      FormulaType<?> indexType = getFormulaTypeFromTermType(sort.getArrayIndexSort());
      FormulaType<?> elementType = getFormulaTypeFromTermType(sort.getArrayElementSort());
      return FormulaType.getArrayType(indexType, elementType);
    } else if (sort.isString()) {
      return FormulaType.StringType;
    } else if (sort.isRegExp()) {
      return FormulaType.RegexType;
    } else if (sort.isFunction()) {
      return getFormulaTypeFromTermType(sort.getFunctionCodomainSort());
    } else if (sort.isDatatype()) {
      Datatype enumType = sort.getDatatype();
      return FormulaType.getEnumerationType(
          enumType.getName(),
          FluentIterable.from(enumType).transform(DatatypeConstructor::getName).toSet());
    } else {
      try {
        throw new AssertionError(
            String.format("Encountered unhandled Type '%s' %s.", sort, sort.getKind()));
      } catch (CVC5ApiException exception) {
        throw new AssertionError("Unexpected error when accessing sort.", exception);
      }
    }
  }

  @SuppressWarnings("unchecked")
  @Override
  public <T extends Formula> T encapsulate(FormulaType<T> pType, Term pTerm) {
    assert pType.equals(getFormulaType(pTerm))
            || (pType.equals(FormulaType.RationalType)
                && getFormulaType(pTerm).equals(FormulaType.IntegerType))
        : String.format(
            "Cannot encapsulate formula %s of Type %s as %s", pTerm, getFormulaType(pTerm), pType);
    if (pType.isBooleanType()) {
      return (T) new CVC5BooleanFormula(pTerm);
    } else if (pType.isIntegerType()) {
      return (T) new CVC5IntegerFormula(pTerm);
    } else if (pType.isRationalType()) {
      return (T) new CVC5RationalFormula(pTerm);
    } else if (pType.isArrayType()) {
      ArrayFormulaType<?, ?> arrFt = (ArrayFormulaType<?, ?>) pType;
      return (T) new CVC5ArrayFormula<>(pTerm, arrFt.getIndexType(), arrFt.getElementType());
    } else if (pType.isBitvectorType()) {
      return (T) new CVC5BitvectorFormula(pTerm);
    } else if (pType.isFloatingPointType()) {
      return (T) new CVC5FloatingPointFormula(pTerm);
    } else if (pType.isFloatingPointRoundingModeType()) {
      return (T) new CVC5FloatingPointRoundingModeFormula(pTerm);
    } else if (pType.isStringType()) {
      return (T) new CVC5StringFormula(pTerm);
    } else if (pType.isRegexType()) {
      return (T) new CVC5RegexFormula(pTerm);
    } else if (pType.isEnumerationType()) {
      return (T) new CVC5EnumerationFormula(pTerm);
    }
    throw new IllegalArgumentException("Cannot create formulas of Type " + pType + " in CVC5");
  }

  private Formula encapsulate(Term pTerm) {
    return encapsulate(getFormulaType(pTerm), pTerm);
  }

  @Override
  public BooleanFormula encapsulateBoolean(Term pTerm) {
    assert getFormulaType(pTerm).isBooleanType()
        : String.format(
            "%s is not boolean, but %s (%s)", pTerm, pTerm.getSort(), getFormulaType(pTerm));
    return new CVC5BooleanFormula(pTerm);
  }

  @Override
  public BitvectorFormula encapsulateBitvector(Term pTerm) {
    assert getFormulaType(pTerm).isBitvectorType()
        : String.format("%s is no BV, but %s (%s)", pTerm, pTerm.getSort(), getFormulaType(pTerm));
    return new CVC5BitvectorFormula(pTerm);
  }

  @Override
  protected FloatingPointFormula encapsulateFloatingPoint(Term pTerm) {
    assert getFormulaType(pTerm).isFloatingPointType()
        : String.format("%s is no FP, but %s (%s)", pTerm, pTerm.getSort(), getFormulaType(pTerm));
    return new CVC5FloatingPointFormula(pTerm);
  }

  @Override
  @SuppressWarnings("MethodTypeParameterName")
  protected <TI extends Formula, TE extends Formula> ArrayFormula<TI, TE> encapsulateArray(
      Term pTerm, FormulaType<TI> pIndexType, FormulaType<TE> pElementType) {
    assert getFormulaType(pTerm).equals(FormulaType.getArrayType(pIndexType, pElementType))
        : String.format(
            "%s is no array, but %s (%s)", pTerm, pTerm.getSort(), getFormulaType(pTerm));
    return new CVC5ArrayFormula<>(pTerm, pIndexType, pElementType);
  }

  @Override
  protected StringFormula encapsulateString(Term pTerm) {
    assert getFormulaType(pTerm).isStringType()
        : String.format(
            "%s is no String, but %s (%s)", pTerm, pTerm.getSort(), getFormulaType(pTerm));
    return new CVC5StringFormula(pTerm);
  }

  @Override
  protected RegexFormula encapsulateRegex(Term pTerm) {
    assert getFormulaType(pTerm).isRegexType();
    return new CVC5RegexFormula(pTerm);
  }

  @Override
  protected EnumerationFormula encapsulateEnumeration(Term pTerm) {
    assert getFormulaType(pTerm).isEnumerationType();
    return new CVC5EnumerationFormula(pTerm);
  }

  private String getName(Term e) {
    checkState(!e.isNull());
    String repr = e.toString();
    try {
      if (e.getKind() == Kind.APPLY_UF) {
        e = e.getChild(0);
      }
    } catch (CVC5ApiException e1) {
      // Fallback is the String of the original term
    }
    if (e.hasSymbol()) {
      return e.getSymbol();
    } else if (repr.startsWith("(")) {
      // Some function
      // Functions are packaged like this: (functionName arg1 arg2 ...)
      // But can use |(name)| to enable () inside of the variable name
      // TODO what happens for function names containing whitepsace?
      String dequoted = dequote(repr);
      return Iterables.get(Splitter.on(' ').split(dequoted.substring(1)), 0);
    } else {
      return dequote(repr);
    }
  }

  @Override
  public <R> R visit(FormulaVisitor<R> visitor, Formula formula, final Term f) {
    checkState(!f.isNull());
    Sort sort = f.getSort();
    try {
      if (f.isBooleanValue()) {
        return visitor.visitConstant(formula, f.getBooleanValue());

      } else if (f.isStringValue()) {
        return visitor.visitConstant(formula, f.getStringValue());

      } else if (f.isRealValue()) {
        Pair<BigInteger, BigInteger> realValue = f.getRealValue();
        Object number =
            BigInteger.ONE.equals(realValue.second)
                ? realValue.first
                : Rational.of(realValue.first, realValue.second);
        return visitor.visitConstant(formula, number);

      } else if (f.isIntegerValue()) {
        return visitor.visitConstant(formula, f.getIntegerValue());

      } else if (f.isBitVectorValue()) {
        return visitor.visitConstant(formula, new BigInteger(f.getBitVectorValue(), 2));

      } else if (f.isFloatingPointValue()) {
        return visitor.visitConstant(formula, convertFloatingPoint(f));

      } else if (f.isRoundingModeValue()) {
        return visitor.visitConstant(formula, f.getRoundingModeValue());

      } else if (f.isConstArray()) {
        Term constant = f.getConstArrayBase();
        return visitor.visitFunction(
            formula,
            ImmutableList.of(encapsulate(constant)),
            FunctionDeclarationImpl.of(
                getName(f),
                getDeclarationKind(f),
                ImmutableList.of(getFormulaTypeFromTermType(constant.getSort())),
                getFormulaType(f),
                f.getKind()));

      } else if (f.getKind() == Kind.FORALL || f.getKind() == Kind.EXISTS) {
        // QUANTIFIER: replace bound variable with free variable for visitation
        assert f.getNumChildren() == 2;
        Term body = f.getChild(1);
        List<Formula> freeVars = new ArrayList<>();
        for (Term boundVar : f.getChild(0)) { // unpack grand-children of f.
          String name = getName(boundVar);
          Term freeVar = makeVariable(boundVar.getSort(), name);
          body = body.substitute(boundVar, freeVar);
          freeVars.add(encapsulate(freeVar));
        }
        BooleanFormula fBody = encapsulateBoolean(body);
        Quantifier quant = f.getKind() == Kind.EXISTS ? Quantifier.EXISTS : Quantifier.FORALL;
        return visitor.visitQuantifier((BooleanFormula) formula, quant, freeVars, fBody);

      } else if (f.getKind() == Kind.CONSTANT) {
        return visitor.visitFreeVariable(formula, dequote(f.toString()));

      } else if (f.getKind() == Kind.APPLY_CONSTRUCTOR) {
        Preconditions.checkState(
            f.getNumChildren() == 1, "Unexpected formula '%s' with sort '%s'", f, f.getSort());
        return visitor.visitConstant(formula, f.getChild(0).getSymbol());

      } else {
        // Term expressions like uninterpreted function calls (Kind.APPLY_UF) or operators (e.g.
        // Kind.AND).
        // These are all treated like operators, so we can get the declaration by f.getOperator()!

        ImmutableList.Builder<Formula> argsBuilder = ImmutableList.builder();

        List<FormulaType<?>> argsTypes = new ArrayList<>();

        // Term operator = normalize(f.getSort());
        Kind kind = f.getKind();
        if (sort.isFunction() || kind == Kind.APPLY_UF) {
          // The arguments are all children except the first one
          for (int i = 1; i < f.getNumChildren(); i++) {
            argsTypes.add(getFormulaTypeFromTermType(f.getChild(i).getSort()));
            // CVC5s first argument in a function/Uf is the declaration, we don't need that here
            argsBuilder.add(encapsulate(f.getChild(i)));
          }
        } else {
          for (Term arg : f) {
            argsTypes.add(getFormulaType(arg));
            argsBuilder.add(encapsulate(arg));
          }
        }

        // TODO some operations (BV_SIGN_EXTEND, BV_ZERO_EXTEND, maybe more) encode information as
        // part of the operator itself, thus the arity is one too small and there might be no
        // possibility to access the information from user side. Should we encode such information
        // as additional parameters? We do so for some methods of Princess.
        if (sort.isFunction()) {
          return visitor.visitFunction(
              formula,
              argsBuilder.build(),
              FunctionDeclarationImpl.of(
                  getName(f), getDeclarationKind(f), argsTypes, getFormulaType(f), normalize(f)));
        } else if (kind == Kind.APPLY_UF) {
          return visitor.visitFunction(
              formula,
              argsBuilder.build(),
              FunctionDeclarationImpl.of(
                  getName(f),
                  getDeclarationKind(f),
                  argsTypes,
                  getFormulaType(f),
                  normalize(f.getChild(0))));
        } else {
          // TODO: check if the below is correct
          return visitor.visitFunction(
              formula,
              argsBuilder.build(),
              FunctionDeclarationImpl.of(
                  getName(f), getDeclarationKind(f), argsTypes, getFormulaType(f), normalize(f)));
        }
      }
    } catch (CVC5ApiException e) {
      throw new IllegalArgumentException("Failure visiting the Term '" + f + "'.", e);
    }
  }

  /**
   * CVC5 returns new objects when querying operators for UFs. The new operator has to be translated
   * back to a common one.
   */
  private Term normalize(Term operator) {
    Term function = variablesCache.get(getName(operator), operator.getSort());
    if (function != null) {
      checkState(
          function.getId() == operator.getId(),
          "operator '%s' with ID %s differs from existing function '%s' with ID '%s'.",
          operator,
          operator.getId(),
          function,
          function.getId());
      return function;
    }
    return operator;
  }

  // see src/theory/*/kinds in CVC5 sources for description of the different CVC5 kinds ;)
  private static final ImmutableMap<Kind, FunctionDeclarationKind> KIND_MAPPING =
      ImmutableMap.<Kind, FunctionDeclarationKind>builder()
          .put(Kind.EQUAL, FunctionDeclarationKind.EQ)
          .put(Kind.DISTINCT, FunctionDeclarationKind.DISTINCT)
          .put(Kind.NOT, FunctionDeclarationKind.NOT)
          .put(Kind.AND, FunctionDeclarationKind.AND)
          .put(Kind.IMPLIES, FunctionDeclarationKind.IMPLIES)
          .put(Kind.OR, FunctionDeclarationKind.OR)
          .put(Kind.XOR, FunctionDeclarationKind.XOR)
          .put(Kind.ITE, FunctionDeclarationKind.ITE)
          .put(Kind.APPLY_UF, FunctionDeclarationKind.UF)
          .put(Kind.ADD, FunctionDeclarationKind.ADD)
          .put(Kind.MULT, FunctionDeclarationKind.MUL)
          .put(Kind.SUB, FunctionDeclarationKind.SUB)
          .put(Kind.INTS_MODULUS, FunctionDeclarationKind.MODULO)
          .put(Kind.INTS_DIVISION, FunctionDeclarationKind.DIV)
          .put(Kind.DIVISION, FunctionDeclarationKind.DIV)
          .put(Kind.LT, FunctionDeclarationKind.LT)
          .put(Kind.LEQ, FunctionDeclarationKind.LTE)
          .put(Kind.GT, FunctionDeclarationKind.GT)
          .put(Kind.GEQ, FunctionDeclarationKind.GTE)
          // Bitvector theory
          .put(Kind.BITVECTOR_ADD, FunctionDeclarationKind.BV_ADD)
          .put(Kind.BITVECTOR_SUB, FunctionDeclarationKind.BV_SUB)
          .put(Kind.BITVECTOR_MULT, FunctionDeclarationKind.BV_MUL)
          .put(Kind.BITVECTOR_AND, FunctionDeclarationKind.BV_AND)
          .put(Kind.BITVECTOR_OR, FunctionDeclarationKind.BV_OR)
          .put(Kind.BITVECTOR_XOR, FunctionDeclarationKind.BV_XOR)
          .put(Kind.BITVECTOR_SLT, FunctionDeclarationKind.BV_SLT)
          .put(Kind.BITVECTOR_ULT, FunctionDeclarationKind.BV_ULT)
          .put(Kind.BITVECTOR_SLE, FunctionDeclarationKind.BV_SLE)
          .put(Kind.BITVECTOR_ULE, FunctionDeclarationKind.BV_ULE)
          .put(Kind.BITVECTOR_SGT, FunctionDeclarationKind.BV_SGT)
          .put(Kind.BITVECTOR_UGT, FunctionDeclarationKind.BV_UGT)
          .put(Kind.BITVECTOR_SGE, FunctionDeclarationKind.BV_SGE)
          .put(Kind.BITVECTOR_UGE, FunctionDeclarationKind.BV_UGE)
          .put(Kind.BITVECTOR_SDIV, FunctionDeclarationKind.BV_SDIV)
          .put(Kind.BITVECTOR_UDIV, FunctionDeclarationKind.BV_UDIV)
          .put(Kind.BITVECTOR_SREM, FunctionDeclarationKind.BV_SREM)
          .put(Kind.BITVECTOR_UREM, FunctionDeclarationKind.BV_UREM)
          .put(Kind.BITVECTOR_SMOD, FunctionDeclarationKind.BV_SMOD)
          .put(Kind.BITVECTOR_NOT, FunctionDeclarationKind.BV_NOT)
          .put(Kind.BITVECTOR_NEG, FunctionDeclarationKind.BV_NEG)
          .put(Kind.BITVECTOR_EXTRACT, FunctionDeclarationKind.BV_EXTRACT)
          .put(Kind.BITVECTOR_CONCAT, FunctionDeclarationKind.BV_CONCAT)
          .put(Kind.BITVECTOR_SIGN_EXTEND, FunctionDeclarationKind.BV_SIGN_EXTENSION)
          .put(Kind.BITVECTOR_ZERO_EXTEND, FunctionDeclarationKind.BV_ZERO_EXTENSION)
          .put(Kind.BITVECTOR_SHL, FunctionDeclarationKind.BV_SHL)
          .put(Kind.BITVECTOR_ASHR, FunctionDeclarationKind.BV_ASHR)
          .put(Kind.BITVECTOR_LSHR, FunctionDeclarationKind.BV_LSHR)
          .put(Kind.BITVECTOR_ROTATE_LEFT, FunctionDeclarationKind.BV_ROTATE_LEFT_BY_INT)
          .put(Kind.BITVECTOR_ROTATE_RIGHT, FunctionDeclarationKind.BV_ROTATE_RIGHT_BY_INT)
          // Floating-point theory
          .put(Kind.TO_INTEGER, FunctionDeclarationKind.FLOOR)
          .put(Kind.TO_REAL, FunctionDeclarationKind.TO_REAL)
          .put(Kind.FLOATINGPOINT_TO_SBV, FunctionDeclarationKind.FP_CASTTO_SBV)
          .put(Kind.FLOATINGPOINT_TO_UBV, FunctionDeclarationKind.FP_CASTTO_UBV)
          .put(Kind.FLOATINGPOINT_TO_FP_FROM_FP, FunctionDeclarationKind.FP_CASTTO_FP)
          .put(Kind.FLOATINGPOINT_TO_FP_FROM_SBV, FunctionDeclarationKind.BV_SCASTTO_FP)
          .put(Kind.FLOATINGPOINT_TO_FP_FROM_UBV, FunctionDeclarationKind.BV_UCASTTO_FP)
          .put(Kind.FLOATINGPOINT_IS_NAN, FunctionDeclarationKind.FP_IS_NAN)
          .put(Kind.FLOATINGPOINT_IS_NEG, FunctionDeclarationKind.FP_IS_NEGATIVE)
          .put(Kind.FLOATINGPOINT_IS_INF, FunctionDeclarationKind.FP_IS_INF)
          .put(Kind.FLOATINGPOINT_IS_NORMAL, FunctionDeclarationKind.FP_IS_NORMAL)
          .put(Kind.FLOATINGPOINT_IS_SUBNORMAL, FunctionDeclarationKind.FP_IS_SUBNORMAL)
          .put(Kind.FLOATINGPOINT_IS_ZERO, FunctionDeclarationKind.FP_IS_ZERO)
          .put(Kind.FLOATINGPOINT_EQ, FunctionDeclarationKind.FP_EQ)
          .put(Kind.FLOATINGPOINT_ABS, FunctionDeclarationKind.FP_ABS)
          .put(Kind.FLOATINGPOINT_MAX, FunctionDeclarationKind.FP_MAX)
          .put(Kind.FLOATINGPOINT_MIN, FunctionDeclarationKind.FP_MIN)
          .put(Kind.FLOATINGPOINT_SQRT, FunctionDeclarationKind.FP_SQRT)
          .put(Kind.FLOATINGPOINT_ADD, FunctionDeclarationKind.FP_ADD)
          .put(Kind.FLOATINGPOINT_SUB, FunctionDeclarationKind.FP_SUB)
          .put(Kind.FLOATINGPOINT_MULT, FunctionDeclarationKind.FP_MUL)
          .put(Kind.FLOATINGPOINT_REM, FunctionDeclarationKind.FP_REM)
          .put(Kind.FLOATINGPOINT_DIV, FunctionDeclarationKind.FP_DIV)
          .put(Kind.FLOATINGPOINT_NEG, FunctionDeclarationKind.FP_NEG)
          .put(Kind.FLOATINGPOINT_LT, FunctionDeclarationKind.FP_LT)
          .put(Kind.FLOATINGPOINT_LEQ, FunctionDeclarationKind.FP_LE)
          .put(Kind.FLOATINGPOINT_GT, FunctionDeclarationKind.FP_GT)
          .put(Kind.FLOATINGPOINT_GEQ, FunctionDeclarationKind.FP_GE)
          .put(Kind.FLOATINGPOINT_RTI, FunctionDeclarationKind.FP_ROUND_TO_INTEGRAL)
          .put(Kind.FLOATINGPOINT_TO_FP_FROM_IEEE_BV, FunctionDeclarationKind.FP_FROM_IEEEBV)
          // String and Regex theory
          .put(Kind.STRING_CONCAT, FunctionDeclarationKind.STR_CONCAT)
          .put(Kind.STRING_PREFIX, FunctionDeclarationKind.STR_PREFIX)
          .put(Kind.STRING_SUFFIX, FunctionDeclarationKind.STR_SUFFIX)
          .put(Kind.STRING_CONTAINS, FunctionDeclarationKind.STR_CONTAINS)
          .put(Kind.STRING_SUBSTR, FunctionDeclarationKind.STR_SUBSTRING)
          .put(Kind.STRING_REPLACE, FunctionDeclarationKind.STR_REPLACE)
          .put(Kind.STRING_REPLACE_ALL, FunctionDeclarationKind.STR_REPLACE_ALL)
          .put(Kind.STRING_CHARAT, FunctionDeclarationKind.STR_CHAR_AT)
          .put(Kind.STRING_LENGTH, FunctionDeclarationKind.STR_LENGTH)
          .put(Kind.STRING_INDEXOF, FunctionDeclarationKind.STR_INDEX_OF)
          .put(Kind.STRING_TO_REGEXP, FunctionDeclarationKind.STR_TO_RE)
          .put(Kind.STRING_IN_REGEXP, FunctionDeclarationKind.STR_IN_RE)
          .put(Kind.STRING_FROM_INT, FunctionDeclarationKind.INT_TO_STR)
          .put(Kind.STRING_TO_INT, FunctionDeclarationKind.STR_TO_INT)
          .put(Kind.STRING_TO_CODE, FunctionDeclarationKind.STR_TO_CODE)
          .put(Kind.STRING_FROM_CODE, FunctionDeclarationKind.STR_FROM_CODE)
          .put(Kind.STRING_LT, FunctionDeclarationKind.STR_LT)
          .put(Kind.STRING_LEQ, FunctionDeclarationKind.STR_LE)
          .put(Kind.REGEXP_PLUS, FunctionDeclarationKind.RE_PLUS)
          .put(Kind.REGEXP_STAR, FunctionDeclarationKind.RE_STAR)
          .put(Kind.REGEXP_OPT, FunctionDeclarationKind.RE_OPTIONAL)
          .put(Kind.REGEXP_CONCAT, FunctionDeclarationKind.RE_CONCAT)
          .put(Kind.REGEXP_UNION, FunctionDeclarationKind.RE_UNION)
          .put(Kind.REGEXP_RANGE, FunctionDeclarationKind.RE_RANGE)
          .put(Kind.REGEXP_INTER, FunctionDeclarationKind.RE_INTERSECT)
          .put(Kind.REGEXP_COMPLEMENT, FunctionDeclarationKind.RE_COMPLEMENT)
          .put(Kind.REGEXP_DIFF, FunctionDeclarationKind.RE_DIFFERENCE)
          .put(Kind.SELECT, FunctionDeclarationKind.SELECT)
          .put(Kind.STORE, FunctionDeclarationKind.STORE)
          .put(Kind.CONST_ARRAY, FunctionDeclarationKind.CONST)
          .build();

  private FunctionDeclarationKind getDeclarationKind(Term f) {
    try {
      Kind kind = f.getKind();

      // special case: IFF for Boolean, EQ for all other Types
      if (kind == Kind.EQUAL && Iterables.all(f, child -> child.getSort().isBoolean())) {
        return FunctionDeclarationKind.IFF;
      }

      return KIND_MAPPING.getOrDefault(kind, FunctionDeclarationKind.OTHER);
    } catch (CVC5ApiException e) {
      throw new IllegalArgumentException("Failure trying to get the KIND of Term '" + f + "'.", e);
    }
  }

  @Override
  protected Term getBooleanVarDeclarationImpl(Term pTFormulaInfo) {
    try {
      Kind kind = pTFormulaInfo.getKind();
      // CONSTANTS are "variables" and Kind.VARIABLEs are bound variables in for example quantifiers
      assert kind == Kind.APPLY_UF || kind == Kind.CONSTANT : pTFormulaInfo.getKind();
      if (kind == Kind.APPLY_UF) {
        // TODO: Test this, this is the old internal implementation
        return pTFormulaInfo.getChild(0);
        // old
        // return pTFormulaInfo.getOperator();
      } else {
        return pTFormulaInfo;
      }
    } catch (CVC5ApiException e) {
      throw new IllegalArgumentException(
          "You tried reading a bool variable potentially in a UF application that failed. Checked"
              + " term: "
              + pTFormulaInfo
              + ".",
          e);
    }
  }

  @Override
  public Term callFunctionImpl(final Term pDeclaration, final List<Term> pArgs) {
    if (pArgs.isEmpty()) {
      // CVC5 does not allow argumentless functions! We use variables as a workaround.
      return pDeclaration;
    } else {

      if (pDeclaration.hasOp()) {
        Op op = pDeclaration.getOp();
        return termManager.mkTerm(op, pArgs.toArray(new Term[] {}));
      } else {
        try {
          Sort[] paramSorts = pDeclaration.getSort().getFunctionDomainSorts();
          List<Term> args = castToParamTypeIfRequired(pArgs, paramSorts);
          Kind kind = pDeclaration.getKind();
          if (kind == Kind.CONSTANT) {
            // For UF application, we need the declaration of the UF as first argument!
            kind = Kind.APPLY_UF;
            args.add(0, pDeclaration);
          }
          return termManager.mkTerm(kind, args.toArray(new Term[] {}));
        } catch (CVC5ApiException e) {
          throw new IllegalArgumentException(
              "Failure when building the UF '"
                  + pDeclaration
                  + "'"
                  + " with arguments '"
                  + pArgs
                  + "'.",
              e);
        }
      }
    }
  }

  /**
   * CVC5 does not allow subtyping for INT and REAL/RATIONAL, but requires a cast. This method
   * inserts a cast, if required by the parameter type.
   *
   * @param pArgs input arguments to be casted.
   * @param pParamSorts target type for all arguments.
   * @return a list of potentially casted arguments.
   */
  private List<Term> castToParamTypeIfRequired(List<Term> pArgs, Sort[] pParamSorts) {
    final List<Term> args = new ArrayList<>();
    for (int i = 0; i < pArgs.size(); i++) {
      args.add(
          castToParamTypeIfRequired(pArgs.get(i), pParamSorts.length > i ? pParamSorts[i] : null));
    }
    return args;
  }

  private Term castToParamTypeIfRequired(Term input, @Nullable Sort targetSort) {
    if (input.getSort().isInteger() && targetSort.isReal()) {
      return termManager.mkTerm(Kind.TO_REAL, input);
    }
    return input;
  }

  /**
   * Check that the symbol does not contain characters that CVC5 interpretes as SMTLIB2 commands.
   *
   * @param symbol the symbol to check
   * @throws IllegalArgumentException if symbol can not be used with CVC5.
   */
  private void checkSymbol(String symbol) {
    checkArgument(
        !UNSUPPORTED_IDENTIFIERS.contains(symbol),
        "CVC5 does not support %s as identifier.",
        symbol);
  }

  @Override
  public Term declareUFImpl(String pName, Sort pReturnType, List<Sort> pArgTypes) {
    checkSymbol(pName);

    // Ufs in CVC5 can't have 0 arity. We just use a variable as a workaround.
    Sort termSort =
        pArgTypes.isEmpty()
            ? pReturnType
            : environment.mkFunctionSort(pArgTypes.toArray(new Sort[0]), pReturnType);
    Term exp = variablesCache.get(pName, termSort);

    if (exp == null) {
      exp = termManager.mkConst(termSort, pName);
      variablesCache.put(pName, exp.getSort(), exp);
    } else {
      Preconditions.checkArgument(
          pReturnType.equals(exp.getSort().getFunctionCodomainSort()),
          "Symbol %s already in use for different return type %s",
          exp,
          exp.getSort());
      for (int i = 1; i < exp.getNumChildren(); i++) {
        // CVC5s first argument in a function/Uf is the declaration, we don't need that here
        try {
          Preconditions.checkArgument(
              pArgTypes.get(i).equals(exp.getChild(i).getSort()),
              "Argument %s with type %s does not match expected type %s",
              i - 1,
              pArgTypes.get(i),
              exp.getChild(i).getSort());
        } catch (CVC5ApiException e) {
          throw new IllegalArgumentException(
              "Failure visiting the Term '" + exp + "' at index " + i + ".", e);
        }
      }
    }
    return exp;
  }

  @Override
  public Object convertValue(Term pValue) {
    return convertValue(pValue, pValue);
  }

  @Override
  public Object convertValue(Term expForType, Term value) {
    final Sort type = expForType.getSort();
    final Sort valueType = value.getSort();

    // Variables are Kind.CONSTANT and can't be checked with isIntegerValue() or getIntegerValue()
    // etc. but only with solver.getValue() and its String serialization
    try {
      if (value.getKind() == Kind.VARIABLE) {
        // VARIABLE == bound variables
        // CVC5 does not allow model values for bound vars; just return the name
        return value.getSymbol();

      } else if (value.isIntegerValue() && type.isInteger()) {
        return value.getIntegerValue();

      } else if (value.isRealValue()) {
        Pair<BigInteger, BigInteger> realValue = value.getRealValue();
        Rational ratValue = Rational.of(realValue.first, realValue.second);
        return ratValue.isIntegral() ? ratValue.getNum() : ratValue;

      } else if (value.isBitVectorValue()) {
        String bitvectorValue = value.getBitVectorValue();
        return new BigInteger(bitvectorValue, 2);

      } else if (value.isFloatingPointValue()) {
        return convertFloatingPoint(value);

      } else if (value.isBooleanValue()) {
        return value.getBooleanValue();

      } else if (value.isStringValue()) {
        return value.getStringValue();

      } else {
        // String serialization for Strings and unknown terms.
        return value.toString();
      }
    } catch (CVC5ApiException e) {
      throw new IllegalArgumentException(
          String.format(
              "Failure trying to convert constant %s with type %s to type %s.",
              value, valueType, type),
          e);
    }
  }

  private FloatingPointNumber convertFloatingPoint(Term value) throws CVC5ApiException {
    final var fpValue = value.getFloatingPointValue();
    final var expWidth = Ints.checkedCast(fpValue.first);
    final var mantWidth = Ints.checkedCast(fpValue.second - 1); // without sign bit
    final var bvValue = fpValue.third;
    Preconditions.checkState(bvValue.isBitVectorValue());
    final var bits = bvValue.getBitVectorValue();
    return FloatingPointNumber.of(bits, expWidth, mantWidth);
  }
<<<<<<< HEAD
=======

  private Term accessVariablesCache(String name, Sort sort) {
    Term existingVar = variablesCache.get(name, sort.toString());
    Preconditions.checkNotNull(
        existingVar,
        "Symbol %s requested with type %s, but already used with type %s",
        name,
        sort,
        variablesCache.row(name).keySet());
    return existingVar;
  }
>>>>>>> c633804e
}<|MERGE_RESOLUTION|>--- conflicted
+++ resolved
@@ -838,18 +838,4 @@
     final var bits = bvValue.getBitVectorValue();
     return FloatingPointNumber.of(bits, expWidth, mantWidth);
   }
-<<<<<<< HEAD
-=======
-
-  private Term accessVariablesCache(String name, Sort sort) {
-    Term existingVar = variablesCache.get(name, sort.toString());
-    Preconditions.checkNotNull(
-        existingVar,
-        "Symbol %s requested with type %s, but already used with type %s",
-        name,
-        sort,
-        variablesCache.row(name).keySet());
-    return existingVar;
-  }
->>>>>>> c633804e
 }