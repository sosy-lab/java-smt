--- conflicted
+++ resolved
@@ -64,11 +64,8 @@
     shutdownNotifier = pShutdownNotifier;
     randomSeed = pRandomSeed;
     solver = pSolver;
-<<<<<<< HEAD
     formulaManager = manager;
-=======
     settings = pSettings;
->>>>>>> 0f28dc88
   }
 
   @VisibleForTesting
