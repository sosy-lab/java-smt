// This file is part of JavaSMT,
// an API wrapper for a collection of SMT solvers:
// https://github.com/sosy-lab/java-smt
//
// SPDX-FileCopyrightText: 2022 Dirk Beyer <https://www.sosy-lab.org>
//
// SPDX-License-Identifier: Apache-2.0

package org.sosy_lab.java_smt.solvers.cvc5;

import com.google.common.base.Preconditions;
import com.google.common.collect.ImmutableList;
import io.github.cvc5.CVC5ApiException;
import io.github.cvc5.Result;
import io.github.cvc5.Solver;
import io.github.cvc5.Term;
import io.github.cvc5.UnknownExplanation;
import java.util.ArrayDeque;
import java.util.ArrayList;
import java.util.Collection;
import java.util.Deque;
import java.util.List;
import java.util.Optional;
import java.util.Set;
import org.checkerframework.checker.nullness.qual.Nullable;
import org.sosy_lab.common.ShutdownNotifier;
import org.sosy_lab.java_smt.api.BooleanFormula;
import org.sosy_lab.java_smt.api.Evaluator;
import org.sosy_lab.java_smt.api.FormulaManager;
import org.sosy_lab.java_smt.api.Model.ValueAssignment;
import org.sosy_lab.java_smt.api.SolverContext.ProverOptions;
import org.sosy_lab.java_smt.api.SolverException;
import org.sosy_lab.java_smt.basicimpl.AbstractProverWithAllSat;

public class CVC5AbstractProver<T> extends AbstractProverWithAllSat<T> {

  private final FormulaManager mgr;
  protected final CVC5FormulaCreator creator;
  protected final Solver solver;
  private boolean changedSinceLastSatQuery = false;

  /** Tracks formulas on the stack, needed for model generation. */
  protected final Deque<List<Term>> assertedFormulas = new ArrayDeque<>();

  // TODO: does CVC5 support separation logic in incremental mode?
  protected final boolean incremental;

  protected CVC5AbstractProver(
      CVC5FormulaCreator pFormulaCreator,
      ShutdownNotifier pShutdownNotifier,
      @SuppressWarnings("unused") int randomSeed,
      Set<ProverOptions> pOptions,
      FormulaManager pMgr) {
    super(pOptions, pMgr.getBooleanFormulaManager(), pShutdownNotifier);

    mgr = pMgr;
    creator = pFormulaCreator;
    incremental = !enableSL;
    assertedFormulas.push(new ArrayList<>()); // create initial level

    solver = new Solver();

    setSolverOptions(randomSeed, pOptions);
  }

  private void setSolverOptions(int randomSeed, Set<ProverOptions> pOptions) {
    if (incremental) {
      solver.setOption("incremental", "true");
    }
    if (pOptions.contains(ProverOptions.GENERATE_MODELS)) {
      solver.setOption("produce-models", "true");
    }
    if (pOptions.contains(ProverOptions.GENERATE_UNSAT_CORE)) {
      solver.setOption("produce-unsat-cores", "true");
    }
    solver.setOption("produce-assertions", "true");
    solver.setOption("dump-models", "true");
    solver.setOption("output-language", "smt2");
    solver.setOption("seed", String.valueOf(randomSeed));

    // Set Strings option to enable all String features (such as lessOrEquals)
    solver.setOption("strings-exp", "true");

    // Enable more complete quantifier solving (for more info see CVC5QuantifiedFormulaManager)
    solver.setOption("full-saturate-quant", "true");
  }

  @Override
  public void push() {
    Preconditions.checkState(!closed);
    setChanged();
    assertedFormulas.push(new ArrayList<>());
    if (incremental) {
      try {
        solver.push();
      } catch (CVC5ApiException e) {
        throw new IllegalStateException(
            "You tried to use push() on an CVC5 assertion stack illegally.", e);
      }
    }
  }

  @Override
  public void pop() {
    Preconditions.checkState(!closed);
    setChanged();
    assertedFormulas.pop();
    Preconditions.checkState(!assertedFormulas.isEmpty(), "initial level must remain until close");
    if (incremental) {
      try {
        solver.pop();
      } catch (CVC5ApiException e) {
        throw new IllegalStateException(
            "You tried to use pop() on an CVC5 assertion stack illegally.", e);
      }
    }
  }

  @Override
  public @Nullable T addConstraint(BooleanFormula pF) throws InterruptedException {
    Preconditions.checkState(!closed);
    setChanged();
    Term exp = creator.extractInfo(pF);
    assertedFormulas.peek().add(exp);
    if (incremental) {
      solver.assertFormula(exp);
    }
    return null;
  }

  @SuppressWarnings("resource")
  @Override
  public CVC5Model getModel() {
    Preconditions.checkState(!closed);
    Preconditions.checkState(!changedSinceLastSatQuery);
    checkGenerateModels();
    // special case for CVC5: Models are not permanent and need to be closed
    // before any change is applied to the prover stack. So, we register the Model as Evaluator.
    return registerEvaluator(new CVC5Model(this, mgr, creator, getAssertedExpressions()));
  }

  @SuppressWarnings("resource")
  @Override
  public Evaluator getEvaluator() {
    Preconditions.checkState(!closed);
    checkGenerateModels();
    return registerEvaluator(new CVC5Evaluator(this, creator));
  }

  protected void setChanged() {
    if (!changedSinceLastSatQuery) {
      changedSinceLastSatQuery = true;
<<<<<<< HEAD
      closeAllEvaluators();
    }
=======
      closeAllModels();
    }
  }

  /**
   * whenever the SmtEngine changes, we need to invalidate all models.
   *
   * <p>See for details <a href="https://github.com/CVC4/CVC4/issues/2648">Issue 2648</a> . This is
   * legacy CVC4. TODO: decide whether we need this or not
   */
  private void closeAllModels() {
    ImmutableList.copyOf(models).forEach(CVC5Model::close);
    Preconditions.checkState(models.isEmpty(), "all models should be closed");
>>>>>>> 3b8d7e7a
  }

  @Override
  public ImmutableList<ValueAssignment> getModelAssignments() throws SolverException {
    Preconditions.checkState(!closed);
    Preconditions.checkState(!changedSinceLastSatQuery);
    return super.getModelAssignments();
  }

  @Override
  @SuppressWarnings("try")
  public boolean isUnsat() throws InterruptedException, SolverException {
    Preconditions.checkState(!closed);
    closeAllEvaluators();
    changedSinceLastSatQuery = false;
    if (!incremental) {
      getAssertedExpressions().forEach(solver::assertFormula);
    }

    /* Shutdown currently not possible in CVC5. */
    Result result = solver.checkSat();
    shutdownNotifier.shutdownIfNecessary();
    return convertSatResult(result);
  }

  private boolean convertSatResult(Result result) throws InterruptedException, SolverException {
    if (result.isUnknown()) {
      if (result.getUnknownExplanation().equals(UnknownExplanation.INTERRUPTED)) {
        throw new InterruptedException();
      } else {
        throw new SolverException(
            "CVC5 returned null or unknown on sat check. Exact result: " + result + ".");
      }
    }
    return result.isUnsat();
  }

  @Override
  public List<BooleanFormula> getUnsatCore() {
    Preconditions.checkState(!closed);
    checkGenerateUnsatCores();
    Preconditions.checkState(!changedSinceLastSatQuery);
    List<BooleanFormula> converted = new ArrayList<>();
    for (Term aCore : solver.getUnsatCore()) {
      converted.add(creator.encapsulateBoolean(aCore));
    }
    return converted;
  }

  @Override
  public boolean isUnsatWithAssumptions(Collection<BooleanFormula> pAssumptions)
      throws SolverException, InterruptedException {
    throw new UnsupportedOperationException();
  }

  @Override
  public Optional<List<BooleanFormula>> unsatCoreOverAssumptions(
      Collection<BooleanFormula> pAssumptions) throws SolverException, InterruptedException {
    throw new UnsupportedOperationException();
  }

  protected Collection<Term> getAssertedExpressions() {
    List<Term> result = new ArrayList<>();
    assertedFormulas.forEach(result::addAll);
    return result;
  }

  @Override
  public void close() {
    if (!closed) {
      assertedFormulas.clear();
      solver.deletePointer();
      closed = true;
    }
    super.close();
  }

  @Override
  public int size() {
    Preconditions.checkState(!closed);
    return assertedFormulas.size() - 1;
  }
}<|MERGE_RESOLUTION|>--- conflicted
+++ resolved
@@ -150,24 +150,8 @@
   protected void setChanged() {
     if (!changedSinceLastSatQuery) {
       changedSinceLastSatQuery = true;
-<<<<<<< HEAD
       closeAllEvaluators();
     }
-=======
-      closeAllModels();
-    }
-  }
-
-  /**
-   * whenever the SmtEngine changes, we need to invalidate all models.
-   *
-   * <p>See for details <a href="https://github.com/CVC4/CVC4/issues/2648">Issue 2648</a> . This is
-   * legacy CVC4. TODO: decide whether we need this or not
-   */
-  private void closeAllModels() {
-    ImmutableList.copyOf(models).forEach(CVC5Model::close);
-    Preconditions.checkState(models.isEmpty(), "all models should be closed");
->>>>>>> 3b8d7e7a
   }
 
   @Override
