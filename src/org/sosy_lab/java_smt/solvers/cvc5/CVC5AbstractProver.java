--- conflicted
+++ resolved
@@ -148,14 +148,7 @@
 
   @SuppressWarnings("resource")
   @Override
-<<<<<<< HEAD
-  protected CVC5Model getModelImpl() throws SolverException {
-=======
-  public CVC5Model getModel() throws SolverException, InterruptedException {
-    Preconditions.checkState(!closed);
-    Preconditions.checkState(!changedSinceLastSatQuery);
-    checkGenerateModels();
->>>>>>> 64b21b3b
+  protected CVC5Model getModelImpl() throws SolverException, InterruptedException {
     // special case for CVC5: Models are not permanent and need to be closed
     // before any change is applied to the prover stack. So, we register the Model as Evaluator.
     return registerEvaluator(
@@ -177,24 +170,6 @@
     return registerEvaluator(new CVC5Evaluator(this, creator));
   }
 
-<<<<<<< HEAD
-=======
-  protected void setChanged() {
-    if (!changedSinceLastSatQuery) {
-      changedSinceLastSatQuery = true;
-      closeAllEvaluators();
-    }
-  }
-
-  @Override
-  public ImmutableList<ValueAssignment> getModelAssignments()
-      throws SolverException, InterruptedException {
-    Preconditions.checkState(!closed);
-    Preconditions.checkState(!changedSinceLastSatQuery);
-    return super.getModelAssignments();
-  }
-
->>>>>>> 64b21b3b
   @Override
   @SuppressWarnings("try")
   public boolean isUnsatImpl() throws InterruptedException, SolverException {
