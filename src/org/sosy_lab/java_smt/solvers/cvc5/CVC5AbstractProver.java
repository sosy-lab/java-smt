// This file is part of JavaSMT,
// an API wrapper for a collection of SMT solvers:
// https://github.com/sosy-lab/java-smt
//
// SPDX-FileCopyrightText: 2022 Dirk Beyer <https://www.sosy-lab.org>
//
// SPDX-License-Identifier: Apache-2.0

package org.sosy_lab.java_smt.solvers.cvc5;

import com.google.common.base.Preconditions;
import com.google.common.collect.Collections2;
import com.google.common.collect.ImmutableList;
import io.github.cvc5.CVC5ApiException;
import io.github.cvc5.Result;
import io.github.cvc5.Solver;
import io.github.cvc5.Term;
import io.github.cvc5.UnknownExplanation;
import java.io.IOException;
import java.util.ArrayList;
import java.util.Collection;
import java.util.List;
import java.util.Optional;
import java.util.Set;
import org.checkerframework.checker.nullness.qual.Nullable;
import org.sosy_lab.common.ShutdownNotifier;
import org.sosy_lab.java_smt.api.BooleanFormula;
import org.sosy_lab.java_smt.api.Evaluator;
import org.sosy_lab.java_smt.api.FormulaManager;
import org.sosy_lab.java_smt.api.Model.ValueAssignment;
import org.sosy_lab.java_smt.api.SolverContext.ProverOptions;
import org.sosy_lab.java_smt.api.SolverException;
import org.sosy_lab.java_smt.basicimpl.AbstractProverWithAllSat;
import org.sosy_lab.java_smt.basicimpl.Generator;

public class CVC5AbstractProver<T> extends AbstractProverWithAllSat<T> {

  private final FormulaManager mgr;
  protected final CVC5FormulaManager formulaManager;
  protected final Solver solver;
  private boolean changedSinceLastSatQuery = false;

  // TODO: does CVC5 support separation logic in incremental mode?
  protected final boolean incremental;

  protected CVC5AbstractProver(
      CVC5FormulaManager pFormulaManager,
      ShutdownNotifier pShutdownNotifier,
      @SuppressWarnings("unused") int randomSeed,
      Set<ProverOptions> pOptions,
      FormulaManager pMgr) {
    super(pOptions, pMgr.getBooleanFormulaManager(), pShutdownNotifier);

    mgr = pMgr;
    formulaManager = pFormulaManager;
    incremental = !enableSL;
    solver = new Solver();

    setSolverOptions(randomSeed, pOptions, solver);
  }

  protected void setSolverOptions(int randomSeed, Set<ProverOptions> pOptions, Solver pSolver) {
    if (incremental) {
      pSolver.setOption("incremental", "true");
    }
    if (pOptions.contains(ProverOptions.GENERATE_MODELS)) {
      pSolver.setOption("produce-models", "true");
    }
    if (pOptions.contains(ProverOptions.GENERATE_UNSAT_CORE)) {
      pSolver.setOption("produce-unsat-cores", "true");
    }
    pSolver.setOption("produce-assertions", "true");
    pSolver.setOption("dump-models", "true");
    pSolver.setOption("output-language", "smt2");
    pSolver.setOption("seed", String.valueOf(randomSeed));

    // Set Strings option to enable all String features (such as lessOrEquals)
    pSolver.setOption("strings-exp", "true");

    // Enable more complete quantifier solving (for more info see CVC5QuantifiedFormulaManager)
    pSolver.setOption("full-saturate-quant", "true");
  }

  @Override
  protected void pushImpl() throws InterruptedException {
    setChanged();
    if (incremental) {
      try {
        solver.push();
      } catch (CVC5ApiException e) {
        throw new IllegalStateException(
            "You tried to use push() on an CVC5 assertion stack illegally.", e);
      }
    }
  }

  @Override
  protected void popImpl() {
    setChanged();
    if (incremental) {
      try {
        solver.pop();
      } catch (CVC5ApiException e) {
        throw new IllegalStateException(
            "You tried to use pop() on an CVC5 assertion stack illegally.", e);
      }
    }
  }

  @Override
  protected @Nullable T addConstraintImpl(BooleanFormula pF) throws InterruptedException {
    Preconditions.checkState(!closed);
    setChanged();
<<<<<<< HEAD
    super.addConstraint(pF);
    Term exp = formulaManager.getFormulaCreator().extractInfo(pF);
=======
    Term exp = creator.extractInfo(pF);
>>>>>>> 0f28dc88
    if (incremental) {
      solver.assertFormula(exp);
    }
    return null;
  }

  @SuppressWarnings("resource")
  @Override
  public CVC5Model getModel() {
    Preconditions.checkState(!closed);
    Preconditions.checkState(!changedSinceLastSatQuery);
    checkGenerateModels();
    // special case for CVC5: Models are not permanent and need to be closed
    // before any change is applied to the prover stack. So, we register the Model as Evaluator.
    return registerEvaluator(
        new CVC5Model(
            this,
            mgr,
            formulaManager,
            Collections2.transform(
                getAssertedFormulas(), formulaManager.getFormulaCreator()::extractInfo)));
  }

  @Override
  public Evaluator getEvaluator() {
    Preconditions.checkState(!closed);
    checkGenerateModels();
    return getEvaluatorWithoutChecks();
  }

  @SuppressWarnings("resource")
  @Override
  protected Evaluator getEvaluatorWithoutChecks() {
    return registerEvaluator(new CVC5Evaluator(this, (CVC5FormulaManager) mgr));
  }

  protected void setChanged() {
    if (!changedSinceLastSatQuery) {
      changedSinceLastSatQuery = true;
      closeAllEvaluators();
    }
  }

  @Override
  public ImmutableList<ValueAssignment> getModelAssignments() throws SolverException {
    Preconditions.checkState(!closed);
    Preconditions.checkState(!changedSinceLastSatQuery);
    return super.getModelAssignments();
  }

  @Override
  @SuppressWarnings("try")
  public boolean isUnsat() throws InterruptedException, SolverException {
    try {
      Generator.dumpSMTLIB2();
    } catch (IOException pE) {
      throw new RuntimeException(pE);
    }
    Preconditions.checkState(!closed);
    closeAllEvaluators();
    changedSinceLastSatQuery = false;
    if (!incremental) {
      getAssertedFormulas()
          .forEach(f -> solver.assertFormula(formulaManager.getFormulaCreator().extractInfo(f)));
    }

    /* Shutdown currently not possible in CVC5. */
    Result result = solver.checkSat();
    shutdownNotifier.shutdownIfNecessary();
    return convertSatResult(result);
  }

  private boolean convertSatResult(Result result) throws InterruptedException, SolverException {
    if (result.isUnknown()) {
      if (result.getUnknownExplanation().equals(UnknownExplanation.INTERRUPTED)) {
        throw new InterruptedException();
      } else {
        throw new SolverException(
            "CVC5 returned null or unknown on sat check. Exact result: " + result + ".");
      }
    }
    return result.isUnsat();
  }

  @Override
  public List<BooleanFormula> getUnsatCore() {
    Preconditions.checkState(!closed);
    checkGenerateUnsatCores();
    Preconditions.checkState(!changedSinceLastSatQuery);
    List<BooleanFormula> converted = new ArrayList<>();
    for (Term aCore : solver.getUnsatCore()) {
      converted.add(formulaManager.getFormulaCreator().encapsulateBoolean(aCore));
    }
    return converted;
  }

  @Override
  public boolean isUnsatWithAssumptions(Collection<BooleanFormula> pAssumptions)
      throws SolverException, InterruptedException {
    throw new UnsupportedOperationException();
  }

  @Override
  public Optional<List<BooleanFormula>> unsatCoreOverAssumptions(
      Collection<BooleanFormula> pAssumptions) throws SolverException, InterruptedException {
    throw new UnsupportedOperationException();
  }

  @Override
  public void close() {
    if (!closed) {
      solver.deletePointer();
    }
    super.close();
  }
}<|MERGE_RESOLUTION|>--- conflicted
+++ resolved
@@ -111,12 +111,7 @@
   protected @Nullable T addConstraintImpl(BooleanFormula pF) throws InterruptedException {
     Preconditions.checkState(!closed);
     setChanged();
-<<<<<<< HEAD
-    super.addConstraint(pF);
-    Term exp = formulaManager.getFormulaCreator().extractInfo(pF);
-=======
     Term exp = creator.extractInfo(pF);
->>>>>>> 0f28dc88
     if (incremental) {
       solver.assertFormula(exp);
     }
