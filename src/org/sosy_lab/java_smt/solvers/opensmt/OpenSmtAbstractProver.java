--- conflicted
+++ resolved
@@ -130,24 +130,6 @@
     return registerEvaluator(new OpenSmtEvaluator(this, creator));
   }
 
-<<<<<<< HEAD
-=======
-  protected void setChanged() {
-    if (!changedSinceLastSatQuery) {
-      changedSinceLastSatQuery = true;
-      closeAllEvaluators();
-    }
-  }
-
-  @Override
-  public ImmutableList<ValueAssignment> getModelAssignments()
-      throws SolverException, InterruptedException {
-    Preconditions.checkState(!closed);
-    Preconditions.checkState(!changedSinceLastSatQuery);
-    return super.getModelAssignments();
-  }
-
->>>>>>> 64b21b3b
   /**
    * Make sure that the assertions only use features supported by the selected logic. Otherwise,
    * OpenSMT will fail on checking satisfiability without further information, if the selected logic
