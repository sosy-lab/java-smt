// This file is part of JavaSMT,
// an API wrapper for a collection of SMT solvers:
// https://github.com/sosy-lab/java-smt
//
// SPDX-FileCopyrightText: 2020 Dirk Beyer <https://www.sosy-lab.org>
//
// SPDX-License-Identifier: Apache-2.0

package org.sosy_lab.java_smt.solvers.princess;

import static scala.collection.JavaConverters.asJava;
import static scala.collection.JavaConverters.collectionAsScalaIterableConverter;

import ap.api.SimpleAPI;
import ap.basetypes.IdealInt;
import ap.parameters.GlobalSettings;
import ap.parser.BooleanCompactifier;
import ap.parser.Environment.EnvironmentException;
import ap.parser.IAtom;
import ap.parser.IConstant;
import ap.parser.IExpression;
import ap.parser.IFormula;
import ap.parser.IFunApp;
import ap.parser.IFunction;
import ap.parser.IIntFormula;
<<<<<<< HEAD
import ap.parser.IIntLit;
import ap.parser.IIntRelation;
import ap.parser.IPlus;
=======
>>>>>>> 6c1dccef
import ap.parser.ITerm;
import ap.parser.Parser2InputAbsy.TranslationException;
import ap.parser.PartialEvaluator;
import ap.parser.SMTLineariser;
import ap.parser.SMTParser2InputAbsy.SMTFunctionType;
import ap.parser.SMTTypes.SMTType;
import ap.terfor.ConstantTerm;
import ap.terfor.preds.Predicate;
import ap.theories.arrays.ExtArray.ArraySort;
import ap.theories.bitvectors.ModuloArithmetic;
import ap.theories.rationals.Rationals$;
import ap.theories.strings.StringTheory;
import ap.types.Sort;
import ap.types.Sort$;
import ap.types.Sort.MultipleValueBool$;
import ap.util.Debug;
import com.google.common.base.Joiner;
import com.google.common.base.Preconditions;
import com.google.common.collect.ImmutableList;
import com.google.common.collect.ImmutableSet;
import com.google.common.collect.Lists;
import com.google.common.collect.Sets;
import com.google.common.io.Files;
import edu.umd.cs.findbugs.annotations.SuppressFBWarnings;
import java.io.File;
import java.io.IOException;
import java.io.StringReader;
import java.nio.file.Path;
import java.util.ArrayDeque;
import java.util.ArrayList;
import java.util.Deque;
import java.util.HashMap;
import java.util.HashSet;
import java.util.LinkedHashSet;
import java.util.List;
import java.util.Map;
import java.util.Map.Entry;
import java.util.Optional;
import java.util.Set;
import java.util.TreeMap;
import java.util.stream.Collectors;
import org.checkerframework.checker.nullness.qual.Nullable;
import org.sosy_lab.common.Appender;
import org.sosy_lab.common.Appenders;
import org.sosy_lab.common.ShutdownNotifier;
import org.sosy_lab.common.configuration.Configuration;
import org.sosy_lab.common.configuration.FileOption;
import org.sosy_lab.common.configuration.InvalidConfigurationException;
import org.sosy_lab.common.configuration.Option;
import org.sosy_lab.common.configuration.Options;
import org.sosy_lab.common.io.PathCounterTemplate;
import org.sosy_lab.java_smt.api.FormulaType;
import org.sosy_lab.java_smt.api.SolverContext.ProverOptions;
import ostrich.OFlags;
import ostrich.OstrichStringTheory;
import scala.Tuple2;
import scala.Tuple4;
import scala.collection.immutable.Seq;

/**
 * This is a Wrapper around Princess. This Wrapper allows to set a logfile for all Smt-Queries
 * (default "princess.###.smt2"). It also manages the "shared variables": each variable is declared
 * for all stacks.
 */
@Options(prefix = "solver.princess")
class PrincessEnvironment {

  @Option(
      secure = true,
      description =
          "The number of atoms a term has to have before"
              + " it gets abbreviated if there are more identical terms.")
  private int minAtomsForAbbreviation = 100;

  @Option(
      secure = true,
      description =
          "Enable additional assertion checks within Princess. "
              + "The main usage is debugging. This option can cause a performance overhead.")
  private boolean enableAssertions = false;

  public static final Sort BOOL_SORT = Sort$.MODULE$.Bool();
  public static final Sort INTEGER_SORT = Sort.Integer$.MODULE$;
  public static final Sort NAT_SORT = Sort.Nat$.MODULE$;

  static final StringTheory stringTheory =
      new OstrichStringTheory(
          toSeq(new ArrayList<>()),
          new OFlags(
              /* OFlag default values:
               * -- Pre-image specific options
               * eagerAutomataOperations : false,
               * measureTimes            : false,
               * useLength               : OFlags.LengthOptions.Auto,
               * useParikhConstraints    : true,
               * minimizeAutomata        : false,
               * forwardPropagation      : false,
               * backwardPropagation     : true,
               * nielsenSplitter         : true,
               * regexTranslator         : OFlags.RegexTranslator.Hybrid,
               */
              OFlags.$lessinit$greater$default$1(),
              OFlags.$lessinit$greater$default$2(),
              OFlags.$lessinit$greater$default$3(),
              OFlags.$lessinit$greater$default$4(),
              OFlags.$lessinit$greater$default$5(),
              OFlags.$lessinit$greater$default$6(),
              OFlags.$lessinit$greater$default$7(),
              OFlags.$lessinit$greater$default$8(),
              OFlags.$lessinit$greater$default$9(),
              /* -- Options for the cost-enriched-automata solver
               * ceaBackend              : OFlags.CEABackend.Unary,
               * useCostEnriched         : false,
               * debug                   : false,
               * underApprox             : true,
               * underApproxBound        : 15,
               * simplifyAut             : true
               */
              OFlags.$lessinit$greater$default$10(),
              OFlags.$lessinit$greater$default$11(),
              OFlags.$lessinit$greater$default$12(),
              OFlags.$lessinit$greater$default$13(),
              OFlags.$lessinit$greater$default$14(),
              OFlags.$lessinit$greater$default$15()));
  public static final Sort STRING_SORT = stringTheory.StringSort();
  public static final Sort REGEX_SORT = stringTheory.RegexSort();

  static Rationals$ rationalTheory = Rationals$.MODULE$;
  public static final Sort FRACTION_SORT = rationalTheory.dom();

  @Option(secure = true, description = "log all queries as Princess-specific Scala code")
  private boolean logAllQueriesAsScala = false;

  @Option(secure = true, description = "file for Princess-specific dump of queries as Scala code")
  @FileOption(FileOption.Type.OUTPUT_FILE)
  private PathCounterTemplate logAllQueriesAsScalaFile =
      PathCounterTemplate.ofFormatString("princess-query-%03d-");

  /**
   * cache for variables, because they do not implement equals() and hashCode(), so we need to have
   * the same objects.
   */
  private final Map<String, IFormula> boolVariablesCache = new HashMap<>();

  private final Map<String, ITerm> sortedVariablesCache = new HashMap<>();

  private final Map<String, IFunction> functionsCache = new HashMap<>();

  private final Map<FormulaType<?>, Map<ITerm, ITerm>> constArrayCache = new HashMap<>();

  private final int randomSeed;
  private final @Nullable PathCounterTemplate basicLogfile;
  private final ShutdownNotifier shutdownNotifier;

  /**
   * The wrapped API is the first created API. It will never be used outside this class and never be
   * closed. If a variable is declared, it is declared in the first api, then copied into all
   * registered APIs. Each API has its own stack for formulas.
   */
  private final SimpleAPI api;

  private final List<PrincessAbstractProver<?>> registeredProvers = new ArrayList<>();

  PrincessEnvironment(
      Configuration config,
      @Nullable final PathCounterTemplate pBasicLogfile,
      ShutdownNotifier pShutdownNotifier,
      final int pRandomSeed)
      throws InvalidConfigurationException {
    config.inject(this);

    basicLogfile = pBasicLogfile;
    shutdownNotifier = pShutdownNotifier;
    randomSeed = pRandomSeed;

    // this api is only used local in this environment, no need for interpolation
    api = getNewApi(false);
  }

  /**
   * This method returns a new prover, that is registered in this environment. All variables are
   * shared in all registered APIs.
   */
  PrincessAbstractProver<?> getNewProver(
      boolean useForInterpolation,
      PrincessFormulaManager mgr,
      PrincessFormulaCreator creator,
      Set<ProverOptions> pOptions) {

    SimpleAPI newApi =
        getNewApi(useForInterpolation || pOptions.contains(ProverOptions.GENERATE_UNSAT_CORE));

    // add all symbols, that are available until now
    boolVariablesCache.values().forEach(newApi::addBooleanVariable);
    sortedVariablesCache.values().forEach(newApi::addConstant);
    functionsCache.values().forEach(newApi::addFunction);

    PrincessAbstractProver<?> prover;
    if (useForInterpolation) {
      prover = new PrincessInterpolatingProver(mgr, creator, newApi, shutdownNotifier, pOptions);
    } else {
      prover = new PrincessTheoremProver(mgr, creator, newApi, shutdownNotifier, pOptions);
    }
    registeredProvers.add(prover);
    return prover;
  }

  @SuppressFBWarnings("NP_NULL_ON_SOME_PATH_FROM_RETURN_VALUE")
  private SimpleAPI getNewApi(boolean constructProofs) {
    File directory = null;
    String smtDumpBasename = null;
    String scalaDumpBasename = null;

    if (basicLogfile != null) {
      Path logPath = basicLogfile.getFreshPath();
      directory = getAbsoluteParent(logPath);
      smtDumpBasename = logPath.getFileName().toString();
      if (Files.getFileExtension(smtDumpBasename).equals("smt2")) {
        // Princess adds .smt2 anyway
        smtDumpBasename = Files.getNameWithoutExtension(smtDumpBasename);
      }
      smtDumpBasename += "-";
    }

    if (logAllQueriesAsScala && logAllQueriesAsScalaFile != null) {
      Path logPath = logAllQueriesAsScalaFile.getFreshPath();
      if (directory == null) {
        directory = getAbsoluteParent(logPath);
      }
      scalaDumpBasename = logPath.getFileName().toString();
    }

    Debug.enableAllAssertions(enableAssertions);

    final SimpleAPI newApi =
        SimpleAPI.apply(
            enableAssertions, // enableAssert, see above
            false, // no sanitiseNames, because variable names may contain chars like "@" and ":".
            smtDumpBasename != null, // dumpSMT
            smtDumpBasename, // smtDumpBasename
            scalaDumpBasename != null, // dumpScala
            scalaDumpBasename, // scalaDumpBasename
            directory, // dumpDirectory
            SimpleAPI.apply$default$8(), // tightFunctionScopes
            SimpleAPI.apply$default$9(), // genTotalityAxioms
            new scala.Some<>(randomSeed), // randomSeed
            GlobalSettings.DEFAULT());

    if (constructProofs) { // needed for interpolation and unsat cores
      newApi.setConstructProofs(true);
    }

    return newApi;
  }

  private File getAbsoluteParent(Path path) {
    return Optional.ofNullable(path.getParent()).orElse(Path.of(".")).toAbsolutePath().toFile();
  }

  int getMinAtomsForAbbreviation() {
    return minAtomsForAbbreviation;
  }

  void unregisterStack(PrincessAbstractProver<?> stack) {
    Preconditions.checkState(
        registeredProvers.contains(stack), "cannot unregister stack, it is not registered");
    registeredProvers.remove(stack);
  }

  /** unregister and close all stacks. */
  void close() {
    for (PrincessAbstractProver<?> prover : ImmutableList.copyOf(registeredProvers)) {
      prover.close();
    }
    api.shutDown();
    api.reset();
    Preconditions.checkState(registeredProvers.isEmpty());
  }

  public List<? extends IExpression> parseStringToTerms(String s, PrincessFormulaCreator creator) {

    Tuple4<
            Seq<IFormula>,
            scala.collection.immutable.Map<IFunction, SMTFunctionType>,
            scala.collection.immutable.Map<ConstantTerm, SMTType>,
            scala.collection.immutable.Map<Predicate, SMTFunctionType>>
        parserResult;

    try {
      parserResult = extractFromSTMLIB(s);
    } catch (TranslationException | EnvironmentException nested) {
      throw new IllegalArgumentException(nested);
    }

    final List<IFormula> formulas = asJava(parserResult._1());

    ImmutableSet.Builder<IExpression> declaredFunctions = ImmutableSet.builder();
    for (IExpression f : formulas) {
      declaredFunctions.addAll(creator.extractVariablesAndUFs(f, true).values());
    }
    for (IExpression var : declaredFunctions.build()) {
      if (var instanceof IConstant) {
        sortedVariablesCache.put(((IConstant) var).c().name(), (ITerm) var);
        addSymbol((IConstant) var);
      } else if (var instanceof IAtom) {
        boolVariablesCache.put(((IAtom) var).pred().name(), (IFormula) var);
        addSymbol((IAtom) var);
      } else if (var instanceof IFunApp) {
        IFunction fun = ((IFunApp) var).fun();
        functionsCache.put(fun.name(), fun);
        addFunction(fun);
      } else if (var instanceof IIntFormula
          && ((IIntFormula) var).rel().equals(IIntRelation.EqZero())
          && ((IIntFormula) var).apply(0) instanceof IFunApp) {
        // Functions with return type Bool are wrapped in a predicate as (=0 (uf ...))
        IFunction fun = ((IFunApp) var.apply(0)).fun();
        functionsCache.put(fun.name(), fun);
        addFunction(fun);
      } else {
        throw new IllegalArgumentException();
      }
    }
    return formulas;
  }

  /**
   * Parse a SMTLIB query and returns a triple of the asserted formulas, the defined functions and
   * symbols.
   *
   * @throws EnvironmentException from Princess when the parsing fails
   * @throws TranslationException from Princess when the parsing fails due to type mismatch
   */
  /* EnvironmentException is not unused, but the Java compiler does not like Scala. */
  @SuppressWarnings("unused")
  private Tuple4<
          Seq<IFormula>,
          scala.collection.immutable.Map<IFunction, SMTFunctionType>,
          scala.collection.immutable.Map<ConstantTerm, SMTType>,
          scala.collection.immutable.Map<Predicate, SMTFunctionType>>
      extractFromSTMLIB(String s) throws EnvironmentException, TranslationException {
    // replace let-terms and function definitions by their full term.
    final boolean fullyInlineLetsAndFunctions = true;
    return api.extractSMTLIBAssertionsSymbols(new StringReader(s), fullyInlineLetsAndFunctions);
  }

  /**
   * Utility helper method to hide a checked exception as RuntimeException.
   *
   * <p>The generic E simulates a RuntimeException at compile time and lets us throw the correct
   * Exception at run time.
   */
  @SuppressWarnings("unchecked")
  private static <E extends Throwable> void throwCheckedAsUnchecked(Throwable e) throws E {
    throw (E) e;
  }

  /**
   * This method dumps a formula as SMTLIB2.
   *
   * <p>We avoid redundant sub-formulas by replacing them with abbreviations. The replacement is
   * done "once" when calling this method.
   *
   * <p>We return an {@link Appender} to avoid storing larger Strings in memory. We sort the symbols
   * and abbreviations for the export only "on demand".
   */
  public String dumpFormula(IFormula formula, final PrincessFormulaCreator creator)
      throws IOException {
    // remove redundant expressions
    // TODO do we want to remove redundancy completely (as checked in the unit
    // tests (SolverFormulaIOTest class)) or do we want to remove redundancy up
    // to the point we do it for formulas that should be asserted
    Tuple2<IExpression, scala.collection.immutable.Map<IExpression, IExpression>> tuple =
        api.abbrevSharedExpressionsWithMap(formula, 1);
    final IExpression lettedFormula = tuple._1();
    final Map<IExpression, IExpression> abbrevMap = asJava(tuple._2());

    StringBuilder builder = new StringBuilder();
    new Appenders.AbstractAppender() {
      @Override
      public void appendTo(Appendable out) throws IOException {
        try {
          appendTo0(out);
        } catch (scala.MatchError e) {
          // exception might be thrown in case of interrupt, then we wrap it in an interrupt.
          if (shutdownNotifier.shouldShutdown()) {
            InterruptedException interrupt = new InterruptedException();
            interrupt.addSuppressed(e);
            throwCheckedAsUnchecked(interrupt);
          } else {
            // simply re-throw exception
            throw e;
          }
        }
      }

      private void appendTo0(Appendable out) throws IOException {
        Set<IExpression> allVars =
            new LinkedHashSet<>(creator.extractVariablesAndUFs(lettedFormula, true).values());

        // We use TreeMaps for deterministic/alphabetic ordering.
        // For abbreviations, we use the ordering, but dump nested abbreviations/dependencies first.
        Map<String, IExpression> symbols = new TreeMap<>();
        Map<String, IFunApp> ufs = new TreeMap<>();
        Map<String, IExpression> usedAbbrevs = new TreeMap<>();

        collectAllSymbolsAndAbbreviations(allVars, symbols, ufs, usedAbbrevs);

        // declare normal symbols
        for (Entry<String, IExpression> symbol : symbols.entrySet()) {
          out.append(
              String.format(
                  "(declare-fun %s () %s)%n",
                  SMTLineariser.quoteIdentifier(symbol.getKey()),
                  getFormulaType(symbol.getValue()).toSMTLIBString()));
        }

        // declare UFs
        for (Entry<String, IFunApp> function : ufs.entrySet()) {
          List<String> argSorts =
              Lists.transform(
                  asJava(function.getValue().args()), a -> getFormulaType(a).toSMTLIBString());
          out.append(
              String.format(
                  "(declare-fun %s (%s) %s)%n",
                  SMTLineariser.quoteIdentifier(function.getKey()),
                  Joiner.on(" ").join(argSorts),
                  getFormulaType(function.getValue()).toSMTLIBString()));
        }

        // now every symbol from the formula or from abbreviations are declared,
        // let's add the abbreviations, too.
        for (String abbrev : getOrderedAbbreviations(usedAbbrevs)) {
          IExpression abbrevFormula = usedAbbrevs.get(abbrev);
          IExpression fullFormula = abbrevMap.get(abbrevFormula);
          out.append(
              String.format(
                  "(define-fun %s () %s %s)%n",
                  SMTLineariser.quoteIdentifier(abbrev),
                  getFormulaType(fullFormula).toSMTLIBString(),
                  SMTLineariser.asString(fullFormula)));
        }

        // now add the final assert
        out.append("(assert ").append(SMTLineariser.asString(lettedFormula)).append(')');
      }

      /**
       * determine all used symbols and all used abbreviations by traversing the abbreviations
       * transitively.
       *
       * @param allVars will be updated with further symbols and UFs.
       * @param symbols will be updated with all found symbols.
       * @param ufs will be updated with all found UFs.
       * @param abbrevs will be updated with all found abbreviations.
       */
      private void collectAllSymbolsAndAbbreviations(
          final Set<IExpression> allVars,
          final Map<String, IExpression> symbols,
          final Map<String, IFunApp> ufs,
          final Map<String, IExpression> abbrevs) {
        final Deque<IExpression> waitlistSymbols = new ArrayDeque<>(allVars);
        final Set<String> seenSymbols = new HashSet<>();
        while (!waitlistSymbols.isEmpty()) {
          IExpression var = waitlistSymbols.poll();
          String name = getName(var);

          // we don't want to declare variables twice
          if (!seenSymbols.add(name)) {
            continue;
          }

          if (isAbbreviation(var)) {
            Preconditions.checkState(!abbrevs.containsKey(name));
            abbrevs.put(name, var);
            // for abbreviations, we go deeper and analyse the abbreviated formula.
            Set<IExpression> varsFromAbbrev = getVariablesFromAbbreviation(var);
            Sets.difference(varsFromAbbrev, allVars).forEach(waitlistSymbols::push);
            allVars.addAll(varsFromAbbrev);
          } else if (var instanceof IFunApp) {
            Preconditions.checkState(!ufs.containsKey(name));
            ufs.put(name, (IFunApp) var);
          } else {
            Preconditions.checkState(!symbols.containsKey(name));
            symbols.put(name, var);
          }
        }
      }

      /**
       * Abbreviations can be nested, and thus we need to sort them. The returned list (or iterable)
       * contains each used abbreviation exactly once. Abbreviations with no dependencies come
       * first, more complex ones later.
       */
      private Iterable<String> getOrderedAbbreviations(Map<String, IExpression> usedAbbrevs) {
        ArrayDeque<String> waitlist = new ArrayDeque<>(usedAbbrevs.keySet());
        Set<String> orderedAbbreviations = new LinkedHashSet<>();
        while (!waitlist.isEmpty()) {
          String abbrev = waitlist.removeFirst();
          boolean allDependenciesFinished = true;
          for (IExpression var : getVariablesFromAbbreviation(usedAbbrevs.get(abbrev))) {
            String name = getName(var);
            if (isAbbreviation(var)) {
              if (!orderedAbbreviations.contains(name)) {
                allDependenciesFinished = false;
                waitlist.addLast(name); // part 1: add dependency for later
              }
            }
          }
          if (allDependenciesFinished) {
            orderedAbbreviations.add(abbrev);
          } else {
            waitlist.addLast(abbrev); // part 2: add again for later
          }
        }
        return orderedAbbreviations;
      }

      private boolean isAbbreviation(IExpression symbol) {
        return abbrevMap.containsKey(symbol);
      }

      private Set<IExpression> getVariablesFromAbbreviation(IExpression var) {
        return ImmutableSet.copyOf(
            creator.extractVariablesAndUFs(abbrevMap.get(var), true).values());
      }
    }.appendTo(builder);

    return builder.toString();
  }

  private static String getName(IExpression var) {
    if (var instanceof IAtom) {
      return ((IAtom) var).pred().name();
    } else if (var instanceof IConstant) {
      return var.toString();
    } else if (var instanceof IFunApp) {
      String fullStr = ((IFunApp) var).fun().toString();
      return fullStr.substring(0, fullStr.indexOf('/'));
    } else if (var instanceof IIntFormula) {
      return getName(((IIntFormula) var).t());
    }

    throw new IllegalArgumentException("The given parameter is no variable or function");
  }

  static FormulaType<?> getFormulaType(IExpression pFormula) {
    if (pFormula instanceof IFormula) {
      return FormulaType.BooleanType;
<<<<<<< HEAD
    } else if (pFormula instanceof ITimes) {
      // coeff is always INT, lets check the subterm.
      ITimes times = (ITimes) pFormula;
      return getFormulaType(times.subterm());
    } else if (pFormula instanceof IPlus) {
      IPlus plus = (IPlus) pFormula;
      FormulaType<?> t1 = getFormulaType(plus.t1());
      FormulaType<?> t2 = getFormulaType(plus.t2());
      return mergeFormulaTypes(t1, t2);
    } else if (pFormula instanceof ITermITE) {
      ITermITE plus = (ITermITE) pFormula;
      FormulaType<?> t1 = getFormulaType(plus.left());
      FormulaType<?> t2 = getFormulaType(plus.right());
      return mergeFormulaTypes(t1, t2);
    } else if (pFormula instanceof IFunApp
        && ((IFunApp) pFormula).fun().equals(ModuloArithmetic.bv_extract())) {
      IIntLit upper = (IIntLit) pFormula.apply(0);
      IIntLit lower = (IIntLit) pFormula.apply(1);
      IdealInt bwResult = upper.value().$minus(lower.value());
      return FormulaType.getBitvectorTypeWithSize(bwResult.intValue() + 1);
    } else if (pFormula instanceof IFunApp
        && ((IFunApp) pFormula).fun().equals(ModuloArithmetic.bv_concat())) {
      IIntLit upper = (IIntLit) pFormula.apply(0);
      IIntLit lower = (IIntLit) pFormula.apply(1);
      IdealInt bwResult = upper.value().$plus(lower.value());
      return FormulaType.getBitvectorTypeWithSize(bwResult.intValue());
=======
>>>>>>> 6c1dccef
    } else {
      final Sort sort = Sort.sortOf((ITerm) pFormula);
      try {
        return getFormulaTypeFromSort(sort);
      } catch (IllegalArgumentException e) {
        // add more info about the formula, then rethrow
        throw new IllegalArgumentException(
            String.format(
                "Unknown formula type '%s' of sort '%s' for formula '%s'.",
                pFormula.getClass(), sort.toString(), pFormula),
            e);
      }
    }
  }

  private static FormulaType<?> getFormulaTypeFromSort(final Sort sort) {
    if (sort == PrincessEnvironment.BOOL_SORT) {
      return FormulaType.BooleanType;
    } else if (sort == PrincessEnvironment.INTEGER_SORT || sort == PrincessEnvironment.NAT_SORT) {
      return FormulaType.IntegerType;
    } else if (sort == PrincessEnvironment.FRACTION_SORT) {
      return FormulaType.RationalType;
    } else if (sort == PrincessEnvironment.STRING_SORT) {
      return FormulaType.StringType;
    } else if (sort == PrincessEnvironment.REGEX_SORT) {
      return FormulaType.RegexType;
    } else if (sort instanceof ArraySort) {
      Seq<Sort> indexSorts = ((ArraySort) sort).theory().indexSorts();
      Sort elementSort = ((ArraySort) sort).theory().objSort();
      assert indexSorts.iterator().size() == 1 : "unexpected index type in Array type:" + sort;
      // assert indexSorts.size() == 1; // TODO Eclipse does not like simpler code.
      return FormulaType.getArrayType(
          getFormulaTypeFromSort(indexSorts.iterator().next()), // get single index-sort
          getFormulaTypeFromSort(elementSort));
    } else if (sort instanceof MultipleValueBool$) {
      return FormulaType.BooleanType;
    } else {
      // Check if it's a bitvector sort
      scala.Option<Object> bitWidth = getBitWidth(sort);
      if (bitWidth.isDefined()) {
        return FormulaType.getBitvectorTypeWithSize((Integer) bitWidth.get());
      } else {
        // Otherwise, fail
        throw new IllegalArgumentException(
            String.format("Unknown formula type '%s' for sort '%s'.", sort.getClass(), sort));
      }
    }
  }

  static scala.Option<Object> getBitWidth(final Sort sort) {
    scala.Option<Object> bitWidth = ModuloArithmetic.UnsignedBVSort$.MODULE$.unapply(sort);
    if (!bitWidth.isDefined()) {
      bitWidth = ModuloArithmetic.SignedBVSort$.MODULE$.unapply(sort);
    }
    return bitWidth;
  }

  public IExpression makeVariable(Sort type, String varname) {
    if (type == BOOL_SORT) {
      if (boolVariablesCache.containsKey(varname)) {
        return boolVariablesCache.get(varname);
      } else {
        IFormula var = api.createBooleanVariable(varname);
        addSymbol(var);
        boolVariablesCache.put(varname, var);
        return var;
      }
    } else {
      if (sortedVariablesCache.containsKey(varname)) {
        ITerm found = sortedVariablesCache.get(varname);
        Preconditions.checkArgument(
            getFormulaType(found).equals(getFormulaTypeFromSort(type)),
            "Can't declare variable \"%s\" with type %s. It has already been declared with type %s",
            varname,
            getFormulaTypeFromSort(type),
            getFormulaType(found));
        return found;
      } else {
        ITerm var = api.createConstant(varname, type);
        addSymbol(var);
        sortedVariablesCache.put(varname, var);
        return var;
      }
    }
  }

  /** This function declares a new functionSymbol with the given argument types and result. */
  public IFunction declareFun(String name, Sort returnType, List<Sort> args) {
    if (functionsCache.containsKey(name)) {
      // FIXME Check that the old declaration has the right type
      return functionsCache.get(name);
    } else {
      IFunction funcDecl =
          api.createFunction(
              name, toSeq(args), returnType, false, SimpleAPI.FunctionalityMode$.MODULE$.Full());
      addFunction(funcDecl);
      functionsCache.put(name, funcDecl);
      return funcDecl;
    }
  }

  public ITerm makeSelect(ITerm array, ITerm index) {
    List<ITerm> args = ImmutableList.of(array, index);
    ArraySort arraySort = (ArraySort) Sort$.MODULE$.sortOf(array);
    return new IFunApp(arraySort.theory().select(), toSeq(args));
  }

  public ITerm makeStore(ITerm array, ITerm index, ITerm value) {
    List<ITerm> args = ImmutableList.of(array, index, value);
    ArraySort arraySort = (ArraySort) Sort$.MODULE$.sortOf(array);
    return new IFunApp(arraySort.theory().store(), toSeq(args));
  }

  void cacheConstArray(ArraySort arraySort, ITerm elseTerm, ITerm constArray) {
    constArrayCache.compute(
        getFormulaTypeFromSort(arraySort),
        (sort, maps) -> {
          if (maps == null) {
            maps = new HashMap<>();
          }
          maps.putIfAbsent(elseTerm, constArray);
          return maps;
        });
  }

  public ITerm makeConstArray(ArraySort arraySort, ITerm elseTerm) {
    constArrayCache.compute(
        getFormulaTypeFromSort(arraySort),
        (sort, maps) -> {
          if (maps == null) {
            maps = new HashMap<>();
          }
          maps.computeIfAbsent(
              elseTerm,
              term ->
                  new IFunApp(arraySort.theory().constArray(), toSeq(ImmutableList.of(elseTerm))));
          return maps;
        });
    return constArrayCache.get(getFormulaTypeFromSort(arraySort)).get(elseTerm);
  }

  public boolean hasArrayType(IExpression exp) {
    if (exp instanceof ITerm) {
      final ITerm t = (ITerm) exp;
      return Sort$.MODULE$.sortOf(t) instanceof ArraySort;
    } else {
      return false;
    }
  }

  public IFormula elimQuantifiers(IFormula formula) {
    return api.simplify(formula);
  }

  private void addSymbol(IFormula symbol) {
    for (PrincessAbstractProver<?> prover : registeredProvers) {
      prover.addSymbol(symbol);
    }
  }

  private void addSymbol(ITerm symbol) {
    for (PrincessAbstractProver<?> prover : registeredProvers) {
      prover.addSymbol(symbol);
    }
  }

  private void addFunction(IFunction funcDecl) {
    for (PrincessAbstractProver<?> prover : registeredProvers) {
      prover.addSymbol(funcDecl);
    }
  }

  static <T> Seq<T> toSeq(List<T> list) {
    return collectionAsScalaIterableConverter(list).asScala().toSeq();
  }

  static Seq<ITerm> toITermSeq(List<IExpression> exprs) {
    return PrincessEnvironment.toSeq(
        exprs.stream().map(e -> (ITerm) e).collect(Collectors.toList()));
  }

  static Seq<ITerm> toITermSeq(IExpression... exprs) {
    return toITermSeq(ImmutableList.copyOf(exprs));
  }

  IExpression simplify(IExpression f) {
    // TODO this method is not tested, check it!
    if (f instanceof IFormula) {
      f = BooleanCompactifier.apply((IFormula) f);
    }
    return PartialEvaluator.apply(f);
  }
}<|MERGE_RESOLUTION|>--- conflicted
+++ resolved
@@ -23,12 +23,8 @@
 import ap.parser.IFunApp;
 import ap.parser.IFunction;
 import ap.parser.IIntFormula;
-<<<<<<< HEAD
 import ap.parser.IIntLit;
 import ap.parser.IIntRelation;
-import ap.parser.IPlus;
-=======
->>>>>>> 6c1dccef
 import ap.parser.ITerm;
 import ap.parser.Parser2InputAbsy.TranslationException;
 import ap.parser.PartialEvaluator;
@@ -577,21 +573,6 @@
   static FormulaType<?> getFormulaType(IExpression pFormula) {
     if (pFormula instanceof IFormula) {
       return FormulaType.BooleanType;
-<<<<<<< HEAD
-    } else if (pFormula instanceof ITimes) {
-      // coeff is always INT, lets check the subterm.
-      ITimes times = (ITimes) pFormula;
-      return getFormulaType(times.subterm());
-    } else if (pFormula instanceof IPlus) {
-      IPlus plus = (IPlus) pFormula;
-      FormulaType<?> t1 = getFormulaType(plus.t1());
-      FormulaType<?> t2 = getFormulaType(plus.t2());
-      return mergeFormulaTypes(t1, t2);
-    } else if (pFormula instanceof ITermITE) {
-      ITermITE plus = (ITermITE) pFormula;
-      FormulaType<?> t1 = getFormulaType(plus.left());
-      FormulaType<?> t2 = getFormulaType(plus.right());
-      return mergeFormulaTypes(t1, t2);
     } else if (pFormula instanceof IFunApp
         && ((IFunApp) pFormula).fun().equals(ModuloArithmetic.bv_extract())) {
       IIntLit upper = (IIntLit) pFormula.apply(0);
@@ -604,8 +585,6 @@
       IIntLit lower = (IIntLit) pFormula.apply(1);
       IdealInt bwResult = upper.value().$plus(lower.value());
       return FormulaType.getBitvectorTypeWithSize(bwResult.intValue());
-=======
->>>>>>> 6c1dccef
     } else {
       final Sort sort = Sort.sortOf((ITerm) pFormula);
       try {
