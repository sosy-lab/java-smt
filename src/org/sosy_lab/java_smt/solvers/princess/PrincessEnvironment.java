// This file is part of JavaSMT,
// an API wrapper for a collection of SMT solvers:
// https://github.com/sosy-lab/java-smt
//
// SPDX-FileCopyrightText: 2020 Dirk Beyer <https://www.sosy-lab.org>
//
// SPDX-License-Identifier: Apache-2.0

package org.sosy_lab.java_smt.solvers.princess;

import static scala.collection.JavaConverters.asJava;
import static scala.collection.JavaConverters.collectionAsScalaIterableConverter;

import ap.api.SimpleAPI;
import ap.parameters.GlobalSettings;
import ap.parser.BooleanCompactifier;
import ap.parser.Environment.EnvironmentException;
import ap.parser.IAtom;
import ap.parser.IConstant;
import ap.parser.IExpression;
import ap.parser.IFormula;
import ap.parser.IFunApp;
import ap.parser.IFunction;
import ap.parser.IIntFormula;
import ap.parser.IPlus;
import ap.parser.ITerm;
import ap.parser.ITimes;
import ap.parser.Parser2InputAbsy.TranslationException;
import ap.parser.PartialEvaluator;
import ap.parser.SMTLineariser;
import ap.parser.SMTParser2InputAbsy.SMTFunctionType;
import ap.parser.SMTTypes.SMTType;
import ap.terfor.ConstantTerm;
import ap.terfor.preds.Predicate;
<<<<<<< HEAD
import ap.theories.ExtArray;
import ap.theories.ExtArray.ArraySort;
=======
import ap.theories.arrays.ExtArray;
import ap.theories.arrays.ExtArray.ArraySort;
>>>>>>> bf6bda3e
import ap.theories.bitvectors.ModuloArithmetic;
import ap.theories.rationals.Rationals$;
import ap.theories.strings.StringTheory;
import ap.types.Sort;
import ap.types.Sort$;
import ap.types.Sort.MultipleValueBool$;
import ap.util.Debug;
import com.google.common.base.Joiner;
import com.google.common.base.Preconditions;
import com.google.common.collect.ImmutableList;
import com.google.common.collect.ImmutableSet;
import com.google.common.collect.Lists;
import com.google.common.collect.Sets;
import com.google.common.io.Files;
import edu.umd.cs.findbugs.annotations.SuppressFBWarnings;
import java.io.File;
import java.io.IOException;
import java.io.StringReader;
import java.lang.reflect.InvocationTargetException;
import java.lang.reflect.Method;
import java.nio.file.Path;
import java.util.ArrayDeque;
import java.util.ArrayList;
import java.util.Arrays;
import java.util.Deque;
import java.util.HashMap;
import java.util.HashSet;
import java.util.LinkedHashSet;
import java.util.List;
import java.util.Map;
import java.util.Map.Entry;
import java.util.Optional;
import java.util.Set;
import java.util.TreeMap;
import java.util.stream.Collectors;
import org.checkerframework.checker.nullness.qual.Nullable;
import org.sosy_lab.common.Appender;
import org.sosy_lab.common.Appenders;
import org.sosy_lab.common.ShutdownNotifier;
import org.sosy_lab.common.configuration.Configuration;
import org.sosy_lab.common.configuration.FileOption;
import org.sosy_lab.common.configuration.InvalidConfigurationException;
import org.sosy_lab.common.configuration.Option;
import org.sosy_lab.common.configuration.Options;
import org.sosy_lab.common.io.PathCounterTemplate;
import org.sosy_lab.java_smt.api.FormulaType;
import org.sosy_lab.java_smt.api.SolverContext.ProverOptions;
import ostrich.OFlags;
import ostrich.OstrichStringTheory;
import scala.Tuple2;
import scala.Tuple4;
import scala.collection.immutable.Seq;

/**
 * This is a Wrapper around Princess. This Wrapper allows to set a logfile for all Smt-Queries
 * (default "princess.###.smt2"). It also manages the "shared variables": each variable is declared
 * for all stacks.
 */
@Options(prefix = "solver.princess")
class PrincessEnvironment {

  @Option(
      secure = true,
      description =
          "The number of atoms a term has to have before"
              + " it gets abbreviated if there are more identical terms.")
  private int minAtomsForAbbreviation = 100;

  @Option(
      secure = true,
      description =
          "Enable additional assertion checks within Princess. "
              + "The main usage is debugging. This option can cause a performance overhead.")
  private boolean enableAssertions = false;

  public static final Sort BOOL_SORT = Sort$.MODULE$.Bool();
  public static final Sort INTEGER_SORT = Sort.Integer$.MODULE$;
  public static final Sort NAT_SORT = Sort.Nat$.MODULE$;

  static final StringTheory stringTheory =
      new OstrichStringTheory(
          toSeq(new ArrayList<>()),
          new OFlags(
              OFlags.$lessinit$greater$default$1(),
              OFlags.$lessinit$greater$default$2(),
              OFlags.$lessinit$greater$default$3(),
              OFlags.$lessinit$greater$default$4(),
              OFlags.$lessinit$greater$default$5(),
              OFlags.$lessinit$greater$default$6(),
              OFlags.$lessinit$greater$default$7(),
              OFlags.$lessinit$greater$default$8(),
              OFlags.$lessinit$greater$default$9(),
              OFlags.$lessinit$greater$default$10(),
              OFlags.$lessinit$greater$default$11(),
              OFlags.$lessinit$greater$default$12()));
  public static final Sort STRING_SORT = stringTheory.StringSort();
  public static final Sort REGEX_SORT = stringTheory.RegexSort();

  static Rationals$ rationalTheory = Rationals$.MODULE$;
  public static final Sort FRACTION_SORT = rationalTheory.dom();

  @Option(secure = true, description = "log all queries as Princess-specific Scala code")
  private boolean logAllQueriesAsScala = false;

  @Option(secure = true, description = "file for Princess-specific dump of queries as Scala code")
  @FileOption(FileOption.Type.OUTPUT_FILE)
  private PathCounterTemplate logAllQueriesAsScalaFile =
      PathCounterTemplate.ofFormatString("princess-query-%03d-");

  /**
   * cache for variables, because they do not implement equals() and hashCode(), so we need to have
   * the same objects.
   */
  private final Map<String, IFormula> boolVariablesCache = new HashMap<>();

  private final Map<String, ITerm> sortedVariablesCache = new HashMap<>();

  private final Map<String, IFunction> functionsCache = new HashMap<>();

  private final int randomSeed;
  private final @Nullable PathCounterTemplate basicLogfile;
  private final ShutdownNotifier shutdownNotifier;

  /**
   * The wrapped API is the first created API. It will never be used outside this class and never be
   * closed. If a variable is declared, it is declared in the first api, then copied into all
   * registered APIs. Each API has its own stack for formulas.
   */
  private final SimpleAPI api;

  private final List<PrincessAbstractProver<?>> registeredProvers = new ArrayList<>();

  PrincessEnvironment(
      Configuration config,
      @Nullable final PathCounterTemplate pBasicLogfile,
      ShutdownNotifier pShutdownNotifier,
      final int pRandomSeed)
      throws InvalidConfigurationException {
    config.inject(this);

    basicLogfile = pBasicLogfile;
    shutdownNotifier = pShutdownNotifier;
    randomSeed = pRandomSeed;

    // this api is only used local in this environment, no need for interpolation
    api = getNewApi(false);
  }

  /**
   * This method returns a new prover, that is registered in this environment. All variables are
   * shared in all registered APIs.
   */
  PrincessAbstractProver<?> getNewProver(
      boolean useForInterpolation,
      PrincessFormulaManager mgr,
      PrincessFormulaCreator creator,
      Set<ProverOptions> pOptions) {

    SimpleAPI newApi =
        getNewApi(useForInterpolation || pOptions.contains(ProverOptions.GENERATE_UNSAT_CORE));

    // add all symbols, that are available until now
    boolVariablesCache.values().forEach(newApi::addBooleanVariable);
    sortedVariablesCache.values().forEach(newApi::addConstant);
    functionsCache.values().forEach(newApi::addFunction);

    PrincessAbstractProver<?> prover;
    if (useForInterpolation) {
      prover = new PrincessInterpolatingProver(mgr, creator, newApi, shutdownNotifier, pOptions);
    } else {
      prover = new PrincessTheoremProver(mgr, creator, newApi, shutdownNotifier, pOptions);
    }
    registeredProvers.add(prover);
    return prover;
  }

  @SuppressFBWarnings("NP_NULL_ON_SOME_PATH_FROM_RETURN_VALUE")
  private SimpleAPI getNewApi(boolean constructProofs) {
    File directory = null;
    String smtDumpBasename = null;
    String scalaDumpBasename = null;

    if (basicLogfile != null) {
      Path logPath = basicLogfile.getFreshPath();
      directory = getAbsoluteParent(logPath);
      smtDumpBasename = logPath.getFileName().toString();
      if (Files.getFileExtension(smtDumpBasename).equals("smt2")) {
        // Princess adds .smt2 anyway
        smtDumpBasename = Files.getNameWithoutExtension(smtDumpBasename);
      }
      smtDumpBasename += "-";
    }

    if (logAllQueriesAsScala && logAllQueriesAsScalaFile != null) {
      Path logPath = logAllQueriesAsScalaFile.getFreshPath();
      if (directory == null) {
        directory = getAbsoluteParent(logPath);
      }
      scalaDumpBasename = logPath.getFileName().toString();
    }

    Debug.enableAllAssertions(enableAssertions);

    final SimpleAPI newApi =
        SimpleAPI.apply(
            enableAssertions, // enableAssert, see above
            false, // no sanitiseNames, because variable names may contain chars like "@" and ":".
            smtDumpBasename != null, // dumpSMT
            smtDumpBasename, // smtDumpBasename
            scalaDumpBasename != null, // dumpScala
            scalaDumpBasename, // scalaDumpBasename
            directory, // dumpDirectory
            SimpleAPI.apply$default$8(), // tightFunctionScopes
            SimpleAPI.apply$default$9(), // genTotalityAxioms
            new scala.Some<>(randomSeed), // randomSeed
            GlobalSettings.DEFAULT());

    if (constructProofs) { // needed for interpolation and unsat cores
      newApi.setConstructProofs(true);
    }

    return newApi;
  }

  private File getAbsoluteParent(Path path) {
    return Optional.ofNullable(path.getParent()).orElse(Path.of(".")).toAbsolutePath().toFile();
  }

  int getMinAtomsForAbbreviation() {
    return minAtomsForAbbreviation;
  }

  void unregisterStack(PrincessAbstractProver<?> stack) {
    Preconditions.checkState(
        registeredProvers.contains(stack), "cannot unregister stack, it is not registered");
    registeredProvers.remove(stack);
  }

  /** unregister and close all stacks. */
  void close() {
    for (PrincessAbstractProver<?> prover : ImmutableList.copyOf(registeredProvers)) {
      prover.close();
    }
    api.shutDown();
    api.reset();
    Preconditions.checkState(registeredProvers.isEmpty());
  }

  public List<? extends IExpression> parseStringToTerms(String s, PrincessFormulaCreator creator) {

    Tuple4<
            Seq<IFormula>,
            scala.collection.immutable.Map<IFunction, SMTFunctionType>,
            scala.collection.immutable.Map<ConstantTerm, SMTType>,
            scala.collection.immutable.Map<Predicate, SMTFunctionType>>
        parserResult;

    try {
      parserResult = extractFromSTMLIB(s);
    } catch (TranslationException | EnvironmentException nested) {
      throw new IllegalArgumentException(nested);
    }

    final List<IFormula> formulas = asJava(parserResult._1());

    ImmutableSet.Builder<IExpression> declaredFunctions = ImmutableSet.builder();
    for (IExpression f : formulas) {
      declaredFunctions.addAll(creator.extractVariablesAndUFs(f, true).values());
    }
    for (IExpression var : declaredFunctions.build()) {
      if (var instanceof IConstant) {
        sortedVariablesCache.put(((IConstant) var).c().name(), (ITerm) var);
        addSymbol((IConstant) var);
      } else if (var instanceof IAtom) {
        boolVariablesCache.put(((IAtom) var).pred().name(), (IFormula) var);
        addSymbol((IAtom) var);
      } else if (var instanceof IFunApp) {
        IFunction fun = ((IFunApp) var).fun();
        functionsCache.put(fun.name(), fun);
        addFunction(fun);
      }
    }
    return formulas;
  }

  /**
   * Parse a SMTLIB query and returns a triple of the asserted formulas, the defined functions and
   * symbols.
   *
   * @throws EnvironmentException from Princess when the parsing fails
   * @throws TranslationException from Princess when the parsing fails due to type mismatch
   */
  /* EnvironmentException is not unused, but the Java compiler does not like Scala. */
  @SuppressWarnings("unused")
  private Tuple4<
          Seq<IFormula>,
          scala.collection.immutable.Map<IFunction, SMTFunctionType>,
          scala.collection.immutable.Map<ConstantTerm, SMTType>,
          scala.collection.immutable.Map<Predicate, SMTFunctionType>>
      extractFromSTMLIB(String s) throws EnvironmentException, TranslationException {
    // replace let-terms and function definitions by their full term.
    final boolean fullyInlineLetsAndFunctions = true;
    return api.extractSMTLIBAssertionsSymbols(new StringReader(s), fullyInlineLetsAndFunctions);
  }

  /**
   * Utility helper method to hide a checked exception as RuntimeException.
   *
   * <p>The generic E simulates a RuntimeException at compile time and lets us throw the correct
   * Exception at run time.
   */
  @SuppressWarnings("unchecked")
  @SuppressFBWarnings("THROWS_METHOD_THROWS_CLAUSE_THROWABLE")
  private static <E extends Throwable> void throwCheckedAsUnchecked(Throwable e) throws E {
    throw (E) e;
  }

  /**
   * This method dumps a formula as SMTLIB2.
   *
   * <p>We avoid redundant sub-formulas by replacing them with abbreviations. The replacement is
   * done "once" when calling this method.
   *
   * <p>We return an {@link Appender} to avoid storing larger Strings in memory. We sort the symbols
   * and abbreviations for the export only "on demand".
   */
  public Appender dumpFormula(IFormula formula, final PrincessFormulaCreator creator) {
    // remove redundant expressions
    // TODO do we want to remove redundancy completely (as checked in the unit
    // tests (SolverFormulaIOTest class)) or do we want to remove redundancy up
    // to the point we do it for formulas that should be asserted
    Tuple2<IExpression, scala.collection.immutable.Map<IExpression, IExpression>> tuple =
        api.abbrevSharedExpressionsWithMap(formula, 1);
    final IExpression lettedFormula = tuple._1();
    final Map<IExpression, IExpression> abbrevMap = asJava(tuple._2());

    return new Appenders.AbstractAppender() {

      @Override
      public void appendTo(Appendable out) throws IOException {
        try {
          appendTo0(out);
        } catch (scala.MatchError e) {
          // exception might be thrown in case of interrupt, then we wrap it in an interrupt.
          if (shutdownNotifier.shouldShutdown()) {
            InterruptedException interrupt = new InterruptedException();
            interrupt.addSuppressed(e);
            throwCheckedAsUnchecked(interrupt);
          } else {
            // simply re-throw exception
            throw e;
          }
        }
      }

      private void appendTo0(Appendable out) throws IOException {
        Set<IExpression> allVars =
            new LinkedHashSet<>(creator.extractVariablesAndUFs(lettedFormula, true).values());

        // We use TreeMaps for deterministic/alphabetic ordering.
        // For abbreviations, we use the ordering, but dump nested abbreviations/dependencies first.
        Map<String, IExpression> symbols = new TreeMap<>();
        Map<String, IFunApp> ufs = new TreeMap<>();
        Map<String, IExpression> usedAbbrevs = new TreeMap<>();

        collectAllSymbolsAndAbbreviations(allVars, symbols, ufs, usedAbbrevs);

        // declare normal symbols
        for (Entry<String, IExpression> symbol : symbols.entrySet()) {
          out.append(
              String.format(
                  "(declare-fun %s () %s)%n",
                  SMTLineariser.quoteIdentifier(symbol.getKey()),
                  getFormulaType(symbol.getValue()).toSMTLIBString()));
        }

        // declare UFs
        for (Entry<String, IFunApp> function : ufs.entrySet()) {
          List<String> argSorts =
              Lists.transform(
                  asJava(function.getValue().args()), a -> getFormulaType(a).toSMTLIBString());
          out.append(
              String.format(
                  "(declare-fun %s (%s) %s)%n",
                  SMTLineariser.quoteIdentifier(function.getKey()),
                  Joiner.on(" ").join(argSorts),
                  getFormulaType(function.getValue()).toSMTLIBString()));
        }

        // now every symbol from the formula or from abbreviations are declared,
        // let's add the abbreviations, too.
        for (String abbrev : getOrderedAbbreviations(usedAbbrevs)) {
          IExpression abbrevFormula = usedAbbrevs.get(abbrev);
          IExpression fullFormula = abbrevMap.get(abbrevFormula);
          out.append(
              String.format(
                  "(define-fun %s () %s %s)%n",
                  SMTLineariser.quoteIdentifier(abbrev),
                  getFormulaType(fullFormula).toSMTLIBString(),
                  SMTLineariser.asString(fullFormula)));
        }

        // now add the final assert
        out.append("(assert ").append(SMTLineariser.asString(lettedFormula)).append(')');
      }

      /**
       * determine all used symbols and all used abbreviations by traversing the abbreviations
       * transitively.
       *
       * @param allVars will be updated with further symbols and UFs.
       * @param symbols will be updated with all found symbols.
       * @param ufs will be updated with all found UFs.
       * @param abbrevs will be updated with all found abbreviations.
       */
      private void collectAllSymbolsAndAbbreviations(
          final Set<IExpression> allVars,
          final Map<String, IExpression> symbols,
          final Map<String, IFunApp> ufs,
          final Map<String, IExpression> abbrevs) {
        final Deque<IExpression> waitlistSymbols = new ArrayDeque<>(allVars);
        final Set<String> seenSymbols = new HashSet<>();
        while (!waitlistSymbols.isEmpty()) {
          IExpression var = waitlistSymbols.poll();
          String name = getName(var);

          // we don't want to declare variables twice
          if (!seenSymbols.add(name)) {
            continue;
          }

          if (isAbbreviation(var)) {
            Preconditions.checkState(!abbrevs.containsKey(name));
            abbrevs.put(name, var);
            // for abbreviations, we go deeper and analyse the abbreviated formula.
            Set<IExpression> varsFromAbbrev = getVariablesFromAbbreviation(var);
            Sets.difference(varsFromAbbrev, allVars).forEach(waitlistSymbols::push);
            allVars.addAll(varsFromAbbrev);
          } else if (var instanceof IFunApp) {
            Preconditions.checkState(!ufs.containsKey(name));
            ufs.put(name, (IFunApp) var);
          } else {
            Preconditions.checkState(!symbols.containsKey(name));
            symbols.put(name, var);
          }
        }
      }

      /**
       * Abbreviations can be nested, and thus we need to sort them. The returned list (or iterable)
       * contains each used abbreviation exactly once. Abbreviations with no dependencies come
       * first, more complex ones later.
       */
      private Iterable<String> getOrderedAbbreviations(Map<String, IExpression> usedAbbrevs) {
        ArrayDeque<String> waitlist = new ArrayDeque<>(usedAbbrevs.keySet());
        Set<String> orderedAbbreviations = new LinkedHashSet<>();
        while (!waitlist.isEmpty()) {
          String abbrev = waitlist.removeFirst();
          boolean allDependenciesFinished = true;
          for (IExpression var : getVariablesFromAbbreviation(usedAbbrevs.get(abbrev))) {
            String name = getName(var);
            if (isAbbreviation(var)) {
              if (!orderedAbbreviations.contains(name)) {
                allDependenciesFinished = false;
                waitlist.addLast(name); // part 1: add dependency for later
              }
            }
          }
          if (allDependenciesFinished) {
            orderedAbbreviations.add(abbrev);
          } else {
            waitlist.addLast(abbrev); // part 2: add again for later
          }
        }
        return orderedAbbreviations;
      }

      private boolean isAbbreviation(IExpression symbol) {
        return abbrevMap.containsKey(symbol);
      }

      private Set<IExpression> getVariablesFromAbbreviation(IExpression var) {
        return ImmutableSet.copyOf(
            creator.extractVariablesAndUFs(abbrevMap.get(var), true).values());
      }
    };
  }

  private static String getName(IExpression var) {
    if (var instanceof IAtom) {
      return ((IAtom) var).pred().name();
    } else if (var instanceof IConstant) {
      return var.toString();
    } else if (var instanceof IFunApp) {
      String fullStr = ((IFunApp) var).fun().toString();
      return fullStr.substring(0, fullStr.indexOf('/'));
    } else if (var instanceof IIntFormula) {
      return getName(((IIntFormula) var).t());
    }

    throw new IllegalArgumentException("The given parameter is no variable or function");
  }

  static FormulaType<?> getFormulaType(IExpression pFormula) {
    if (pFormula instanceof IFormula) {
      return FormulaType.BooleanType;
    } else if (pFormula instanceof ITerm) {
      ITerm formula = (ITerm) pFormula;
      if (pFormula instanceof ITimes) {
        // coeff is always INT, lets check the subterm.
        formula = ((ITimes) formula).subterm();
      } else if (pFormula instanceof IPlus) {
        return mergeFormulaTypes(
            getFormulaType(((IPlus) pFormula).t1()), getFormulaType(((IPlus) pFormula).t2()));
      }
      final Sort sort = Sort$.MODULE$.sortOf(formula);
      try {
        return getFormulaTypeFromSort(sort);
      } catch (IllegalArgumentException e) {
        // add more info about the formula, then rethrow
        throw new IllegalArgumentException(
            String.format(
                "Unknown formula type '%s' of sort '%s' for formula '%s'.",
                pFormula.getClass(), sort.toString(), pFormula),
            e);
      }
    }
    throw new IllegalArgumentException(
        String.format(
            "Unknown formula type '%s' for formula '%s'.", pFormula.getClass(), pFormula));
  }

  /**
   * Merge INTEGER and RATIONAL type or INTEGER and BITVECTOR and return the more general type. The
   * ordering is: RATIONAL > INTEGER > BITVECTOR.
   *
   * @throws IllegalArgumentException for any other type.
   */
  private static FormulaType<?> mergeFormulaTypes(FormulaType<?> type1, FormulaType<?> type2) {
    if ((type1.isIntegerType() || type1.isRationalType())
        && (type2.isIntegerType() || type2.isRationalType())) {
      return type1.isRationalType() ? type1 : type2;
    }
    if ((type1.isIntegerType() || type1.isBitvectorType())
        && (type2.isIntegerType() || type2.isBitvectorType())) {
      return type1.isIntegerType() ? type1 : type2;
    }
    throw new IllegalArgumentException(
        String.format("Types %s and %s can not be merged.", type1, type2));
  }

  private static FormulaType<?> getFormulaTypeFromSort(final Sort sort) {
    if (sort == PrincessEnvironment.BOOL_SORT) {
      return FormulaType.BooleanType;
    } else if (sort == PrincessEnvironment.INTEGER_SORT || sort == PrincessEnvironment.NAT_SORT) {
      return FormulaType.IntegerType;
    } else if (sort == PrincessEnvironment.FRACTION_SORT) {
      return FormulaType.RationalType;
<<<<<<< HEAD
    } else if (sort == PrincessEnvironment.STRING_SORT) {
      return FormulaType.StringType;
    } else if (sort == PrincessEnvironment.REGEX_SORT) {
      return FormulaType.RegexType;
    } else if (sort instanceof ExtArray.ArraySort) {
      Seq<Sort> indexSorts = ((ArraySort) sort).theory().indexSorts();
      Sort elementSort = ((ExtArray.ArraySort) sort).theory().objSort();
=======
    } else if (sort instanceof ArraySort) {
      Seq<Sort> indexSorts = ((ArraySort) sort).theory().indexSorts();
      Sort elementSort = ((ArraySort) sort).theory().objSort();
>>>>>>> bf6bda3e
      assert indexSorts.iterator().size() == 1 : "unexpected index type in Array type:" + sort;
      // assert indexSorts.size() == 1; // TODO Eclipse does not like simpler code.
      return FormulaType.getArrayType(
          getFormulaTypeFromSort(indexSorts.iterator().next()), // get single index-sort
          getFormulaTypeFromSort(elementSort));
    } else if (sort instanceof MultipleValueBool$) {
      return FormulaType.BooleanType;
    } else {
      scala.Option<Object> bitWidth = getBitWidth(sort);
      if (bitWidth.isDefined()) {
        return FormulaType.getBitvectorTypeWithSize((Integer) bitWidth.get());
      }
    }
    throw new IllegalArgumentException(
        String.format("Unknown formula type '%s' for sort '%s'.", sort.getClass(), sort));
  }

  static scala.Option<Object> getBitWidth(final Sort sort) {
    scala.Option<Object> bitWidth = ModuloArithmetic.UnsignedBVSort$.MODULE$.unapply(sort);
    if (!bitWidth.isDefined()) {
      bitWidth = ModuloArithmetic.SignedBVSort$.MODULE$.unapply(sort);
    }
    return bitWidth;
  }

  public IExpression makeVariable(Sort type, String varname) {
    if (type == BOOL_SORT) {
      if (boolVariablesCache.containsKey(varname)) {
        return boolVariablesCache.get(varname);
      } else {
        IFormula var = api.createBooleanVariable(varname);
        addSymbol(var);
        boolVariablesCache.put(varname, var);
        return var;
      }
    } else {
      if (sortedVariablesCache.containsKey(varname)) {
        return sortedVariablesCache.get(varname);
      } else {
        ITerm var = api.createConstant(varname, type);
        addSymbol(var);
        sortedVariablesCache.put(varname, var);
        return var;
      }
    }
  }

  /** This function declares a new functionSymbol with the given argument types and result. */
  public IFunction declareFun(String name, Sort returnType, List<Sort> args) {
    if (functionsCache.containsKey(name)) {
      return functionsCache.get(name);
    } else {
      IFunction funcDecl =
          api.createFunction(
              name, toSeq(args), returnType, false, SimpleAPI.FunctionalityMode$.MODULE$.Full());
      addFunction(funcDecl);
      functionsCache.put(name, funcDecl);
      return funcDecl;
    }
  }

  public ITerm makeSelect(ITerm array, ITerm index) {
    List<ITerm> args = ImmutableList.of(array, index);
    ArraySort arraySort = (ArraySort) Sort$.MODULE$.sortOf(array);
    return new IFunApp(arraySort.theory().select(), toSeq(args));
  }

  public ITerm makeStore(ITerm array, ITerm index, ITerm value) {
    List<ITerm> args = ImmutableList.of(array, index, value);
    ArraySort arraySort = (ArraySort) Sort$.MODULE$.sortOf(array);
    return new IFunApp(arraySort.theory().store(), toSeq(args));
  }

  public ITerm makeConstArray(ArraySort arraySort, ITerm elseTerm) {
    // return new IFunApp(arraySort.theory().const(), elseTerm); // I love Scala! So simple! ;-)

    // Scala uses keywords that are illegal in Java. Thus, we use reflection to access the method.
    // TODO we should contact the developers of Princess and ask for a renaming.
    final IFunction constArrayOp;
    try {
      Method constMethod = ExtArray.class.getMethod("const");
      constArrayOp = (IFunction) constMethod.invoke(arraySort.theory());
    } catch (IllegalAccessException | NoSuchMethodException | InvocationTargetException pE) {
      throw new RuntimeException(pE);
    }

    return new IFunApp(constArrayOp, toSeq(ImmutableList.of(elseTerm)));
  }

  public boolean hasArrayType(IExpression exp) {
    if (exp instanceof ITerm) {
      final ITerm t = (ITerm) exp;
      return Sort$.MODULE$.sortOf(t) instanceof ArraySort;
    } else {
      return false;
    }
  }

  public IFormula elimQuantifiers(IFormula formula) {
    return api.simplify(formula);
  }

  private void addSymbol(IFormula symbol) {
    for (PrincessAbstractProver<?> prover : registeredProvers) {
      prover.addSymbol(symbol);
    }
  }

  private void addSymbol(ITerm symbol) {
    for (PrincessAbstractProver<?> prover : registeredProvers) {
      prover.addSymbol(symbol);
    }
  }

  private void addFunction(IFunction funcDecl) {
    for (PrincessAbstractProver<?> prover : registeredProvers) {
      prover.addSymbol(funcDecl);
    }
  }

  static <T> Seq<T> toSeq(List<T> list) {
    return collectionAsScalaIterableConverter(list).asScala().toSeq();
  }

  static Seq<ITerm> toITermSeq(List<IExpression> exprs) {
    return PrincessEnvironment.toSeq(
        exprs.stream().map(e -> (ITerm) e).collect(Collectors.toList()));
  }

  static Seq<ITerm> toITermSeq(IExpression... exprs) {
    return toITermSeq(Arrays.asList(exprs));
  }

  IExpression simplify(IExpression f) {
    // TODO this method is not tested, check it!
    if (f instanceof IFormula) {
      f = BooleanCompactifier.apply((IFormula) f);
    }
    return PartialEvaluator.apply(f);
  }
}<|MERGE_RESOLUTION|>--- conflicted
+++ resolved
@@ -32,13 +32,8 @@
 import ap.parser.SMTTypes.SMTType;
 import ap.terfor.ConstantTerm;
 import ap.terfor.preds.Predicate;
-<<<<<<< HEAD
-import ap.theories.ExtArray;
-import ap.theories.ExtArray.ArraySort;
-=======
 import ap.theories.arrays.ExtArray;
 import ap.theories.arrays.ExtArray.ArraySort;
->>>>>>> bf6bda3e
 import ap.theories.bitvectors.ModuloArithmetic;
 import ap.theories.rationals.Rationals$;
 import ap.theories.strings.StringTheory;
@@ -133,7 +128,8 @@
               OFlags.$lessinit$greater$default$9(),
               OFlags.$lessinit$greater$default$10(),
               OFlags.$lessinit$greater$default$11(),
-              OFlags.$lessinit$greater$default$12()));
+              OFlags.$lessinit$greater$default$12(),
+              OFlags.$lessinit$greater$default$13()));
   public static final Sort STRING_SORT = stringTheory.StringSort();
   public static final Sort REGEX_SORT = stringTheory.RegexSort();
 
@@ -597,19 +593,13 @@
       return FormulaType.IntegerType;
     } else if (sort == PrincessEnvironment.FRACTION_SORT) {
       return FormulaType.RationalType;
-<<<<<<< HEAD
     } else if (sort == PrincessEnvironment.STRING_SORT) {
       return FormulaType.StringType;
     } else if (sort == PrincessEnvironment.REGEX_SORT) {
       return FormulaType.RegexType;
-    } else if (sort instanceof ExtArray.ArraySort) {
-      Seq<Sort> indexSorts = ((ArraySort) sort).theory().indexSorts();
-      Sort elementSort = ((ExtArray.ArraySort) sort).theory().objSort();
-=======
     } else if (sort instanceof ArraySort) {
       Seq<Sort> indexSorts = ((ArraySort) sort).theory().indexSorts();
       Sort elementSort = ((ArraySort) sort).theory().objSort();
->>>>>>> bf6bda3e
       assert indexSorts.iterator().size() == 1 : "unexpected index type in Array type:" + sort;
       // assert indexSorts.size() == 1; // TODO Eclipse does not like simpler code.
       return FormulaType.getArrayType(
