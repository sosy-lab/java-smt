// This file is part of JavaSMT,
// an API wrapper for a collection of SMT solvers:
// https://github.com/sosy-lab/java-smt
//
// SPDX-FileCopyrightText: 2025 Dirk Beyer <https://www.sosy-lab.org>
//
// SPDX-License-Identifier: Apache-2.0

package org.sosy_lab.java_smt.solvers.princess;

import static com.google.common.base.Preconditions.checkState;
import static org.sosy_lab.common.collect.Collections3.transformedImmutableListCopy;
import static scala.collection.JavaConverters.asJava;

import ap.api.PartialModel;
import ap.api.SimpleAPI;
import ap.parser.IAtom;
import ap.parser.IBinFormula;
import ap.parser.IBinJunctor;
import ap.parser.IConstant;
import ap.parser.IExpression;
import ap.parser.IFormula;
import ap.parser.IFunApp;
import ap.parser.IFunction;
import ap.parser.ITerm;
import ap.terfor.preds.Predicate;
import ap.theories.arrays.ExtArray;
import ap.theories.arrays.ExtArray.Select$;
import ap.theories.arrays.ExtArray.Store$;
import ap.types.Sort;
import com.google.common.collect.ImmutableList;
import com.google.common.collect.ImmutableSet;
import java.util.ArrayList;
import java.util.Collection;
import java.util.LinkedHashSet;
import java.util.List;
import java.util.Map;
import java.util.Set;
import org.checkerframework.checker.nullness.qual.Nullable;
import org.sosy_lab.java_smt.basicimpl.AbstractModel;
import org.sosy_lab.java_smt.basicimpl.FormulaCreator;

class PrincessModel extends AbstractModel<IExpression, Sort, PrincessEnvironment> {
  private final PartialModel model;
  private final SimpleAPI api;

  PrincessModel(
      PrincessAbstractProver<?> pProver,
      PartialModel partialModel,
      FormulaCreator<IExpression, Sort, PrincessEnvironment, ?> creator,
      SimpleAPI pApi) {
    super(pProver, creator);
    this.model = partialModel;
    this.api = pApi;
  }

  @Override
  public ImmutableList<ValueAssignment> asList() {
    scala.collection.Map<IExpression, IExpression> interpretation = model.interpretation();

    // get abbreviations, we do not want to export them.
    Set<Predicate> abbrevs = new LinkedHashSet<>();
    for (var entry : asJava(api.ap$api$SimpleAPI$$apiStack().abbrevPredicates()).entrySet()) {
      abbrevs.add(entry.getKey()); // collect the abbreviation.
      abbrevs.add(entry.getValue()._2()); // the definition is also handled as abbreviation here.
    }

    // then iterate over the model and generate the assignments
    ImmutableSet.Builder<ValueAssignment> assignments = ImmutableSet.builder();
    for (Map.Entry<IExpression, IExpression> entry : asJava(interpretation).entrySet()) {
<<<<<<< HEAD
      if (!entry.getKey().toString().equals("Rat_denom")
          && !isAbbrev(abbrevs, entry.getKey())
          && !(entry.getKey() instanceof IAtom
              && ((IAtom) entry.getKey()).pred().name().equals("arrayConstant"))
          && !(entry.getKey() instanceof IFunApp
              && ((IFunApp) entry.getKey()).fun().name().equals("valueAlmostEverywhere"))) {
        assignments.addAll(getAssignments(entry.getKey(), entry.getValue(), arrays));
=======
      if (!entry.getKey().toString().equals("Rat_denom") && !isAbbrev(abbrevs, entry.getKey())) {
        assignments.addAll(getAssignments(entry.getKey(), entry.getValue()));
>>>>>>> 6c1dccef
      }
    }
    return assignments.build().asList();
  }

  private boolean isAbbrev(Set<Predicate> abbrevs, IExpression var) {
    return var instanceof IAtom && abbrevs.contains(((IAtom) var).pred());
  }

  private Collection<ValueAssignment> getAssignments(IExpression key, IExpression value) {

    // first check array-access.
    // those cases can return multiple assignments per model entry.
    if (creator.getEnv().hasArrayType(key)) {
      if (key instanceof IConstant && value instanceof IFunApp) {
        return buildArrayAssignments((IConstant) key, (IFunApp) value);
      } else {
        return ImmutableList.of();
      }

    } else {
      // then handle assignments for non-array cases.
      // we expect at most one assignment per model entry.

      String name;
      IFormula fAssignment;
      List<Object> argumentInterpretations = ImmutableList.of();

      if (key instanceof IAtom) {
        if (isArrayAccess(((IAtom) key).pred())) { // arrays are handled separately, see above
          return ImmutableList.of();
        }
        name = key.toString();
        fAssignment = new IBinFormula(IBinJunctor.Eqv(), (IAtom) key, (IFormula) value);

      } else if (key instanceof IConstant) {
        name = key.toString();
        fAssignment = ((IConstant) key).$eq$eq$eq((ITerm) value);

      } else if (key instanceof IFunApp) {
        IFunApp cKey = (IFunApp) key;
        if (isArrayAccess(cKey.fun())) { // arrays are handled separately, see above
          return ImmutableList.of();
        }
        // normal variable or UF
        argumentInterpretations = new ArrayList<>();
        for (ITerm arg : asJava(cKey.args())) {
          argumentInterpretations.add(creator.convertValue(arg));
        }
        name = cKey.fun().name();
        fAssignment = ((ITerm) key).$eq$eq$eq((ITerm) value);

      } else {
        throw new AssertionError(
            String.format("unknown type of key: %s -> %s (%s)", key, value, key.getClass()));
      }

      return ImmutableList.of(
          new ValueAssignment(
              creator.encapsulateWithTypeOf(key),
              creator.encapsulateWithTypeOf(value),
              creator.encapsulateBoolean(fAssignment),
              name,
              creator.convertValue(value),
              argumentInterpretations));
    }
  }

  private boolean isArrayAccess(Predicate predicate) {
    return "arrayConstant".equals(predicate.name());
  }

  private boolean isArrayAccess(IFunction function) {
    return "valueAlmostEverywhere".equals(function.name())
        || Select$.MODULE$.unapply(function).isDefined()
        || Store$.MODULE$.unapply(function).isDefined();
  }

  /**
   * Takes a (nested) select statement and returns its indices. For example: From "(SELECT (SELECT(
   * SELECT 3 arr) 2) 1)" we return "[1,2,3]"
   */
  private ImmutableList<IExpression> getArrayIndices(IExpression array) {
    ImmutableList.Builder<IExpression> indices = ImmutableList.builder();
    while (array instanceof IFunApp
        && ExtArray.Select$.MODULE$.unapply(((IFunApp) array).fun()).isDefined()) {
      indices.add(array.apply(1));
      array = array.apply(0);
    }
    return indices.build().reverse();
  }

  /** Takes a select statement with multiple indices and returns the variable name at the bottom. */
  private String getVar(IExpression array) {
    while (array instanceof IFunApp
        && ExtArray.Select$.MODULE$.unapply(((IFunApp) array).fun()).isDefined()) {
      array = array.apply(0);
    }
    return array.toString();
  }

  /** unrolls an constant array assignment. */
  private Collection<ValueAssignment> buildArrayAssignments(ITerm arraySymbol, IFunApp value) {

    // Iterate down the Store-chain: (Store tail index element)
    List<ValueAssignment> result = new ArrayList<>();
    while (ExtArray.Store$.MODULE$.unapply(value.fun()).isDefined()) {
      ITerm index = value.apply(1);
      ITerm element = value.apply(2);
      ITerm select = creator.getEnv().makeSelect(arraySymbol, index);

      // CASE 1: nested array dimension, let's recurse deeper
      if (creator.getEnv().hasArrayType(element)) {
        result.addAll(buildArrayAssignments(select, (IFunApp) element));

      } else {
        // CASE 2: final element, let's get the assignment and proceed with its sibling
        result.add(
            new ValueAssignment(
                creator.encapsulateWithTypeOf(select),
                creator.encapsulateWithTypeOf(element),
                creator.encapsulateBoolean(
                    ap.parser.IExpression.Eq$.MODULE$.apply(select, element)),
                getVar(arraySymbol),
                creator.convertValue(element),
                transformedImmutableListCopy(getArrayIndices(select), this::evaluateImpl)));
      }

      // Move to the next Store in the chain
      value = (IFunApp) value.apply(0);
    }

    // End of chain must be CONST_ARRAY.
    checkState(
        ExtArray.Const$.MODULE$.unapply(value.fun()).isDefined(),
        "Unexpected array value structure: %s",
        value);

    return result;
  }

  @Override
  public String toString() {
    return model.toString();
  }

  @Override
  protected @Nullable IExpression evalImpl(IExpression formula) {
    IExpression simplified = creator.getEnv().simplify(formula);
    if (formula instanceof ITerm) {
      return model.evalToTerm((ITerm) simplified).getOrElse(() -> null);
    } else if (formula instanceof IFormula) {
      return model.evalExpression(simplified).getOrElse(() -> null);
    } else {
      throw new AssertionError(); // unreachable
    }
  }
}<|MERGE_RESOLUTION|>--- conflicted
+++ resolved
@@ -68,18 +68,13 @@
     // then iterate over the model and generate the assignments
     ImmutableSet.Builder<ValueAssignment> assignments = ImmutableSet.builder();
     for (Map.Entry<IExpression, IExpression> entry : asJava(interpretation).entrySet()) {
-<<<<<<< HEAD
       if (!entry.getKey().toString().equals("Rat_denom")
           && !isAbbrev(abbrevs, entry.getKey())
           && !(entry.getKey() instanceof IAtom
               && ((IAtom) entry.getKey()).pred().name().equals("arrayConstant"))
           && !(entry.getKey() instanceof IFunApp
               && ((IFunApp) entry.getKey()).fun().name().equals("valueAlmostEverywhere"))) {
-        assignments.addAll(getAssignments(entry.getKey(), entry.getValue(), arrays));
-=======
-      if (!entry.getKey().toString().equals("Rat_denom") && !isAbbrev(abbrevs, entry.getKey())) {
         assignments.addAll(getAssignments(entry.getKey(), entry.getValue()));
->>>>>>> 6c1dccef
       }
     }
     return assignments.build().asList();
