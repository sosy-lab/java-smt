--- conflicted
+++ resolved
@@ -239,40 +239,12 @@
   }
 
   @Override
-<<<<<<< HEAD
   protected @Nullable IExpression evalImpl(IExpression formula) {
     IExpression simplified = creator.getEnv().simplify(formula);
     if (formula instanceof ITerm) {
       return model.evalToTerm((ITerm) simplified).getOrElse(() -> null);
     } else if (formula instanceof IFormula) {
       return model.evalExpression(simplified).getOrElse(() -> null);
-=======
-  protected @Nullable IExpression evalImpl(IExpression expr) {
-    checkState(!isClosed());
-
-    // The utility variable only appears temporarily on the solver's stack.
-    // The user should never notice it.
-    // We might not even need an index/counter for the variable.
-    String newVariable = "__JAVASMT__MODEL_EVAL_" + counter++;
-
-    // Extending the partial model does not seem to work in Princess if the formula uses rational
-    // variables. To work around this issue we (temporarily) add the formula to the assertion
-    // stack and then repeat the sat-check to get the value.
-    api.push();
-    for (IFormula fixed : prover.getEvaluatedTerms()) {
-      api.addAssertion(fixed);
-    }
-
-    if (expr instanceof ITerm) {
-      ITerm term = (ITerm) expr;
-      ITerm var = api.createConstant(newVariable, getSort(term));
-      api.addAssertion(var.$eq$eq$eq(term));
-      api.checkSat(true);
-      ITerm value = simplifyRational(api.evalToTerm(var));
-      api.pop();
-      prover.addEvaluatedTerm(value.$eq$eq$eq(term));
-      return value;
->>>>>>> 3c7162a0
     } else {
       throw new AssertionError(); // unreachable
     }
