--- conflicted
+++ resolved
@@ -8,14 +8,9 @@
 
 package org.sosy_lab.java_smt.solvers.princess;
 
-<<<<<<< HEAD
-import static scala.collection.JavaConverters.asJavaIterable;
-import static scala.collection.JavaConverters.collectionAsScalaIterable;
-=======
 import static com.google.common.base.Preconditions.checkArgument;
 import static scala.collection.JavaConverters.asJava;
 import static scala.collection.JavaConverters.asScala;
->>>>>>> 0f28dc88
 
 import ap.api.SimpleAPI;
 import ap.basetypes.Tree;
@@ -91,13 +86,8 @@
 
     // convert to needed data-structure
     final ArrayBuffer<scala.collection.immutable.Set<Object>> args = new ArrayBuffer<>();
-<<<<<<< HEAD
-    for (Collection<Integer> partition : partitions) {
-      args.$plus$eq(collectionAsScalaIterable(partition).toSet());
-=======
     for (Collection<Integer> partition : pPartitions) {
       args.$plus$eq(asScala(partition).toSet());
->>>>>>> 0f28dc88
     }
 
     // do the hard work
@@ -118,7 +108,7 @@
     // convert data-structure back
     // TODO check that interpolants do not contain abbreviations we did not introduce ourselves
     final List<BooleanFormula> result = new ArrayList<>();
-    for (final IFormula itp : asJavaIterable(itps)) {
+    for (final IFormula itp : asJava(itps)) {
       result.add(mgr.encapsulateBooleanFormula(itp));
     }
     return result;
@@ -151,9 +141,7 @@
         children.$plus$eq$colon(stack.pop()); // prepend
       }
       subtreeStarts.push(start);
-      stack.push(
-          new Tree<>(
-              collectionAsScalaIterable(partitionedFormulas.get(i)).toSet(), children.toList()));
+      stack.push(new Tree<>(asScala(partitionedFormulas.get(i)).toSet(), children.toList()));
     }
 
     Preconditions.checkState(subtreeStarts.peek() == 0, "subtree of root should start at 0.");
@@ -180,7 +168,7 @@
   private List<BooleanFormula> tree2List(Tree<IFormula> tree) {
     List<BooleanFormula> lst =
         FluentIterable.from(
-                Traverser.<Tree<IFormula>>forTree(node -> asJavaIterable(node.children()))
+                Traverser.<Tree<IFormula>>forTree(node -> asJava(node.children()))
                     .depthFirstPostOrder(tree))
             .transform(node -> mgr.encapsulateBooleanFormula(node.d()))
             .toList();
