// This file is part of JavaSMT,
// an API wrapper for a collection of SMT solvers:
// https://github.com/sosy-lab/java-smt
//
// SPDX-FileCopyrightText: 2020 Dirk Beyer <https://www.sosy-lab.org>
//
// SPDX-License-Identifier: Apache-2.0

package org.sosy_lab.java_smt.solvers.princess;

import static com.google.common.base.Preconditions.checkNotNull;
import static scala.collection.JavaConverters.asJava;
import static scala.collection.JavaConverters.asScala;

import ap.api.PartialModel;
import ap.api.SimpleAPI;
import ap.api.SimpleAPI.SimpleAPIException;
import ap.parser.IFormula;
import ap.parser.IFunction;
import ap.parser.ITerm;
import com.google.common.base.Preconditions;
import com.google.errorprone.annotations.CanIgnoreReturnValue;
import java.util.ArrayDeque;
import java.util.ArrayList;
import java.util.Collection;
import java.util.Collections;
import java.util.Deque;
import java.util.LinkedHashSet;
import java.util.List;
import java.util.Optional;
import java.util.Set;
import java.util.concurrent.Callable;
import org.sosy_lab.common.ShutdownNotifier;
import org.sosy_lab.common.UniqueIdGenerator;
import org.sosy_lab.common.collect.PathCopyingPersistentTreeMap;
import org.sosy_lab.common.collect.PersistentMap;
import org.sosy_lab.java_smt.api.BooleanFormula;
import org.sosy_lab.java_smt.api.Formula;
import org.sosy_lab.java_smt.api.Model;
import org.sosy_lab.java_smt.api.SolverContext.ProverOptions;
import org.sosy_lab.java_smt.api.SolverException;
import org.sosy_lab.java_smt.basicimpl.AbstractProverWithAllSat;
import org.sosy_lab.java_smt.basicimpl.CachingModel;
import scala.Enumeration.Value;

@SuppressWarnings("ClassTypeParameterName")
abstract class PrincessAbstractProver<E> extends AbstractProverWithAllSat<E> {

  protected final SimpleAPI api;
  protected final PrincessFormulaManager mgr;
  protected final Deque<Level> trackingStack = new ArrayDeque<>(); // symbols on all levels

  /**
   * Values returned by {@link Model#evaluate(Formula)}.
   *
   * <p>We need to record these to make sure that the values returned by the evaluator are
   * consistent. Calling {@link #isUnsat()} will reset this list as the underlying model has been
   * updated.
   */
  protected final Set<IFormula> evaluatedTerms = new LinkedHashSet<>();

  // assign a unique partition number for eah added constraint, for unsat-core and interpolation.
  protected final UniqueIdGenerator idGenerator = new UniqueIdGenerator();
  protected final Deque<PersistentMap<Integer, BooleanFormula>> partitions = new ArrayDeque<>();

  private final PrincessFormulaCreator creator;
  protected boolean wasLastSatCheckSat = false; // and stack is not changed

  protected PrincessAbstractProver(
      PrincessFormulaManager pMgr,
      PrincessFormulaCreator creator,
      SimpleAPI pApi,
      ShutdownNotifier pShutdownNotifier,
      Set<ProverOptions> pOptions) {
    super(pOptions, pMgr.getBooleanFormulaManager(), pShutdownNotifier);
    this.mgr = pMgr;
    this.creator = creator;
    this.api = checkNotNull(pApi);

    trackingStack.push(new Level());
    partitions.push(PathCopyingPersistentTreeMap.of());
  }

  /**
   * This function causes the SatSolver to check all the terms on the stack, if their conjunction is
   * SAT or UNSAT.
   */
  @Override
  public boolean isUnsat() throws SolverException {
    Preconditions.checkState(!closed);
    wasLastSatCheckSat = false;
    evaluatedTerms.clear();
    final Value result = api.checkSat(true);
    if (result.equals(SimpleAPI.ProverStatus$.MODULE$.Sat())) {
      wasLastSatCheckSat = true;
      if (this.generateModels || this.generateAllSat) {
        // we only build the model if we have set the correct options
        evaluatedTerms.add(callOrThrow(api::partialModelAsFormula));
      }
      return false;
    } else if (result.equals(SimpleAPI.ProverStatus$.MODULE$.Unsat())) {
      return true;
    } else if (result.equals(SimpleAPI.ProverStatus$.MODULE$.OutOfMemory())) {
      throw new SolverException(
          "Princess ran out of stack or heap memory, try increasing their sizes.");
    } else {
      throw new SolverException("Princess' checkSat call returned " + result);
    }
  }

  @CanIgnoreReturnValue
  protected int addConstraint0(BooleanFormula constraint) {
    Preconditions.checkState(!closed);
    wasLastSatCheckSat = false;

    final int formulaId = idGenerator.getFreshId();
    partitions.push(partitions.pop().putAndCopy(formulaId, constraint));
    api.setPartitionNumber(formulaId);

    final IFormula t = (IFormula) mgr.extractInfo(constraint);
    api.addAssertion(api.abbrevSharedExpressions(t, creator.getEnv().getMinAtomsForAbbreviation()));

    return formulaId;
  }

  @Override
  protected final void pushImpl() {
    wasLastSatCheckSat = false;
    api.push();
    trackingStack.push(new Level());
    partitions.push(partitions.peek());
  }

  @Override
  protected void popImpl() {
    wasLastSatCheckSat = false;
    api.pop();

    // we have to recreate symbols on lower levels, because JavaSMT assumes "global" symbols.
    Level level = trackingStack.pop();
    api.addBooleanVariables(asScala(level.booleanSymbols));
    api.addConstants(asScala(level.theorySymbols));
    level.functionSymbols.forEach(api::addFunction);
    if (!trackingStack.isEmpty()) {
      trackingStack.peek().mergeWithHigher(level);
    }
    partitions.pop();
  }

  /**
   * Get all terms that have been evaluated in the current model. The formulas are assignments that
   * extend the original model.
   */
  Collection<IFormula> getEvaluatedTerms() {
<<<<<<< HEAD
    Preconditions.checkState(
        this.generateModels || this.generateAllSat,
        "Model generation was not enabled, no evaluated terms available.");
    return Collections.unmodifiableCollection(evaluatedTerms);
=======
    return Collections.unmodifiableSet(evaluatedTerms);
>>>>>>> fa890687
  }

  /** Track an assignment `term == value` for an evaluated term and its value. */
  void addEvaluatedTerm(IFormula pFormula) {
    evaluatedTerms.add(pFormula);
  }

  @SuppressWarnings("resource")
  @Override
  public Model getModel() throws SolverException {
    Preconditions.checkState(!closed);
    Preconditions.checkState(wasLastSatCheckSat, NO_MODEL_HELP);
    checkGenerateModels();
    return new CachingModel(getEvaluatorWithoutChecks());
  }

  @SuppressWarnings("resource")
  @Override
  protected PrincessModel getEvaluatorWithoutChecks() throws SolverException {
    final PartialModel partialModel = callOrThrow(api::partialModel);
    return registerEvaluator(new PrincessModel(this, partialModel, creator, api));
  }

  /**
   * This method only exists to allow catching some exceptions from Scala in Java.
   *
   * @throws SolverException if the callable throws an Exception (including {@link
   *     SimpleAPIException})
   */
  private <T> T callOrThrow(Callable<T> callable) throws SolverException {
    try {
      return callable.call();
    } catch (Exception ex) { // mainly for catching SimpleAPIException
      throw new SolverException(ex.getMessage(), ex);
    }
  }

  @Override
  public boolean isUnsatWithAssumptions(Collection<BooleanFormula> pAssumptions)
      throws SolverException, InterruptedException {
    throw new UnsupportedOperationException("Solving with assumptions is not supported.");
  }

  @Override
  public List<BooleanFormula> getUnsatCore() {
    Preconditions.checkState(!closed);
    checkGenerateUnsatCores();
    final List<BooleanFormula> result = new ArrayList<>();
    final Set<Object> core = asJava(api.getUnsatCore());
    for (Object partitionId : core) {
      result.add(partitions.peek().get(partitionId));
    }
    return result;
  }

  @Override
  public Optional<List<BooleanFormula>> unsatCoreOverAssumptions(
      Collection<BooleanFormula> assumptions) {
    throw new UnsupportedOperationException(
        "UNSAT cores over assumptions not supported by Princess");
  }

  @Override
  public void close() {
    checkNotNull(api);
    checkNotNull(mgr);
    if (!closed) {
      api.shutDown();
      api.reset(); // cleanup memory, even if we keep a reference to "api" and "mgr"
      creator.getEnv().unregisterStack(this);
      partitions.clear();
    }
    super.close();
  }

  @Override
  public <T> T allSat(AllSatCallback<T> callback, List<BooleanFormula> important)
      throws InterruptedException, SolverException {
    T result = super.allSat(callback, important);
    wasLastSatCheckSat = false; // we do not know about the current state, thus we reset the flag.
    return result;
  }

  /** add external definition: boolean variable. */
  void addSymbol(IFormula f) {
    Preconditions.checkState(!closed);
    api.addBooleanVariable(f);
    if (!trackingStack.isEmpty()) {
      trackingStack.peek().booleanSymbols.add(f);
    }
  }

  /** add external definition: theory variable (integer, rational, string, etc.). */
  void addSymbol(ITerm f) {
    Preconditions.checkState(!closed);
    api.addConstant(f);
    if (!trackingStack.isEmpty()) {
      trackingStack.peek().theorySymbols.add(f);
    }
  }

  /** add external definition: uninterpreted function. */
  void addSymbol(IFunction f) {
    Preconditions.checkState(!closed);
    api.addFunction(f);
    if (!trackingStack.isEmpty()) {
      trackingStack.peek().functionSymbols.add(f);
    }
  }

  static class Level {
    final List<IFormula> booleanSymbols = new ArrayList<>();
    final List<ITerm> theorySymbols = new ArrayList<>();
    final List<IFunction> functionSymbols = new ArrayList<>();

    Level() {}

    /** add higher level to current level, we keep the order of creating symbols. */
    void mergeWithHigher(Level other) {
      this.booleanSymbols.addAll(other.booleanSymbols);
      this.theorySymbols.addAll(other.theorySymbols);
      this.functionSymbols.addAll(other.functionSymbols);
    }

    @Override
    public String toString() {
      return String.format("{%s, %s, %s}", booleanSymbols, theorySymbols, functionSymbols);
    }
  }
}<|MERGE_RESOLUTION|>--- conflicted
+++ resolved
@@ -152,14 +152,10 @@
    * extend the original model.
    */
   Collection<IFormula> getEvaluatedTerms() {
-<<<<<<< HEAD
     Preconditions.checkState(
         this.generateModels || this.generateAllSat,
         "Model generation was not enabled, no evaluated terms available.");
-    return Collections.unmodifiableCollection(evaluatedTerms);
-=======
     return Collections.unmodifiableSet(evaluatedTerms);
->>>>>>> fa890687
   }
 
   /** Track an assignment `term == value` for an evaluated term and its value. */
