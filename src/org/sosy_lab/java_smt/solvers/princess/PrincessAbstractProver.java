// This file is part of JavaSMT,
// an API wrapper for a collection of SMT solvers:
// https://github.com/sosy-lab/java-smt
//
// SPDX-FileCopyrightText: 2020 Dirk Beyer <https://www.sosy-lab.org>
//
// SPDX-License-Identifier: Apache-2.0

package org.sosy_lab.java_smt.solvers.princess;

import static com.google.common.base.Preconditions.checkNotNull;
import static scala.collection.JavaConverters.collectionAsScalaIterable;
import static scala.collection.JavaConverters.setAsJavaSet;

import ap.api.PartialModel;
import ap.api.SimpleAPI;
import ap.api.SimpleAPI.SimpleAPIException;
import ap.parser.IFormula;
import ap.parser.IFunction;
import ap.parser.ITerm;
import com.google.common.base.Preconditions;
import com.google.errorprone.annotations.CanIgnoreReturnValue;
import java.util.ArrayDeque;
import java.util.ArrayList;
import java.util.Collection;
import java.util.Deque;
import java.util.List;
import java.util.Optional;
import java.util.Set;
import org.sosy_lab.common.ShutdownNotifier;
import org.sosy_lab.common.UniqueIdGenerator;
import org.sosy_lab.common.collect.PathCopyingPersistentTreeMap;
import org.sosy_lab.common.collect.PersistentMap;
import org.sosy_lab.java_smt.api.BooleanFormula;
import org.sosy_lab.java_smt.api.Model;
import org.sosy_lab.java_smt.api.SolverContext.ProverOptions;
import org.sosy_lab.java_smt.api.SolverException;
import org.sosy_lab.java_smt.basicimpl.AbstractProverWithAllSat;
import org.sosy_lab.java_smt.basicimpl.CachingModel;
import scala.Enumeration.Value;

@SuppressWarnings("ClassTypeParameterName")
abstract class PrincessAbstractProver<E> extends AbstractProverWithAllSat<E> {

  protected final SimpleAPI api;
  protected final PrincessFormulaManager mgr;
  protected final Deque<Level> trackingStack = new ArrayDeque<>(); // symbols on all levels

  // assign a unique partition number for eah added constraint, for unsat-core and interpolation.
  protected final UniqueIdGenerator idGenerator = new UniqueIdGenerator();
  protected final Deque<PersistentMap<Integer, BooleanFormula>> partitions = new ArrayDeque<>();

  private final PrincessFormulaCreator creator;
  protected boolean wasLastSatCheckSat = false; // and stack is not changed

  protected PrincessAbstractProver(
      PrincessFormulaManager pMgr,
      PrincessFormulaCreator creator,
      SimpleAPI pApi,
      ShutdownNotifier pShutdownNotifier,
      Set<ProverOptions> pOptions) {
    super(pOptions, pMgr.getBooleanFormulaManager(), pShutdownNotifier);
    this.mgr = pMgr;
    this.creator = creator;
    this.api = checkNotNull(pApi);

    trackingStack.push(new Level());
    partitions.push(PathCopyingPersistentTreeMap.of());
  }

  /**
   * This function causes the SatSolver to check all the terms on the stack, if their conjunction is
   * SAT or UNSAT.
   */
  @Override
  public boolean isUnsat() throws SolverException {
    Preconditions.checkState(!closed);
    wasLastSatCheckSat = false;
    final Value result = api.checkSat(true);
    if (result.equals(SimpleAPI.ProverStatus$.MODULE$.Sat())) {
      wasLastSatCheckSat = true;
      return false;
    } else if (result.equals(SimpleAPI.ProverStatus$.MODULE$.Unsat())) {
      return true;
    } else if (result.equals(SimpleAPI.ProverStatus$.MODULE$.OutOfMemory())) {
      throw new SolverException(
          "Princess ran out of stack or heap memory, try increasing their sizes.");
    } else {
      throw new SolverException("Princess' checkSat call returned " + result);
    }
  }

  @CanIgnoreReturnValue
  protected int addConstraint0(BooleanFormula constraint) {
    Preconditions.checkState(!closed);
    wasLastSatCheckSat = false;

    final int formulaId = idGenerator.getFreshId();
    partitions.push(partitions.pop().putAndCopy(formulaId, constraint));
    api.setPartitionNumber(formulaId);

    final IFormula t = (IFormula) mgr.extractInfo(constraint);
    api.addAssertion(api.abbrevSharedExpressions(t, creator.getEnv().getMinAtomsForAbbreviation()));

    return formulaId;
  }

  @Override
  protected final void pushImpl() {
    wasLastSatCheckSat = false;
    api.push();
    trackingStack.push(new Level());
    partitions.push(partitions.peek());
  }

  @Override
  protected void popImpl() {
    wasLastSatCheckSat = false;
    api.pop();

    // we have to recreate symbols on lower levels, because JavaSMT assumes "global" symbols.
    Level level = trackingStack.pop();
    api.addBooleanVariables(collectionAsScalaIterable(level.booleanSymbols));
    api.addConstants(collectionAsScalaIterable(level.intSymbols));
    level.functionSymbols.forEach(api::addFunction);
    if (!trackingStack.isEmpty()) {
      trackingStack.peek().mergeWithHigher(level);
    }
    partitions.pop();
  }

  @SuppressWarnings("resource")
  @Override
  public Model getModel() throws SolverException {
    Preconditions.checkState(!closed);
    Preconditions.checkState(wasLastSatCheckSat, NO_MODEL_HELP);
    checkGenerateModels();
    return new CachingModel(getEvaluatorWithoutChecks());
  }

  @Override
  protected PrincessModel getEvaluatorWithoutChecks() throws SolverException {
    final PartialModel partialModel;
    try {
      partialModel = partialModel();
    } catch (SimpleAPIException ex) {
      throw new SolverException(ex.getMessage(), ex);
    }
    return new PrincessModel(this, partialModel, creator, api);
  }

  /**
   * This method only exists to allow catching the exception from Scala in Java.
   *
   * @throws SimpleAPIException if model can not be constructed.
   */
  private PartialModel partialModel() throws SimpleAPIException {
    return api.partialModel();
  }

  @Override
  public boolean isUnsatWithAssumptions(Collection<BooleanFormula> pAssumptions)
      throws SolverException, InterruptedException {
    throw new UnsupportedOperationException("Solving with assumptions is not supported.");
  }

  @Override
  public List<BooleanFormula> getUnsatCore() {
    Preconditions.checkState(!closed);
    checkGenerateUnsatCores();
    final List<BooleanFormula> result = new ArrayList<>();
<<<<<<< HEAD
    final Set<Object> core = setAsJavaSet(api.getUnsatCore());

    int cnt = 0;
    for (IExpression formula : getAssertedFormulas()) {
      if (core.contains(cnt)) {
        result.add(mgr.encapsulateBooleanFormula(formula));
      }
      ++cnt;
=======
    final Set<Object> core = asJava(api.getUnsatCore());
    for (Object partitionId : core) {
      result.add(partitions.peek().get(partitionId));
>>>>>>> 0f28dc88
    }
    return result;
  }

  @Override
  public Optional<List<BooleanFormula>> unsatCoreOverAssumptions(
      Collection<BooleanFormula> assumptions) {
    throw new UnsupportedOperationException(
        "UNSAT cores over assumptions not supported by Princess");
  }

  @Override
  public void close() {
    checkNotNull(api);
    checkNotNull(mgr);
    if (!closed) {
      api.shutDown();
      api.reset(); // cleanup memory, even if we keep a reference to "api" and "mgr"
      creator.getEnv().unregisterStack(this);
      partitions.clear();
    }
    super.close();
  }

  @Override
  public <T> T allSat(AllSatCallback<T> callback, List<BooleanFormula> important)
      throws InterruptedException, SolverException {
    T result = super.allSat(callback, important);
    wasLastSatCheckSat = false; // we do not know about the current state, thus we reset the flag.
    return result;
  }

  /** add external definition: boolean variable. */
  void addSymbol(IFormula f) {
    Preconditions.checkState(!closed);
    api.addBooleanVariable(f);
    if (!trackingStack.isEmpty()) {
      trackingStack.peek().booleanSymbols.add(f);
    }
  }

  /** add external definition: integer variable. */
  void addSymbol(ITerm f) {
    Preconditions.checkState(!closed);
    api.addConstant(f);
    if (!trackingStack.isEmpty()) {
      trackingStack.peek().intSymbols.add(f);
    }
  }

  /** add external definition: uninterpreted function. */
  void addSymbol(IFunction f) {
    Preconditions.checkState(!closed);
    api.addFunction(f);
    if (!trackingStack.isEmpty()) {
      trackingStack.peek().functionSymbols.add(f);
    }
  }

  static class Level {
    final List<IFormula> booleanSymbols = new ArrayList<>();
    final List<ITerm> intSymbols = new ArrayList<>();
    final List<IFunction> functionSymbols = new ArrayList<>();

    Level() {}

    /** add higher level to current level, we keep the order of creating symbols. */
    void mergeWithHigher(Level other) {
      this.booleanSymbols.addAll(other.booleanSymbols);
      this.intSymbols.addAll(other.intSymbols);
      this.functionSymbols.addAll(other.functionSymbols);
    }

    @Override
    public String toString() {
      return String.format("{%s, %s, %s}", booleanSymbols, intSymbols, functionSymbols);
    }
  }
}<|MERGE_RESOLUTION|>--- conflicted
+++ resolved
@@ -9,8 +9,8 @@
 package org.sosy_lab.java_smt.solvers.princess;
 
 import static com.google.common.base.Preconditions.checkNotNull;
-import static scala.collection.JavaConverters.collectionAsScalaIterable;
-import static scala.collection.JavaConverters.setAsJavaSet;
+import static scala.collection.JavaConverters.asJava;
+import static scala.collection.JavaConverters.asScala;
 
 import ap.api.PartialModel;
 import ap.api.SimpleAPI;
@@ -120,8 +120,8 @@
 
     // we have to recreate symbols on lower levels, because JavaSMT assumes "global" symbols.
     Level level = trackingStack.pop();
-    api.addBooleanVariables(collectionAsScalaIterable(level.booleanSymbols));
-    api.addConstants(collectionAsScalaIterable(level.intSymbols));
+    api.addBooleanVariables(asScala(level.booleanSymbols));
+    api.addConstants(asScala(level.intSymbols));
     level.functionSymbols.forEach(api::addFunction);
     if (!trackingStack.isEmpty()) {
       trackingStack.peek().mergeWithHigher(level);
@@ -169,20 +169,9 @@
     Preconditions.checkState(!closed);
     checkGenerateUnsatCores();
     final List<BooleanFormula> result = new ArrayList<>();
-<<<<<<< HEAD
-    final Set<Object> core = setAsJavaSet(api.getUnsatCore());
-
-    int cnt = 0;
-    for (IExpression formula : getAssertedFormulas()) {
-      if (core.contains(cnt)) {
-        result.add(mgr.encapsulateBooleanFormula(formula));
-      }
-      ++cnt;
-=======
     final Set<Object> core = asJava(api.getUnsatCore());
     for (Object partitionId : core) {
       result.add(partitions.peek().get(partitionId));
->>>>>>> 0f28dc88
     }
     return result;
   }
