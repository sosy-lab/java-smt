// This file is part of JavaSMT,
// an API wrapper for a collection of SMT solvers:
// https://github.com/sosy-lab/java-smt
//
// SPDX-FileCopyrightText: 2020 Dirk Beyer <https://www.sosy-lab.org>
//
// SPDX-License-Identifier: Apache-2.0

package org.sosy_lab.java_smt.solvers.princess;

import static com.google.common.base.Preconditions.checkNotNull;
import static scala.collection.JavaConverters.asJava;
import static scala.collection.JavaConverters.asScala;

import ap.api.PartialModel;
import ap.api.SimpleAPI;
import ap.api.SimpleAPI.SimpleAPIException;
import ap.parser.IFormula;
import ap.parser.IFunction;
import ap.parser.ITerm;
import com.google.common.base.Preconditions;
import com.google.errorprone.annotations.CanIgnoreReturnValue;
import java.util.ArrayDeque;
import java.util.ArrayList;
import java.util.Collection;
import java.util.Deque;
import java.util.List;
import java.util.Optional;
import java.util.Set;
import java.util.concurrent.Callable;
import org.sosy_lab.common.ShutdownNotifier;
import org.sosy_lab.common.UniqueIdGenerator;
import org.sosy_lab.common.collect.PathCopyingPersistentTreeMap;
import org.sosy_lab.common.collect.PersistentMap;
import org.sosy_lab.java_smt.api.BooleanFormula;
import org.sosy_lab.java_smt.api.Model;
import org.sosy_lab.java_smt.api.SolverContext.ProverOptions;
import org.sosy_lab.java_smt.api.SolverException;
import org.sosy_lab.java_smt.basicimpl.AbstractProverWithAllSat;
import org.sosy_lab.java_smt.basicimpl.CachingModel;
import scala.Enumeration.Value;

@SuppressWarnings("ClassTypeParameterName")
abstract class PrincessAbstractProver<E> extends AbstractProverWithAllSat<E> {

  protected final SimpleAPI api;
  protected final PrincessFormulaManager mgr;
  protected final Deque<Level> trackingStack = new ArrayDeque<>(); // symbols on all levels

  // assign a unique partition number for eah added constraint, for unsat-core and interpolation.
  protected final UniqueIdGenerator idGenerator = new UniqueIdGenerator();
  protected final Deque<PersistentMap<Integer, BooleanFormula>> partitions = new ArrayDeque<>();

  private final PrincessFormulaCreator creator;

  protected PrincessAbstractProver(
      PrincessFormulaManager pMgr,
      PrincessFormulaCreator creator,
      SimpleAPI pApi,
      ShutdownNotifier pShutdownNotifier,
      Set<ProverOptions> pOptions) {
    super(pOptions, pMgr.getBooleanFormulaManager(), pShutdownNotifier);
    this.mgr = pMgr;
    this.creator = creator;
    this.api = checkNotNull(pApi);

    trackingStack.push(new Level());
    partitions.push(PathCopyingPersistentTreeMap.of());
  }

  @Override
  protected boolean hasPersistentModel() {
    return false;
  }

  /**
   * This function causes the SatSolver to check all the terms on the stack, if their conjunction is
   * SAT or UNSAT.
   */
  @Override
<<<<<<< HEAD
  public boolean isUnsat() throws SolverException {
    Preconditions.checkState(!closed);
    wasLastSatCheckSat = false;
    final Value result = api.checkSat(true);
    if (result.equals(SimpleAPI.ProverStatus$.MODULE$.Sat())) {
      wasLastSatCheckSat = true;
=======
  protected boolean isUnsatImpl() throws SolverException {
    evaluatedTerms.clear();
    final Value result = api.checkSat(true);
    if (result.equals(SimpleAPI.ProverStatus$.MODULE$.Sat())) {
      if (this.generateModels || this.generateAllSat) {
        // we only build the model if we have set the correct options
        evaluatedTerms.add(callOrThrow(api::partialModelAsFormula));
      }
>>>>>>> 3c7162a0
      return false;
    } else if (result.equals(SimpleAPI.ProverStatus$.MODULE$.Unsat())) {
      return true;
    } else if (result.equals(SimpleAPI.ProverStatus$.MODULE$.OutOfMemory())) {
      throw new SolverException(
          "Princess ran out of stack or heap memory, try increasing their sizes.");
    } else {
      throw new SolverException("Princess' checkSat call returned " + result);
    }
  }

  @CanIgnoreReturnValue
  protected int addConstraint0(BooleanFormula constraint) {
    Preconditions.checkState(!closed);

    final int formulaId = idGenerator.getFreshId();
    partitions.push(partitions.pop().putAndCopy(formulaId, constraint));
    api.setPartitionNumber(formulaId);

    final IFormula t = (IFormula) mgr.extractInfo(constraint);
    api.addAssertion(api.abbrevSharedExpressions(t, creator.getEnv().getMinAtomsForAbbreviation()));

    return formulaId;
  }

  @Override
  protected final void pushImpl() {
    api.push();
    trackingStack.push(new Level());
    partitions.push(partitions.peek());
  }

  @Override
  protected void popImpl() {
    api.pop();

    // we have to recreate symbols on lower levels, because JavaSMT assumes "global" symbols.
    Level level = trackingStack.pop();
    api.addBooleanVariables(asScala(level.booleanSymbols));
    api.addConstants(asScala(level.theorySymbols));
    level.functionSymbols.forEach(api::addFunction);
    if (!trackingStack.isEmpty()) {
      trackingStack.peek().mergeWithHigher(level);
    }
    partitions.pop();
  }

  @SuppressWarnings("resource")
  @Override
  public Model getModel() throws SolverException {
    checkGenerateModels();
    return new CachingModel(getEvaluatorWithoutChecks());
  }

  @SuppressWarnings("resource")
  @Override
  protected PrincessModel getEvaluatorWithoutChecks() throws SolverException {
    final PartialModel partialModel = callOrThrow(api::partialModel);
    return registerEvaluator(new PrincessModel(this, partialModel, creator, api));
  }

  /**
   * This method only exists to allow catching some exceptions from Scala in Java.
   *
   * @throws SolverException if the callable throws an Exception (including {@link
   *     SimpleAPIException})
   */
  private <T> T callOrThrow(Callable<T> callable) throws SolverException {
    try {
      return callable.call();
    } catch (Exception ex) { // mainly for catching SimpleAPIException
      throw new SolverException(ex.getMessage(), ex);
    }
  }

  @Override
  public boolean isUnsatWithAssumptions(Collection<BooleanFormula> pAssumptions)
      throws SolverException, InterruptedException {
    throw new UnsupportedOperationException(ASSUMPTION_SOLVING_NOT_SUPPORTED);
  }

  @Override
  public List<BooleanFormula> getUnsatCore() {
    checkGenerateUnsatCores();
    final List<BooleanFormula> result = new ArrayList<>();
    final Set<Object> core = asJava(api.getUnsatCore());
    for (Object partitionId : core) {
      result.add(partitions.peek().get(partitionId));
    }
    return result;
  }

  @Override
  public Optional<List<BooleanFormula>> unsatCoreOverAssumptions(
      Collection<BooleanFormula> assumptions) {
    throw new UnsupportedOperationException(ASSUMPTION_SOLVING_NOT_SUPPORTED);
  }

  @Override
  public void close() {
    checkNotNull(api);
    checkNotNull(mgr);
    if (!closed) {
      api.shutDown();
      api.reset(); // cleanup memory, even if we keep a reference to "api" and "mgr"
      creator.getEnv().unregisterStack(this);
      partitions.clear();
    }
    super.close();
  }

  /** add external definition: boolean variable. */
  void addSymbol(IFormula f) {
    Preconditions.checkState(!closed);
    api.addBooleanVariable(f);
    if (!trackingStack.isEmpty()) {
      trackingStack.peek().booleanSymbols.add(f);
    }
  }

  /** add external definition: theory variable (integer, rational, string, etc.). */
  void addSymbol(ITerm f) {
    Preconditions.checkState(!closed);
    api.addConstant(f);
    if (!trackingStack.isEmpty()) {
      trackingStack.peek().theorySymbols.add(f);
    }
  }

  /** add external definition: uninterpreted function. */
  void addSymbol(IFunction f) {
    Preconditions.checkState(!closed);
    api.addFunction(f);
    if (!trackingStack.isEmpty()) {
      trackingStack.peek().functionSymbols.add(f);
    }
  }

  static class Level {
    final List<IFormula> booleanSymbols = new ArrayList<>();
    final List<ITerm> theorySymbols = new ArrayList<>();
    final List<IFunction> functionSymbols = new ArrayList<>();

    Level() {}

    /** add higher level to current level, we keep the order of creating symbols. */
    void mergeWithHigher(Level other) {
      this.booleanSymbols.addAll(other.booleanSymbols);
      this.theorySymbols.addAll(other.theorySymbols);
      this.functionSymbols.addAll(other.functionSymbols);
    }

    @Override
    public String toString() {
      return String.format("{%s, %s, %s}", booleanSymbols, theorySymbols, functionSymbols);
    }
  }
}<|MERGE_RESOLUTION|>--- conflicted
+++ resolved
@@ -78,23 +78,9 @@
    * SAT or UNSAT.
    */
   @Override
-<<<<<<< HEAD
-  public boolean isUnsat() throws SolverException {
-    Preconditions.checkState(!closed);
-    wasLastSatCheckSat = false;
+  protected boolean isUnsatImpl() throws SolverException {
     final Value result = api.checkSat(true);
     if (result.equals(SimpleAPI.ProverStatus$.MODULE$.Sat())) {
-      wasLastSatCheckSat = true;
-=======
-  protected boolean isUnsatImpl() throws SolverException {
-    evaluatedTerms.clear();
-    final Value result = api.checkSat(true);
-    if (result.equals(SimpleAPI.ProverStatus$.MODULE$.Sat())) {
-      if (this.generateModels || this.generateAllSat) {
-        // we only build the model if we have set the correct options
-        evaluatedTerms.add(callOrThrow(api::partialModelAsFormula));
-      }
->>>>>>> 3c7162a0
       return false;
     } else if (result.equals(SimpleAPI.ProverStatus$.MODULE$.Unsat())) {
       return true;
