--- conflicted
+++ resolved
@@ -67,7 +67,6 @@
 import org.sosy_lab.java_smt.solvers.princess.PrincessFunctionDeclaration.PrincessIFunctionDeclaration;
 import org.sosy_lab.java_smt.solvers.princess.PrincessFunctionDeclaration.PrincessMultiplyDeclaration;
 import scala.Enumeration;
-import scala.collection.immutable.Seq;
 
 class PrincessFormulaCreator
     extends FormulaCreator<IExpression, Sort, PrincessEnvironment, PrincessFunctionDeclaration> {
@@ -139,52 +138,7 @@
 
   @Override
   public FormulaType<?> getFormulaType(IExpression pFormula) {
-<<<<<<< HEAD
-    if (pFormula instanceof IFormula) {
-      return FormulaType.BooleanType;
-    } else if (pFormula instanceof ITerm) {
-      final Sort sort = Sort$.MODULE$.sortOf((ITerm) pFormula);
-      return getFormulaTypeFromSort(sort);
-    }
-    throw new IllegalArgumentException(
-        String.format(
-            "Unknown formula type '%s' for formula '%s'.", pFormula.getClass(), pFormula));
-  }
-
-  private FormulaType<?> getFormulaTypeFromSort(final Sort sort) {
-    if (sort == PrincessEnvironment.BOOL_SORT) {
-      return FormulaType.BooleanType;
-    } else if (sort == PrincessEnvironment.INTEGER_SORT) {
-      return FormulaType.IntegerType;
-    } else if (sort instanceof ExtArray.ArraySort) {
-      Seq<Sort> indexSorts = ((ExtArray.ArraySort) sort).theory().indexSorts();
-      Sort elementSort = ((ExtArray.ArraySort) sort).theory().objSort();
-      assert indexSorts.iterator().size() == 1 : "unexpected index type in Array type:" + sort;
-      // assert indexSorts.size() == 1; // TODO Eclipse does not like simpler code.
-      return new ArrayFormulaType<>(
-          getFormulaTypeFromSort(indexSorts.iterator().next()), // get single index-sort
-          getFormulaTypeFromSort(elementSort));
-    } else if (sort instanceof MultipleValueBool$) {
-      return FormulaType.BooleanType;
-    } else {
-      scala.Option<Object> bitWidth = getBitWidth(sort);
-      if (bitWidth.isDefined()) {
-        return FormulaType.getBitvectorTypeWithSize((Integer) bitWidth.get());
-      }
-    }
-    throw new IllegalArgumentException(
-        String.format("Unknown formula type '%s' for sort '%s'.", sort.getClass(), sort));
-  }
-
-  static scala.Option<Object> getBitWidth(final Sort sort) {
-    scala.Option<Object> bitWidth = ModuloArithmetic.UnsignedBVSort$.MODULE$.unapply(sort);
-    if (!bitWidth.isDefined()) {
-      bitWidth = ModuloArithmetic.SignedBVSort$.MODULE$.unapply(sort);
-    }
-    return bitWidth;
-=======
     return PrincessEnvironment.getFormulaType(pFormula);
->>>>>>> 9af31111
   }
 
   @Override
