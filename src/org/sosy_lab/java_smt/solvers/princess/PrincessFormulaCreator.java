--- conflicted
+++ resolved
@@ -469,29 +469,8 @@
       return visit(visitor, f, ((IIntFormula) input).t());
     }
 
-<<<<<<< HEAD
-    if (kind == FunctionDeclarationKind.OTHER && input instanceof IFunApp) {
-      if (ModuloArithmetic.mod_cast().equals(((IFunApp) input).fun())
-          && ((IFunApp) input).apply(2) instanceof IIntLit) {
-        // mod_cast(0, 256, 7) -> BV=7 with bitsize=8
-        return visitor.visitConstant(f, convertValue(input));
-      }
-    }
-
-    if (kind == FunctionDeclarationKind.UF && input instanceof IFunApp) {
-      if (CONSTANT_UFS.contains(((IFunApp) input).fun().name())) {
-        return visitor.visitConstant(f, convertValue(input));
-      }
-    }
-
     int numSortParameters = getNumSortParameters(kind);
     int numIndices = FunctionDeclarationKind.getNumIndices(kind);
-=======
-    ImmutableList.Builder<Formula> args = ImmutableList.builder();
-    ImmutableList.Builder<FormulaType<?>> argTypes = ImmutableList.builder();
-    int arity = input.length();
-    int arityStart = 0;
->>>>>>> 20131d95
 
     PrincessFunctionDeclaration solverDeclaration;
     if (numSortParameters > 0) {
