// This file is part of JavaSMT,
// an API wrapper for a collection of SMT solvers:
// https://github.com/sosy-lab/java-smt
//
// SPDX-FileCopyrightText: 2020 Dirk Beyer <https://www.sosy-lab.org>
//
// SPDX-License-Identifier: Apache-2.0

package org.sosy_lab.java_smt.solvers.princess;

import static com.google.common.base.Preconditions.checkArgument;
import static org.sosy_lab.java_smt.api.QuantifiedFormulaManager.Quantifier.EXISTS;
import static org.sosy_lab.java_smt.api.QuantifiedFormulaManager.Quantifier.FORALL;
import static org.sosy_lab.java_smt.solvers.princess.PrincessEnvironment.BOOL_SORT;
import static org.sosy_lab.java_smt.solvers.princess.PrincessEnvironment.INTEGER_SORT;
import static org.sosy_lab.java_smt.solvers.princess.PrincessEnvironment.toSeq;
import static scala.collection.JavaConverters.asJava;
import static scala.collection.JavaConverters.asJavaCollection;

<<<<<<< HEAD
import ap.basetypes.IdealInt;
import ap.parser.ConstantSubstVisitor;
import ap.parser.ExpressionReplacingVisitor;
=======
>>>>>>> 90a66d7f
import ap.parser.IAtom;
import ap.parser.IBinFormula;
import ap.parser.IBinJunctor;
import ap.parser.IBoolLit;
import ap.parser.IConstant;
import ap.parser.IEpsilon;
import ap.parser.IEquation;
import ap.parser.IExpression;
import ap.parser.IFormula;
import ap.parser.IFormulaITE;
import ap.parser.IFunApp;
import ap.parser.IFunction;
import ap.parser.IIntFormula;
import ap.parser.IIntLit;
import ap.parser.IIntRelation;
import ap.parser.INot;
import ap.parser.IPlus;
import ap.parser.IQuantified;
import ap.parser.ITerm;
import ap.parser.ITermITE;
import ap.parser.ITimes;
import ap.parser.IVariable;
import ap.parser.Rewriter;
import ap.terfor.ConstantTerm;
import ap.terfor.preds.Predicate;
import ap.theories.arrays.ExtArray;
import ap.theories.bitvectors.ModuloArithmetic;
import ap.theories.nia.GroebnerMultiplication;
import ap.theories.nia.GroebnerMultiplication$;
import ap.theories.rationals.Rationals;
import ap.types.Sort;
import ap.types.Sort$;
import ap.types.Sort.MultipleValueBool$;
import com.google.common.base.Preconditions;
import com.google.common.collect.HashBasedTable;
import com.google.common.collect.ImmutableList;
import com.google.common.collect.ImmutableMap;
import com.google.common.collect.ImmutableSet;
import com.google.common.collect.Sets;
import com.google.common.collect.Table;
import java.util.HashMap;
import java.util.LinkedHashMap;
import java.util.List;
import java.util.Map;
import java.util.Optional;
import java.util.Set;
import org.sosy_lab.common.rationals.Rational;
import org.sosy_lab.java_smt.api.ArrayFormula;
import org.sosy_lab.java_smt.api.BitvectorFormula;
import org.sosy_lab.java_smt.api.BooleanFormula;
import org.sosy_lab.java_smt.api.Formula;
import org.sosy_lab.java_smt.api.FormulaType;
import org.sosy_lab.java_smt.api.FunctionDeclarationKind;
import org.sosy_lab.java_smt.api.NumeralFormula.IntegerFormula;
import org.sosy_lab.java_smt.api.QuantifiedFormulaManager.Quantifier;
import org.sosy_lab.java_smt.api.visitors.FormulaVisitor;
import org.sosy_lab.java_smt.basicimpl.FormulaCreator;
import org.sosy_lab.java_smt.basicimpl.FunctionDeclarationImpl;
import org.sosy_lab.java_smt.solvers.princess.PrincessFunctionDeclaration.PrincessBitvectorToBitvectorDeclaration;
import org.sosy_lab.java_smt.solvers.princess.PrincessFunctionDeclaration.PrincessBitvectorToBooleanDeclaration;
import org.sosy_lab.java_smt.solvers.princess.PrincessFunctionDeclaration.PrincessByExampleDeclaration;
import org.sosy_lab.java_smt.solvers.princess.PrincessFunctionDeclaration.PrincessConstArrayDeclaration;
import org.sosy_lab.java_smt.solvers.princess.PrincessFunctionDeclaration.PrincessEquationDeclaration;
import org.sosy_lab.java_smt.solvers.princess.PrincessFunctionDeclaration.PrincessIFunctionDeclaration;
import org.sosy_lab.java_smt.solvers.princess.PrincessFunctionDeclaration.PrincessIntegerDivisionDeclaration;
import org.sosy_lab.java_smt.solvers.princess.PrincessFunctionDeclaration.PrincessIntegerModuloDeclaration;
import org.sosy_lab.java_smt.solvers.princess.PrincessFunctionDeclaration.PrincessModularCongruenceDeclaration;
import org.sosy_lab.java_smt.solvers.princess.PrincessFunctionDeclaration.PrincessMultiplyDeclaration;
import org.sosy_lab.java_smt.solvers.princess.PrincessFunctionDeclaration.PrincessRationalDivisionDeclaration;
import org.sosy_lab.java_smt.solvers.princess.PrincessFunctionDeclaration.PrincessRationalMultiplyDeclaration;
import scala.Enumeration;
import scala.collection.JavaConverters;

class PrincessFormulaCreator
    extends FormulaCreator<IExpression, Sort, PrincessEnvironment, PrincessFunctionDeclaration> {

  // Hash-maps from interpreted functions and predicates to their corresponding
  // Java-SMT kind
  private static final Map<IFunction, FunctionDeclarationKind> theoryFunctionKind = new HashMap<>();
  private static final Map<Predicate, FunctionDeclarationKind> theoryPredKind = new HashMap<>();

  private static final Set<String> CONSTANT_UFS = ImmutableSet.of("str_cons", "str_empty");

  // Get the symbol for multiplication
  private final IFunction symbolMul = GroebnerMultiplication.mul();

  // We use a list of patterns to match complex operations like division in the visitor
  private final List<Pattern> patterns = precompile();

  static {
    theoryFunctionKind.put(ModuloArithmetic.bv_concat(), FunctionDeclarationKind.BV_CONCAT);
    theoryFunctionKind.put(ModuloArithmetic.bv_extract(), FunctionDeclarationKind.BV_EXTRACT);
    theoryFunctionKind.put(ModuloArithmetic.bv_not(), FunctionDeclarationKind.BV_NOT);
    theoryFunctionKind.put(ModuloArithmetic.bv_neg(), FunctionDeclarationKind.BV_NEG);
    theoryFunctionKind.put(ModuloArithmetic.bv_and(), FunctionDeclarationKind.BV_AND);
    theoryFunctionKind.put(ModuloArithmetic.bv_or(), FunctionDeclarationKind.BV_OR);
    theoryFunctionKind.put(ModuloArithmetic.bv_add(), FunctionDeclarationKind.BV_ADD);
    theoryFunctionKind.put(ModuloArithmetic.bv_sub(), FunctionDeclarationKind.BV_SUB);
    theoryFunctionKind.put(ModuloArithmetic.bv_mul(), FunctionDeclarationKind.BV_MUL);
    theoryFunctionKind.put(ModuloArithmetic.bv_udiv(), FunctionDeclarationKind.BV_UDIV);
    theoryFunctionKind.put(ModuloArithmetic.bv_sdiv(), FunctionDeclarationKind.BV_SDIV);
    theoryFunctionKind.put(ModuloArithmetic.bv_urem(), FunctionDeclarationKind.BV_UREM);
    theoryFunctionKind.put(ModuloArithmetic.bv_srem(), FunctionDeclarationKind.BV_SREM);
    theoryFunctionKind.put(ModuloArithmetic.bv_smod(), FunctionDeclarationKind.BV_SMOD);
    theoryFunctionKind.put(ModuloArithmetic.bv_shl(), FunctionDeclarationKind.BV_SHL);
    theoryFunctionKind.put(ModuloArithmetic.bv_lshr(), FunctionDeclarationKind.BV_LSHR);
    theoryFunctionKind.put(ModuloArithmetic.bv_ashr(), FunctionDeclarationKind.BV_ASHR);
    theoryFunctionKind.put(ModuloArithmetic.bv_xor(), FunctionDeclarationKind.BV_XOR);
    // modmod.bv_xnor()?
    // modmod.bv_comp()?

    theoryFunctionKind.put(Rationals.addition(), FunctionDeclarationKind.ADD);
    theoryFunctionKind.put(Rationals.multiplication(), FunctionDeclarationKind.MUL);
    theoryFunctionKind.put(Rationals.multWithFraction(), FunctionDeclarationKind.MUL);
    theoryFunctionKind.put(Rationals.multWithRing(), FunctionDeclarationKind.MUL);
    theoryFunctionKind.put(Rationals.division(), FunctionDeclarationKind.DIV);
    theoryFunctionKind.put(Rationals.RatDivZero(), FunctionDeclarationKind.OTHER);

    // casts to integer, sign/zero-extension?

    theoryPredKind.put(ModuloArithmetic.bv_ult(), FunctionDeclarationKind.BV_ULT);
    theoryPredKind.put(ModuloArithmetic.bv_ule(), FunctionDeclarationKind.BV_ULE);
    theoryPredKind.put(ModuloArithmetic.bv_slt(), FunctionDeclarationKind.BV_SLT);
    theoryPredKind.put(ModuloArithmetic.bv_sle(), FunctionDeclarationKind.BV_SLE);

    theoryFunctionKind.put(GroebnerMultiplication$.MODULE$.mul(), FunctionDeclarationKind.MUL);

    theoryFunctionKind.put(
        PrincessEnvironment.stringTheory.str_$plus$plus(), FunctionDeclarationKind.STR_CONCAT);
    theoryFunctionKind.put(
        PrincessEnvironment.stringTheory.str_len(), FunctionDeclarationKind.STR_LENGTH);
    theoryFunctionKind.put(
        PrincessEnvironment.stringTheory.str_indexof(), FunctionDeclarationKind.STR_INDEX_OF);
    theoryFunctionKind.put(
        PrincessEnvironment.stringTheory.str_at(), FunctionDeclarationKind.STR_CHAR_AT);
    theoryFunctionKind.put(
        PrincessEnvironment.stringTheory.str_substr(), FunctionDeclarationKind.STR_SUBSTRING);
    theoryFunctionKind.put(
        PrincessEnvironment.stringTheory.str_replace(), FunctionDeclarationKind.STR_REPLACE);
    theoryFunctionKind.put(
        PrincessEnvironment.stringTheory.str_replaceall(), FunctionDeclarationKind.STR_REPLACE_ALL);
    theoryFunctionKind.put(
        PrincessEnvironment.stringTheory.str_to_re(), FunctionDeclarationKind.STR_TO_RE);
    theoryFunctionKind.put(
        PrincessEnvironment.stringTheory.str_to_int(), FunctionDeclarationKind.STR_TO_INT);
    theoryFunctionKind.put(
        PrincessEnvironment.stringTheory.str_to_code(), FunctionDeclarationKind.STR_TO_CODE);
    theoryFunctionKind.put(
        PrincessEnvironment.stringTheory.str_from_code(), FunctionDeclarationKind.STR_FROM_CODE);
    theoryFunctionKind.put(
        PrincessEnvironment.stringTheory.re_range(), FunctionDeclarationKind.RE_RANGE);
    theoryFunctionKind.put(
        PrincessEnvironment.stringTheory.re_$plus$plus(), FunctionDeclarationKind.RE_CONCAT);
    theoryFunctionKind.put(
        PrincessEnvironment.stringTheory.re_union(), FunctionDeclarationKind.RE_UNION);
    theoryFunctionKind.put(
        PrincessEnvironment.stringTheory.re_inter(), FunctionDeclarationKind.RE_INTERSECT);
    theoryFunctionKind.put(
        PrincessEnvironment.stringTheory.re_$times(), FunctionDeclarationKind.RE_STAR);
    theoryFunctionKind.put(
        PrincessEnvironment.stringTheory.re_$plus(), FunctionDeclarationKind.RE_PLUS);
    theoryFunctionKind.put(
        PrincessEnvironment.stringTheory.re_diff(), FunctionDeclarationKind.RE_DIFFERENCE);
    theoryFunctionKind.put(
        PrincessEnvironment.stringTheory.re_opt(), FunctionDeclarationKind.RE_OPTIONAL);
    theoryFunctionKind.put(
        PrincessEnvironment.stringTheory.re_comp(), FunctionDeclarationKind.RE_COMPLEMENT);
    theoryFunctionKind.put(
        PrincessEnvironment.stringTheory.int_to_str(), FunctionDeclarationKind.INT_TO_STR);

    theoryPredKind.put(
        PrincessEnvironment.stringTheory.str_prefixof(), FunctionDeclarationKind.STR_PREFIX);
    theoryPredKind.put(
        PrincessEnvironment.stringTheory.str_suffixof(), FunctionDeclarationKind.STR_SUFFIX);
    theoryPredKind.put(
        PrincessEnvironment.stringTheory.str_contains(), FunctionDeclarationKind.STR_CONTAINS);
    theoryPredKind.put(
        PrincessEnvironment.stringTheory.str_$less$eq(), FunctionDeclarationKind.STR_LE);
    theoryPredKind.put(
        PrincessEnvironment.stringTheory.str_$less(), FunctionDeclarationKind.STR_LT);
    theoryPredKind.put(
        PrincessEnvironment.stringTheory.str_in_re(), FunctionDeclarationKind.STR_IN_RE);
  }

  /**
   * This mapping is a cache from index sort and element sort to the full array sort.
   *
   * <p>This mapping guarantees uniqueness of array types in JavaSMT, i.e. without this cache, we
   * can not compare arrays, because all of them have distinct sorts, and SELECT/STORE operations
   * are also incomparable and result in trivially satisfiable SMT queries (with no visible hint on
   * the reason, except distinct sort objects).
   */
  private final Table<Sort, Sort, Sort> arraySortCache = HashBasedTable.create();

  /** This map keeps track of the bound/free variables created when visiting quantified terms. */
  // TODO should we use a WeakHashMap?
  //  We do not cleanup in other places, too, and the number of quantified formulas is small.
  private final Map<IFormula, String> boundVariableNames = new LinkedHashMap<>();

  PrincessFormulaCreator(PrincessEnvironment pEnv) {
    super(
        pEnv,
        PrincessEnvironment.BOOL_SORT,
        PrincessEnvironment.INTEGER_SORT,
        PrincessEnvironment.FRACTION_SORT,
        PrincessEnvironment.STRING_SORT,
        PrincessEnvironment.REGEX_SORT);
  }

  @Override
  public Object convertValue(IExpression value) {
    if (value instanceof IBoolLit) {
      return ((IBoolLit) value).value();
    } else if (value instanceof IIntLit) {
      return ((IIntLit) value).value().bigIntValue();
    }
    if (value instanceof IFunApp) {
      IFunApp app = (IFunApp) value;
      switch (app.fun().name()) {
        case "true":
          Preconditions.checkArgument(app.fun().arity() == 0);
          return true;
        case "false":
          Preconditions.checkArgument(app.fun().arity() == 0);
          return false;
        case "mod_cast":
          // we found a bitvector BV(lower, upper, ctxt), lets extract the last parameter
          return ((IIntLit) app.apply(2)).value().bigIntValue();
        case "Rat_fromRing":
          Preconditions.checkArgument(app.fun().arity() == 1);
          ITerm term = app.apply(0);
          if (term instanceof IIntLit) {
            return ((IIntLit) term).value().bigIntValue();
          }
          break;
        case "Rat_frac":
          Preconditions.checkArgument(app.fun().arity() == 2);
          ITerm term1 = app.apply(0);
          ITerm term2 = app.apply(1);
          if (term1 instanceof IIntLit && term2 instanceof IIntLit) {
            Rational ratValue =
                Rational.of(
                    ((IIntLit) term1).value().bigIntValue(),
                    ((IIntLit) term2).value().bigIntValue());
            return ratValue.isIntegral() ? ratValue.getNum() : ratValue;
          }
          break;
        case "str_empty":
        case "str_cons":
          return strToString(app);
        default:
      }
    }

    throw new IllegalArgumentException(
        "unhandled model value " + value + " of type " + value.getClass());
  }

  /**
   * convert a recursive string term like "str_cons(97, str_cons(98, str_cons(99, str_empty)))" to a
   * real string "abc" for the user.
   */
  private Object strToString(IFunApp fun) {
    final StringBuilder str = new StringBuilder();
    while ("str_cons".equals(fun.fun().name())) {
      checkArgument(fun.fun().arity() == 2);
      ITerm arg = fun.apply(0);
      IIntLit chr;
      if (arg instanceof IIntLit) {
        chr = ((IIntLit) arg);
      } else if (arg instanceof IFunApp
          && ModuloArithmetic.mod_cast().equals(((IFunApp) arg).fun())) {
        chr = ((IIntLit) ((IFunApp) arg).apply(2));
      } else {
        throw new AssertionError("unexpected string value: " + fun);
      }
      str.append(Character.toString(chr.value().bigIntValue().intValue()));
      fun = (IFunApp) fun.apply(1);
    }
    checkArgument("str_empty".equals(fun.fun().name()));
    checkArgument(fun.fun().arity() == 0);
    return str.toString();
  }

  @Override
  public FormulaType<?> getFormulaType(IExpression pFormula) {
    return PrincessEnvironment.getFormulaType(pFormula);
  }

  @Override
  public IExpression makeVariable(Sort type, String varName) {
    return getEnv().makeVariable(type, varName);
  }

  @Override
  public Sort getBitvectorType(int pBitwidth) {
    return ModuloArithmetic.UnsignedBVSort$.MODULE$.apply(pBitwidth);
  }

  @Override
  public Sort getFloatingPointType(FormulaType.FloatingPointType type) {
    throw new UnsupportedOperationException("FloatingPoint theory is not supported by Princess");
  }

  @Override
  public Sort getArrayType(Sort pIndexType, Sort pElementType) {
    Sort result = arraySortCache.get(pIndexType, pElementType);
    if (result == null) {
      result = new ExtArray(toSeq(ImmutableList.of(pIndexType)), pElementType).sort();
      arraySortCache.put(pIndexType, pElementType, result);
    }
    return result;
  }

  @SuppressWarnings("unchecked")
  @Override
  public <T extends Formula> FormulaType<T> getFormulaType(final T pFormula) {
    if (pFormula instanceof BitvectorFormula) {
      ITerm input = (ITerm) extractInfo(pFormula);
      Sort sort = Sort$.MODULE$.sortOf(input);
      scala.Option<Object> bitWidth = PrincessEnvironment.getBitWidth(sort);
      checkArgument(
          bitWidth.isDefined(), "BitvectorFormula with actual type %s: %s", sort, pFormula);
      return (FormulaType<T>) FormulaType.getBitvectorTypeWithSize((Integer) bitWidth.get());

    } else if (pFormula instanceof ArrayFormula<?, ?>) {
      final FormulaType<?> arrayIndexType = getArrayFormulaIndexType((ArrayFormula<?, ?>) pFormula);
      final FormulaType<?> arrayElementType =
          getArrayFormulaElementType((ArrayFormula<?, ?>) pFormula);
      return (FormulaType<T>) FormulaType.getArrayType(arrayIndexType, arrayElementType);
    }

    return super.getFormulaType(pFormula);
  }

  private String getName(IExpression input) {
    if (input instanceof IAtom) {
      return ((IAtom) input).pred().name();
    } else if (input instanceof IConstant) {
      return ((IConstant) input).c().name();
    } else if (input instanceof IBinFormula) {
      return ((IBinFormula) input).j().toString();
    } else if (input instanceof IFormulaITE || input instanceof ITermITE) {
      // in princess ite representation is the complete formula which we do not want here
      return "ite";
    } else if (input instanceof IIntFormula) {
      return ((IIntFormula) input).rel().toString();
    } else if (input instanceof INot) {
      // in princess not representation is the complete formula which we do not want here
      return "not";
    } else if (input instanceof IFunApp) {
      return ((IFunApp) input).fun().name();
    } else if (input instanceof IPlus) {
      // in princess plus representation is the complete formula which we do not want here
      return "+";
    } else if (input instanceof ITimes) {
      // in princess times representation is the complete formula which we do not want here
      return "*";
    } else if (input instanceof IEpsilon) {
      // in princess epsilon representation is the complete formula which we do not want here
      return "eps";
    } else if (input instanceof IEquation) {
      return "=";
    } else {
      throw new AssertionError("Unhandled type " + input.getClass());
    }
  }

  /** Returns true if the expression is a constant value. */
  private static boolean isValue(IExpression input) {
    if (input instanceof IBoolLit || input instanceof IIntLit) {
      // Boolean or integer literal
      return true;
    } else if (input instanceof IFunApp) {
      IFunApp app = (IFunApp) input;
      IFunction fun = app.fun();
      if (fun.equals(Rationals.fromRing()) || fun.equals(Rationals.frac())) {
        // Rational number literal
        for (IExpression sub : asJava(app.args())) {
          if (!(sub instanceof IIntLit)) {
            return false;
          }
        }
        return true;
      }
      if (fun.equals(ModuloArithmetic.mod_cast()) && input.apply(2) instanceof IIntLit) {
        // Bitvector literal
        return true;
      }
      if (CONSTANT_UFS.contains(fun.name())) {
        // Nil, Cons from String theory
        return true;
      }
    }
    return false;
  }

  /** Cast integer terms to rational, if needed. */
  private ITerm toReal(ITerm number) {
    return getFormulaType(number).isIntegerType() ? Rationals.int2ring(number) : number;
  }

  private static class Pair<A, B> {
    private final A a;
    private final B b;

    Pair(A pA, B pB) {
      a = pA;
      b = pB;
    }

    public A getA() {
      return a;
    }

    public B getB() {
      return b;
    }
  }

  /** Merge two substitutions, returns {@link Optional#empty()} when there is a conflict. */
  private <A, B> Optional<Map<A, B>> merge(
      Optional<Map<A, B>> maybeSubst1, Optional<Map<A, B>> maybeSubst2) {
    if (maybeSubst1.isPresent() && maybeSubst2.isPresent()) {
      var subst1 = maybeSubst1.orElseThrow();
      var subst2 = maybeSubst2.orElseThrow();

      ImmutableMap.Builder<A, B> builder = ImmutableMap.builder();
      for (var k : Sets.union(subst1.keySet(), subst2.keySet())) {
        if (subst1.containsKey(k)) {
          if (subst2.containsKey(k) && !subst1.get(k).equals(subst2.get(k))) {
            return Optional.empty();
          }
          builder.put(k, subst1.get(k));
        } else {
          builder.put(k, subst2.get(k));
        }
      }
      return Optional.of(builder.buildOrThrow());
    } else {
      return Optional.empty();
    }
  }

  /**
   * Simple term unification.
   *
   * <p>Assumes that the left term is more general. Will return {@link Optional#empty()} if the
   * terms can't be unified. Otherwise, returns a substitution for the constant symbols in the left
   * term.
   */
  private Pair<Optional<Map<ConstantTerm, IExpression>>, IExpression> unify(
      IExpression t1, IExpression t2) {
    if (t1.equals(t2)) {
      return new Pair<>(Optional.of(ImmutableMap.of()), t1);
    } else if (t1 instanceof IConstant) {
      return new Pair<>(Optional.of(ImmutableMap.of(((IConstant) t1).c(), t2)), t2);
    } else if (t1.getClass().equals(t2.getClass()) && t1.length() == t2.length()) {
      // Recursively check the subterms
      Optional<Map<ConstantTerm, IExpression>> subst = Optional.of(ImmutableMap.of());
      ImmutableList.Builder<IExpression> terms = ImmutableList.builder();
      for (var i = 0; i < t1.length(); i++) {
        Pair<Optional<Map<ConstantTerm, IExpression>>, IExpression> r =
            unify(t1.apply(i), t2.apply(i));
        subst = merge(subst, r.getA());

        if (subst.isEmpty()) {
          return new Pair<>(Optional.empty(), t1);
        }
        terms.add(r.getB());
      }

      // Check if the left term is equal to the right after the subtrees were unified
      IExpression t = t1.update(toSeq(terms.build()));
      if (t.equals(t2)) {
        return new Pair<>(subst, t2);
      }
    }
    return new Pair<>(Optional.empty(), t1);
  }

  /**
   * Rewrite terms of the form <code>((_ ITimes k) b)</code> as <code>(multiply (Expression.i k) b)
   * </code>.
   *
   * <p>This will later allow us to replace the first argument with a variable
   */
  private IExpression rewriteMult(IExpression t) {
    return Rewriter.rewrite(
        t,
        v -> {
          if (v instanceof ITimes) {
            var times = (ITimes) v;
            return new IFunApp(
                symbolMul, toSeq(ImmutableList.of(IExpression.i(times.coeff()), times.subterm())));
          } else {
            return v;
          }
        });
  }

  /**
   * Rewrite negative integer literals as <code>-1 * a</code>.
   *
   * <p>Will skip <code>-1</code> terms while rewriting
   */
  private IExpression rewriteNegated(IExpression t) {
    return Rewriter.rewrite(
        t,
        v -> {
          if (v instanceof IIntLit) {
            var lit = ((IIntLit) v);
            if (!lit.value().isUnit() && lit.value().signum() < 0) {
              return new ITimes(IdealInt.apply(-1), IExpression.abs(lit));
            }
          }
          return v;
        });
  }

  /**
   * A pattern, consisting of an operation, it's arguments, and the resulting Princess term.
   *
   * <p>The princess term will be generalized, and by matching it to a given formula one can invert
   * the operation and derive the original arguments.
   */
  private static class Pattern {
    private final PrincessFunctionDeclaration decl;
    private final List<IExpression> args;
    private final IExpression term;

    Pattern(PrincessFunctionDeclaration pDecl, List<IExpression> pArgs, IExpression pTerm) {
      decl = pDecl;
      args = pArgs;
      term = pTerm;
    }
  }

  private Pattern buildPattern(PrincessFunctionDeclaration pDeclaration, List<IExpression> pArgs) {
    return buildPattern(pDeclaration, pArgs, false);
  }

  /**
   * Helper function to build patterns.
   *
   * <p>If the last argument is set to <code>true</code>, we will generalize any constant terms in
   * the arguments.
   */
  private Pattern buildPattern(
      PrincessFunctionDeclaration pDeclaration, List<IExpression> pArgs, boolean pFinal) {
    var term = rewriteNegated(rewriteMult(pDeclaration.makeApp(environment, pArgs)));
    if (pFinal) {
      ImmutableList.Builder<IExpression> builder = ImmutableList.builder();
      for (var c : pArgs) {
        if (c instanceof IConstant) {
          // If the argument is already a variable, just keep it
          builder.add(c);
        } else if (c instanceof ITimes) {
          // If it's a term (c * t), where c is an integer coefficient, and t is another integer
          // literal, we replace t in (c * t) with a new variable
          // Specifically, this can be used to generalize negative integer constants by first
          // shifting the minus sign outside, and then replacing the nested integer term
          var times = (ITimes) c;
          if (times.apply(0) instanceof IIntLit) {
            var newVar =
                (ITerm) makeVariable(INTEGER_SORT, "@" + Integer.toUnsignedString(c.hashCode()));
            term = ExpressionReplacingVisitor.apply(term, times.apply(0), newVar);
            builder.add(new ITimes(times.coeff(), newVar));
          } else {
            throw new IllegalArgumentException();
          }
        } else {
          // If we have an integer constant as argument, replace it with a new variable and
          // update the term
          var newVar =
              (ITerm) makeVariable(INTEGER_SORT, "@" + Integer.toUnsignedString(c.hashCode()));
          term = ExpressionReplacingVisitor.apply(term, c, newVar);
          builder.add(newVar);
        }
      }
      return new Pattern(pDeclaration, builder.build(), term);
    } else {
      return new Pattern(pDeclaration, pArgs, term);
    }
  }

  private List<Pattern> precompile() {
    // Define two variable to match integer arguments
    ITerm symbolInt1 = (ITerm) makeVariable(PrincessEnvironment.INTEGER_SORT, "@1integer");
    ITerm symbolInt2 = (ITerm) makeVariable(PrincessEnvironment.INTEGER_SORT, "@2integer");

    // Define two variables for real arguments
    ITerm symbolReal1 = (ITerm) makeVariable(PrincessEnvironment.FRACTION_SORT, "@1real");
    ITerm symbolReal2 = (ITerm) makeVariable(PrincessEnvironment.FRACTION_SORT, "@2real");

    return ImmutableList.of(
        // Rational.divide
        buildPattern(
            PrincessRationalDivisionDeclaration.INSTANCE,
            ImmutableList.of(symbolReal1, toReal(symbolInt2)),
            true),
        buildPattern(
            PrincessRationalDivisionDeclaration.INSTANCE,
            ImmutableList.of(symbolReal1, symbolReal2)),
        // Integer.divide
        buildPattern(
            PrincessIntegerDivisionDeclaration.INSTANCE,
            ImmutableList.of(IExpression.i(2), symbolInt2),
            true),
        buildPattern(
            PrincessIntegerDivisionDeclaration.INSTANCE,
            ImmutableList.of(symbolInt1, IExpression.i(2))),
        buildPattern(
            PrincessIntegerDivisionDeclaration.INSTANCE,
            ImmutableList.of(symbolInt1, IExpression.i(2).unary_$minus())),
        buildPattern(
            PrincessIntegerDivisionDeclaration.INSTANCE,
            ImmutableList.of(symbolInt1, IExpression.i(3)),
            true),
        buildPattern(
            PrincessIntegerDivisionDeclaration.INSTANCE,
            ImmutableList.of(symbolInt1, IExpression.i(3).unary_$minus()),
            true),
        // Integer.modulo
        buildPattern(
            PrincessIntegerModuloDeclaration.INSTANCE, ImmutableList.of(symbolInt1, symbolInt2)),
        buildPattern(
            PrincessIntegerModuloDeclaration.INSTANCE,
            ImmutableList.of(symbolInt1, IExpression.i(2))),
        buildPattern(
            PrincessIntegerModuloDeclaration.INSTANCE,
            ImmutableList.of(symbolInt1, IExpression.i(2).unary_$minus()),
            true),
        buildPattern(
            PrincessIntegerModuloDeclaration.INSTANCE,
            ImmutableList.of(symbolInt1, IExpression.i(3)),
            true),
        buildPattern(
            PrincessIntegerModuloDeclaration.INSTANCE,
            ImmutableList.of(symbolInt1, IExpression.i(3).unary_$minus()),
            true),
        // Integer.modularCongruence
        buildPattern(
            PrincessModularCongruenceDeclaration.INSTANCE,
            ImmutableList.of(symbolInt1, symbolInt2, IExpression.i(3)),
            true));
  }

  @SuppressWarnings("deprecation")
  @Override
  public <R> R visit(FormulaVisitor<R> visitor, final Formula f, final IExpression input) {
<<<<<<< HEAD
    IExpression re = rewriteNegated(rewriteMult(input));

    // Check if one of the patterns matches
    for (Pattern p : patterns) {
      Optional<Map<ConstantTerm, IExpression>> subst = unify(p.term, re).getA();

      if (subst.isPresent()) {
        ImmutableList.Builder<Formula> args = ImmutableList.builder();
        ImmutableList.Builder<FormulaType<?>> sorts = ImmutableList.builder();

        for (IExpression arg : p.args) {
          ImmutableMap.Builder<ConstantTerm, ITerm> builder = ImmutableMap.builder();
          for (var entry : subst.orElseThrow().entrySet()) {
            builder.put(entry.getKey(), (ITerm) entry.getValue());
          }
          IExpression updated =
              ConstantSubstVisitor.apply(arg, JavaConverters.asScala(builder.buildOrThrow()));
          updated =
              Rewriter.rewrite(
                  updated,
                  v -> {
                    if (v instanceof ITimes) {
                      var times = (ITimes) v;
                      if (times.apply(0) instanceof IIntLit) {
                        var lit = (IIntLit) times.apply(0);
                        return IExpression.i(times.coeff().$times(lit.value()));
                      }
                    }
                    return v;
                  });

          args.add(encapsulateWithTypeOf(updated));
          sorts.add(getFormulaType(updated));
        }

        return visitor.visitFunction(
            f,
            args.build(),
            FunctionDeclarationImpl.of(
                p.decl.getName(), p.decl.getKind(), sorts.build(), getFormulaType(f), p.decl));
      }
    }

    if (input instanceof IFunApp && isValue((IFunApp) input)) {
      // Is it a rational value?
      return visitor.visitConstant(f, convertValue(input));

    } else if (input instanceof IIntLit) {
      // Is it an integer value?
      IdealInt value = ((IIntLit) input).value();
      return visitor.visitConstant(f, value.bigIntValue());

    } else if (input instanceof IBoolLit) {
      // Is it a boolean value?
      IBoolLit literal = (IBoolLit) input;
      return visitor.visitConstant(f, literal.value());

=======
    if (isValue(input)) {
      return visitor.visitConstant(f, convertValue(input));

>>>>>>> 90a66d7f
    } else if (input instanceof IQuantified) {
      // Is it a quantifier?
      return visitQuantifier(visitor, (BooleanFormula) f, (IQuantified) input);

    } else if (((input instanceof IAtom) && asJavaCollection(((IAtom) input).args()).isEmpty())
        || input instanceof IConstant) {
      // nullary atoms and constant are variables
      return visitor.visitFreeVariable(f, input.toString());

    } else if (input instanceof ITimes) {
      // Princess encodes nonlinear multiplication as (coefficient* t), where "coefficient" is
      // an integer constant and "t" is the only subterm
      assert input.length() == 1;

      ITimes multiplication = (ITimes) input;
      IIntLit coeff = new IIntLit(multiplication.coeff());
      FormulaType<IntegerFormula> coeffType = FormulaType.IntegerType;
      IExpression factor = multiplication.subterm();
      FormulaType<?> factorType = getFormulaType(factor);

      return visitor.visitFunction(
          f,
          ImmutableList.of(encapsulate(coeffType, coeff), encapsulate(factorType, factor)),
          FunctionDeclarationImpl.of(
              getName(input),
              getDeclarationKind(input),
              ImmutableList.of(coeffType, factorType),
              getFormulaType(f),
              PrincessMultiplyDeclaration.INSTANCE));
    }

    // then we have to check the declaration kind
    final FunctionDeclarationKind kind = getDeclarationKind(input);

    if (kind == FunctionDeclarationKind.EQ) {
      scala.Option<scala.Tuple2<ITerm, ITerm>> maybeArgs =
          IExpression.Eq$.MODULE$.unapply((IFormula) input);

      assert maybeArgs.isDefined();

      final ITerm left = maybeArgs.get()._1;
      final ITerm right = maybeArgs.get()._2;

      ImmutableList.Builder<Formula> args = ImmutableList.builder();
      ImmutableList.Builder<FormulaType<?>> argTypes = ImmutableList.builder();

      FormulaType<?> argumentTypeLeft = getFormulaType(left);
      args.add(encapsulate(argumentTypeLeft, left));
      argTypes.add(argumentTypeLeft);
      FormulaType<?> argumentTypeRight = getFormulaType(right);
      args.add(encapsulate(argumentTypeRight, right));
      argTypes.add(argumentTypeRight);

      return visitor.visitFunction(
          f,
          args.build(),
          FunctionDeclarationImpl.of(
              getName(input),
              FunctionDeclarationKind.EQ,
              argTypes.build(),
              getFormulaType(f),
              PrincessEquationDeclaration.INSTANCE));
    }

    if (kind == FunctionDeclarationKind.UF && input instanceof IIntFormula) {
      assert ((IIntFormula) input).rel().equals(IIntRelation.EqZero());
      // this is really a Boolean formula, visit the lhs of the equation
      return visit(visitor, f, ((IIntFormula) input).t());
    }

    ImmutableList.Builder<Formula> args = ImmutableList.builder();
    ImmutableList.Builder<FormulaType<?>> argTypes = ImmutableList.builder();
    int arity = input.length();
    int arityStart = 0;

    PrincessFunctionDeclaration solverDeclaration;
    if (isBitvectorOperationWithAdditionalArgument(kind)) {
      // the first argument is the bitsize, and it is not relevant for the user.
      // we do not want type/sort information as arguments.
      arityStart = 1;
      if (input instanceof IAtom) {
        solverDeclaration = new PrincessBitvectorToBooleanDeclaration(((IAtom) input).pred());
      } else if (input instanceof IFunApp) {
        solverDeclaration = new PrincessBitvectorToBitvectorDeclaration(((IFunApp) input).fun());
      } else {
        throw new AssertionError(
            String.format("unexpected bitvector operation '%s' for formula '%s'", kind, input));
      }
    } else if (input instanceof IFunApp) {
      if (kind == FunctionDeclarationKind.UF) {
        solverDeclaration = new PrincessIFunctionDeclaration(((IFunApp) input).fun());
      } else if (kind == FunctionDeclarationKind.MUL) {
        if (getFormulaType(input.apply(0)).isRationalType()) {
          solverDeclaration = PrincessRationalMultiplyDeclaration.INSTANCE;
        } else if (getFormulaType(input.apply(0)).isIntegerType()) {
          solverDeclaration = PrincessMultiplyDeclaration.INSTANCE;
        } else {
          throw new IllegalArgumentException();
        }
      } else if (kind == FunctionDeclarationKind.CONST) {
        solverDeclaration = new PrincessConstArrayDeclaration(environment, (IFunApp) input);
      } else {
        solverDeclaration = new PrincessByExampleDeclaration(input);
      }
    } else {
      solverDeclaration = new PrincessByExampleDeclaration(input);
    }

    for (int i = arityStart; i < arity; i++) {
      IExpression arg = input.apply(i);
      FormulaType<?> argumentType = getFormulaType(arg);
      args.add(encapsulate(argumentType, arg));
      argTypes.add(argumentType);
    }

    return visitor.visitFunction(
        f,
        args.build(),
        FunctionDeclarationImpl.of(
            getName(input), kind, argTypes.build(), getFormulaType(f), solverDeclaration));
  }

  private <R> R visitQuantifier(FormulaVisitor<R> visitor, BooleanFormula f, IQuantified input) {
    Quantifier quantifier =
        input.quan().equals(ap.terfor.conjunctions.Quantifier.apply(true)) ? FORALL : EXISTS;
    IFormula body = input.subformula();

    // Princess uses de-Bruijn indices, so we have index 0 here for the most outer quantified scope
    IVariable boundVariable = input.sort().boundVariable(0);
    String boundVariableName = getFreshVariableNameForBody(body);

    // Currently, Princess supports only non-boolean bound variables, so we can cast to ITerm.
    ITerm substitutionVariable = (ITerm) makeVariable(boundVariable.sort(), boundVariableName);

    // substitute the bound variable with index 0 with a new variable, and un-shift the remaining
    // de-Bruijn indices, such that the next nested bound variable has index 0.
    IFormula substitutedBody = IExpression.subst(body, asScalaList(substitutionVariable), -1);

    return visitor.visitQuantifier(
        f,
        quantifier,
        ImmutableList.of(encapsulateWithTypeOf(substitutionVariable)),
        encapsulateBoolean(substitutedBody));
  }

  private static scala.collection.immutable.List<ITerm> asScalaList(ITerm substitutionVariable) {
    return scala.collection.immutable.List$.MODULE$.empty().$colon$colon(substitutionVariable);
  }

  /**
   * Get a fresh variable name for the given formula. We compute the same variable name for the same
   * body, such that a user gets the same substituted body when visiting a quantified formulas
   * several times.
   */
  private String getFreshVariableNameForBody(IFormula body) {
    return boundVariableNames.computeIfAbsent(
        body, k -> "__JAVASMT__BOUND_VARIABLE_" + boundVariableNames.size());
  }

  private boolean isBitvectorOperationWithAdditionalArgument(FunctionDeclarationKind kind) {
    switch (kind) {
      case BV_NOT:
      case BV_NEG:
      case BV_OR:
      case BV_AND:
      case BV_XOR:
      case BV_SUB:
      case BV_ADD:
      case BV_SDIV:
      case BV_UDIV:
      case BV_SREM:
      case BV_UREM:
      case BV_SMOD:
      case BV_MUL:
      case BV_ULT:
      case BV_SLT:
      case BV_ULE:
      case BV_SLE:
      case BV_UGT:
      case BV_SGT:
      case BV_UGE:
      case BV_SGE:
      case BV_EQ:
        return true;
      default:
        return false;
    }
  }

  private FunctionDeclarationKind getDeclarationKind(IExpression input) {
    assert !(((input instanceof IAtom) && asJavaCollection(((IAtom) input).args()).isEmpty())
            || input instanceof IConstant)
        : "Variables should be handled somewhere else";

    if (input instanceof IFormulaITE || input instanceof ITermITE) {
      return FunctionDeclarationKind.ITE;
    } else if (input instanceof IFunApp) {
      final IFunction fun = ((IFunApp) input).fun();
      final FunctionDeclarationKind theoryKind = theoryFunctionKind.get(fun);
      if (theoryKind != null) {
        return theoryKind;
      } else if (ExtArray.Select$.MODULE$.unapply(fun).isDefined()) {
        return FunctionDeclarationKind.SELECT;
      } else if (ExtArray.Store$.MODULE$.unapply(fun).isDefined()) {
        return FunctionDeclarationKind.STORE;
      } else if (ExtArray.Const$.MODULE$.unapply(fun).isDefined()) {
        return FunctionDeclarationKind.CONST;
      } else if (fun == ModuloArithmetic.mod_cast()) {
        return FunctionDeclarationKind.OTHER;
      } else if (((IFunApp) input).fun().equals(Rationals.fromRing())) {
        return FunctionDeclarationKind.TO_REAL;
      } else {
        return FunctionDeclarationKind.UF;
      }
    } else if (input instanceof IAtom) {
      final Predicate pred = ((IAtom) input).pred();
      return theoryPredKind.getOrDefault(pred, FunctionDeclarationKind.UF);
    } else if (isBinaryFunction(input, IBinJunctor.And())) {
      return FunctionDeclarationKind.AND;
    } else if (isBinaryFunction(input, IBinJunctor.Or())) {
      return FunctionDeclarationKind.OR;
    } else if (input instanceof INot) {
      return FunctionDeclarationKind.NOT;
    } else if (isBinaryFunction(input, IBinJunctor.Eqv())) {
      return FunctionDeclarationKind.IFF;
    } else if (input instanceof ITimes) {
      return FunctionDeclarationKind.MUL;
    } else if (input instanceof IPlus) {
      // SUB does not exist in princess a - b is a + (-b) there
      return FunctionDeclarationKind.ADD;
    } else if (input instanceof IEquation) {
      return FunctionDeclarationKind.EQ;
    } else if (input instanceof IIntFormula) {
      IIntFormula f = (IIntFormula) input;
      if (f.rel().equals(IIntRelation.EqZero())) {
        final Sort sort = Sort$.MODULE$.sortOf(((IIntFormula) input).t());
        if (sort == Sort.MultipleValueBool$.MODULE$) {
          // Princess does not allow UFs to have return sort 'Bool'
          // Instead, the function returns 'MultiplyValueBool' which is really an integer. The
          // predicate (=0 (uf ...)) is then wrapped around the function application to get a
          // (boolean) formula
          return FunctionDeclarationKind.UF;
        } else if (sort == PrincessEnvironment.INTEGER_SORT) {
          return FunctionDeclarationKind.EQ_ZERO;
        } else {
          return FunctionDeclarationKind.EQ;
        }
      } else if (f.rel().equals(IIntRelation.GeqZero())) {
        return FunctionDeclarationKind.GTE_ZERO;
      } else {
        throw new AssertionError("Unhandled value for integer relation");
      }

    } else {
      // we cannot handle XOR, IMPLIES, DISTINCT, DIV, MODULO, LT, LTE GT in princess
      // they are either handled implicitly by the above-mentioned parts or not at all
      return FunctionDeclarationKind.OTHER;
    }
  }

  private static boolean isBinaryFunction(IExpression t, Enumeration.Value val) {
    return (t instanceof IBinFormula) && val.equals(((IBinFormula) t).j()); // j is the operator
  }

  @Override
  public PrincessFunctionDeclaration declareUFImpl(
      String pName, Sort pReturnType, List<Sort> args) {
    return new PrincessIFunctionDeclaration(
        environment.declareFun(
            pName, pReturnType.equals(BOOL_SORT) ? MultipleValueBool$.MODULE$ : pReturnType, args));
  }

  @Override
  public IExpression callFunctionImpl(
      PrincessFunctionDeclaration declaration, List<IExpression> args) {
    return declaration.makeApp(environment, args);
  }

  @Override
  protected PrincessFunctionDeclaration getBooleanVarDeclarationImpl(IExpression pIExpression) {
    return new PrincessByExampleDeclaration(pIExpression);
  }
}<|MERGE_RESOLUTION|>--- conflicted
+++ resolved
@@ -17,12 +17,9 @@
 import static scala.collection.JavaConverters.asJava;
 import static scala.collection.JavaConverters.asJavaCollection;
 
-<<<<<<< HEAD
 import ap.basetypes.IdealInt;
 import ap.parser.ConstantSubstVisitor;
 import ap.parser.ExpressionReplacingVisitor;
-=======
->>>>>>> 90a66d7f
 import ap.parser.IAtom;
 import ap.parser.IBinFormula;
 import ap.parser.IBinJunctor;
@@ -674,7 +671,6 @@
   @SuppressWarnings("deprecation")
   @Override
   public <R> R visit(FormulaVisitor<R> visitor, final Formula f, final IExpression input) {
-<<<<<<< HEAD
     IExpression re = rewriteNegated(rewriteMult(input));
 
     // Check if one of the patterns matches
@@ -718,26 +714,7 @@
       }
     }
 
-    if (input instanceof IFunApp && isValue((IFunApp) input)) {
-      // Is it a rational value?
-      return visitor.visitConstant(f, convertValue(input));
-
-    } else if (input instanceof IIntLit) {
-      // Is it an integer value?
-      IdealInt value = ((IIntLit) input).value();
-      return visitor.visitConstant(f, value.bigIntValue());
-
-    } else if (input instanceof IBoolLit) {
-      // Is it a boolean value?
-      IBoolLit literal = (IBoolLit) input;
-      return visitor.visitConstant(f, literal.value());
-
-=======
-    if (isValue(input)) {
-      return visitor.visitConstant(f, convertValue(input));
-
->>>>>>> 90a66d7f
-    } else if (input instanceof IQuantified) {
+    if (input instanceof IQuantified) {
       // Is it a quantifier?
       return visitQuantifier(visitor, (BooleanFormula) f, (IQuantified) input);
 
