--- conflicted
+++ resolved
@@ -69,11 +69,7 @@
     try {
       Native.solverPush(z3context, z3solver);
     } catch (Z3Exception exception) {
-<<<<<<< HEAD
-      throw creator.handleZ3ExceptionAsRuntimeException(exception, proverShutdownNotifier);
-=======
-      throw creator.handleZ3Exception(exception);
->>>>>>> 64b21b3b
+      throw creator.handleZ3Exception(exception, proverShutdownNotifier);
     }
   }
 
@@ -151,11 +147,7 @@
     try {
       return Native.solverGetModel(z3context, z3solver);
     } catch (Z3Exception e) {
-<<<<<<< HEAD
-      throw creator.handleZ3ExceptionAsRuntimeException(e, proverShutdownNotifier);
-=======
-      throw creator.handleZ3Exception(e);
->>>>>>> 64b21b3b
+      throw creator.handleZ3Exception(e, proverShutdownNotifier);
     }
   }
 
