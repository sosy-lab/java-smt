// This file is part of JavaSMT,
// an API wrapper for a collection of SMT solvers:
// https://github.com/sosy-lab/java-smt
//
// SPDX-FileCopyrightText: 2023 Dirk Beyer <https://www.sosy-lab.org>
//
// SPDX-License-Identifier: Apache-2.0

package org.sosy_lab.java_smt.solvers.z3;

import com.google.common.base.Preconditions;
import com.google.common.collect.ImmutableMap;
import com.microsoft.z3.Native;
import com.microsoft.z3.Z3Exception;
import com.microsoft.z3.enumerations.Z3_lbool;
import java.io.IOException;
import java.util.Collection;
import java.util.Map.Entry;
import java.util.Set;
import org.checkerframework.checker.nullness.qual.Nullable;
import org.sosy_lab.common.ShutdownNotifier;
import org.sosy_lab.common.ShutdownNotifier.ShutdownRequestListener;
import org.sosy_lab.common.io.PathCounterTemplate;
import org.sosy_lab.java_smt.api.BooleanFormula;
import org.sosy_lab.java_smt.api.ProverEnvironment;
import org.sosy_lab.java_smt.api.SolverContext.ProverOptions;
<<<<<<< HEAD
import org.sosy_lab.java_smt.basicimpl.Generator;
=======
import org.sosy_lab.java_smt.api.UserPropagator;
>>>>>>> 83a2b981

class Z3TheoremProver extends Z3AbstractProver implements ProverEnvironment {

  private final long z3solver;
  private final ShutdownRequestListener interruptListener;

  private @Nullable Z3UserPropagator propagator = null;

  Z3TheoremProver(
      Z3FormulaCreator creator,
      Z3FormulaManager pMgr,
      Set<ProverOptions> pOptions,
      ImmutableMap<String, Object> pSolverOptions,
      @Nullable PathCounterTemplate pLogfile,
      ShutdownNotifier pShutdownNotifier) {
    super(creator, pMgr, pOptions, pLogfile, pShutdownNotifier);
    z3solver = Native.mkSolver(z3context);
    Native.solverIncRef(z3context, z3solver);

    interruptListener = reason -> Native.solverInterrupt(z3context, z3solver);
    shutdownNotifier.register(interruptListener);

    long z3params = Native.mkParams(z3context);
    Native.paramsIncRef(z3context, z3params);
    for (Entry<String, Object> entry : pSolverOptions.entrySet()) {
      addParameter(z3params, entry.getKey(), entry.getValue());
    }
    Native.solverSetParams(z3context, z3solver, z3params);
    Native.paramsDecRef(z3context, z3params);
  }

  @Override
  protected void pushImpl() throws InterruptedException {
    push0();
    try {
      Native.solverPush(z3context, z3solver);
    } catch (Z3Exception exception) {
      throw creator.handleZ3Exception(exception);
    }
  }

  @Override
  protected void popImpl() {
    Native.solverPop(z3context, z3solver, 1);
    pop0();
  }

  @Override
  protected void assertContraint(long constraint) {
    Native.solverAssert(z3context, z3solver, constraint);
  }

  @Override
  protected void assertContraintAndTrack(long constraint, long symbol) {
    Native.solverAssertAndTrack(z3context, z3solver, constraint, symbol);
  }

  @Override
  public boolean isUnsat() throws Z3SolverException, InterruptedException {
    if (Generator.isLoggingEnabled()) {
      try {
        Generator.dumpSMTLIB2();
      } catch (IOException pE) {
        throw new RuntimeException(pE);
      }
    }
    Preconditions.checkState(!closed);
    logSolverStack();
    int result;
    try {
      result = Native.solverCheck(z3context, z3solver);
    } catch (Z3Exception e) {
      throw creator.handleZ3Exception(e);
    }
    undefinedStatusToException(result);
    return result == Z3_lbool.Z3_L_FALSE.toInt();
  }

  @Override
  public boolean isUnsatWithAssumptions(Collection<BooleanFormula> assumptions)
      throws Z3SolverException, InterruptedException {
    Preconditions.checkState(!closed);

    int result;
    try {
      result =
          Native.solverCheckAssumptions(
              z3context,
              z3solver,
              assumptions.size(),
              assumptions.stream().mapToLong(creator::extractInfo).toArray());
    } catch (Z3Exception e) {
      throw creator.handleZ3Exception(e);
    }
    undefinedStatusToException(result);
    return result == Z3_lbool.Z3_L_FALSE.toInt();
  }

  private void undefinedStatusToException(int solverStatus)
      throws Z3SolverException, InterruptedException {
    if (solverStatus == Z3_lbool.Z3_L_UNDEF.toInt()) {
      creator.shutdownNotifier.shutdownIfNecessary();
      final String reason = Native.solverGetReasonUnknown(z3context, z3solver);
      switch (reason) {
        case "canceled": // see Z3: src/tactic/tactic.cpp
        case "interrupted": // see Z3: src/solver/check_sat_result.cpp
        case "interrupted from keyboard": // see Z3: src/solver/check_sat_result.cpp
          throw new InterruptedException(reason);
        default:
          throw new Z3SolverException("Solver returned 'unknown' status, reason: " + reason);
      }
    }
  }

  @Override
  protected long getUnsatCore0() {
    return Native.solverGetUnsatCore(z3context, z3solver);
  }

  @Override
  protected long getZ3Model() {
    return Native.solverGetModel(z3context, z3solver);
  }

  @Override
  public int size() {
    Preconditions.checkState(!closed);
    Preconditions.checkState(
        Native.solverGetNumScopes(z3context, z3solver) == super.size(),
        "prover-size %s does not match stack-size %s",
        Native.solverGetNumScopes(z3context, z3solver),
        super.size());
    return super.size();
  }

  @Override
  protected long getStatistics0() {
    return Native.solverGetStatistics(z3context, z3solver);
  }

  @Override
  public boolean registerUserPropagator(UserPropagator prop) {
    Preconditions.checkState(!closed);
    if (propagator != null) {
      propagator.close();
    }
    propagator = new Z3UserPropagator(z3context, z3solver, creator, mgr, prop);
    prop.initializeWithBackend(propagator);
    return true;
  }

  @Override
  public String toString() {
    Preconditions.checkState(!closed);
    return Native.solverToString(z3context, z3solver);
  }

  @Override
  public void close() {
    if (!closed) {
      Preconditions.checkArgument(
          Native.solverGetNumScopes(z3context, z3solver) >= 0,
          "a negative number of scopes is not allowed");

      Native.solverReset(z3context, z3solver); // remove all assertions from the solver
      Native.solverDecRef(z3context, z3solver);
      if (propagator != null) {
        propagator.close();
        propagator = null;
      }
      shutdownNotifier.unregister(interruptListener);
    }
    super.close();
  }
}<|MERGE_RESOLUTION|>--- conflicted
+++ resolved
@@ -24,11 +24,8 @@
 import org.sosy_lab.java_smt.api.BooleanFormula;
 import org.sosy_lab.java_smt.api.ProverEnvironment;
 import org.sosy_lab.java_smt.api.SolverContext.ProverOptions;
-<<<<<<< HEAD
+import org.sosy_lab.java_smt.api.UserPropagator;
 import org.sosy_lab.java_smt.basicimpl.Generator;
-=======
-import org.sosy_lab.java_smt.api.UserPropagator;
->>>>>>> 83a2b981
 
 class Z3TheoremProver extends Z3AbstractProver implements ProverEnvironment {
 
@@ -89,6 +86,7 @@
   @Override
   public boolean isUnsat() throws Z3SolverException, InterruptedException {
     if (Generator.isLoggingEnabled()) {
+      // TODO: lift to abstract level
       try {
         Generator.dumpSMTLIB2();
       } catch (IOException pE) {
