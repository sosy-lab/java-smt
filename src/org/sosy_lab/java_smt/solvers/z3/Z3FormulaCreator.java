--- conflicted
+++ resolved
@@ -162,7 +162,9 @@
 
   /**
    * This method throws an {@link InterruptedException} if Z3 was interrupted by a shutdown hook.
-   * Otherwise, the given exception is wrapped and thrown as a SolverException.
+   * Otherwise, the given exception is wrapped and thrown as a SolverException. If a {@link
+   * ShutdownNotifier} besides the context {@link ShutdownNotifier} exists, give it to
+   * pAdditionalShutdownNotifier, else null for that argument.
    */
   @CanIgnoreReturnValue
   final SolverException handleZ3Exception(
@@ -177,7 +179,6 @@
     throw new SolverException("Z3 has thrown an exception", e);
   }
 
-<<<<<<< HEAD
   /**
    * This method handles a Z3Exception, however it only throws a RuntimeException. This method is
    * used in places where we cannot throw a checked exception in JavaSMT due to API restrictions.
@@ -203,8 +204,6 @@
     throw (E) e;
   }
 
-=======
->>>>>>> 64b21b3b
   @Override
   public Long makeVariable(Long type, String varName) {
     long z3context = getEnv();
