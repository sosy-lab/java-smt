// This file is part of JavaSMT,
// an API wrapper for a collection of SMT solvers:
// https://github.com/sosy-lab/java-smt
//
// SPDX-FileCopyrightText: 2024 Dirk Beyer <https://www.sosy-lab.org>
//
// SPDX-License-Identifier: Apache-2.0 OR GPL-3.0-or-later

package org.sosy_lab.java_smt.solvers.yices2;

import static com.google.common.truth.Truth.assertThat;
import static org.junit.Assert.assertThrows;
import static org.sosy_lab.java_smt.solvers.yices2.Yices2NativeApi.YICES_APP_TERM;
import static org.sosy_lab.java_smt.solvers.yices2.Yices2NativeApi.YICES_ARITH_CONST;
import static org.sosy_lab.java_smt.solvers.yices2.Yices2NativeApi.YICES_ARITH_SUM;
import static org.sosy_lab.java_smt.solvers.yices2.Yices2NativeApi.YICES_BV_CONST;
import static org.sosy_lab.java_smt.solvers.yices2.Yices2NativeApi.YICES_BV_SUM;
import static org.sosy_lab.java_smt.solvers.yices2.Yices2NativeApi.YICES_EQ_TERM;
import static org.sosy_lab.java_smt.solvers.yices2.Yices2NativeApi.YICES_FORALL_TERM;
import static org.sosy_lab.java_smt.solvers.yices2.Yices2NativeApi.YICES_NOT_TERM;
import static org.sosy_lab.java_smt.solvers.yices2.Yices2NativeApi.YICES_OR_TERM;
import static org.sosy_lab.java_smt.solvers.yices2.Yices2NativeApi.YICES_POWER_PRODUCT;
import static org.sosy_lab.java_smt.solvers.yices2.Yices2NativeApi.yices_add;
import static org.sosy_lab.java_smt.solvers.yices2.Yices2NativeApi.yices_and;
import static org.sosy_lab.java_smt.solvers.yices2.Yices2NativeApi.yices_and2;
import static org.sosy_lab.java_smt.solvers.yices2.Yices2NativeApi.yices_application;
import static org.sosy_lab.java_smt.solvers.yices2.Yices2NativeApi.yices_arith_eq_atom;
import static org.sosy_lab.java_smt.solvers.yices2.Yices2NativeApi.yices_arith_gt_atom;
import static org.sosy_lab.java_smt.solvers.yices2.Yices2NativeApi.yices_assert_formula;
import static org.sosy_lab.java_smt.solvers.yices2.Yices2NativeApi.yices_bool_const_value;
import static org.sosy_lab.java_smt.solvers.yices2.Yices2NativeApi.yices_bool_type;
import static org.sosy_lab.java_smt.solvers.yices2.Yices2NativeApi.yices_bv_const_value;
import static org.sosy_lab.java_smt.solvers.yices2.Yices2NativeApi.yices_bv_type;
import static org.sosy_lab.java_smt.solvers.yices2.Yices2NativeApi.yices_bvadd;
import static org.sosy_lab.java_smt.solvers.yices2.Yices2NativeApi.yices_bvand2;
import static org.sosy_lab.java_smt.solvers.yices2.Yices2NativeApi.yices_bvconst_int64;
import static org.sosy_lab.java_smt.solvers.yices2.Yices2NativeApi.yices_bvconst_minus_one;
import static org.sosy_lab.java_smt.solvers.yices2.Yices2NativeApi.yices_bvconst_one;
import static org.sosy_lab.java_smt.solvers.yices2.Yices2NativeApi.yices_bveq_atom;
import static org.sosy_lab.java_smt.solvers.yices2.Yices2NativeApi.yices_bvmul;
import static org.sosy_lab.java_smt.solvers.yices2.Yices2NativeApi.yices_bvpower;
import static org.sosy_lab.java_smt.solvers.yices2.Yices2NativeApi.yices_bvsum_component;
import static org.sosy_lab.java_smt.solvers.yices2.Yices2NativeApi.yices_bvxor2;
import static org.sosy_lab.java_smt.solvers.yices2.Yices2NativeApi.yices_check_context;
import static org.sosy_lab.java_smt.solvers.yices2.Yices2NativeApi.yices_context_disable_option;
import static org.sosy_lab.java_smt.solvers.yices2.Yices2NativeApi.yices_eq;
import static org.sosy_lab.java_smt.solvers.yices2.Yices2NativeApi.yices_exists;
import static org.sosy_lab.java_smt.solvers.yices2.Yices2NativeApi.yices_exit;
import static org.sosy_lab.java_smt.solvers.yices2.Yices2NativeApi.yices_false;
import static org.sosy_lab.java_smt.solvers.yices2.Yices2NativeApi.yices_forall;
import static org.sosy_lab.java_smt.solvers.yices2.Yices2NativeApi.yices_free_config;
import static org.sosy_lab.java_smt.solvers.yices2.Yices2NativeApi.yices_free_context;
import static org.sosy_lab.java_smt.solvers.yices2.Yices2NativeApi.yices_function_type;
import static org.sosy_lab.java_smt.solvers.yices2.Yices2NativeApi.yices_get_term_by_name;
import static org.sosy_lab.java_smt.solvers.yices2.Yices2NativeApi.yices_get_term_name;
import static org.sosy_lab.java_smt.solvers.yices2.Yices2NativeApi.yices_idiv;
import static org.sosy_lab.java_smt.solvers.yices2.Yices2NativeApi.yices_iff;
import static org.sosy_lab.java_smt.solvers.yices2.Yices2NativeApi.yices_init;
import static org.sosy_lab.java_smt.solvers.yices2.Yices2NativeApi.yices_int32;
import static org.sosy_lab.java_smt.solvers.yices2.Yices2NativeApi.yices_int64;
import static org.sosy_lab.java_smt.solvers.yices2.Yices2NativeApi.yices_int_type;
import static org.sosy_lab.java_smt.solvers.yices2.Yices2NativeApi.yices_is_thread_safe;
import static org.sosy_lab.java_smt.solvers.yices2.Yices2NativeApi.yices_mul;
import static org.sosy_lab.java_smt.solvers.yices2.Yices2NativeApi.yices_new_config;
import static org.sosy_lab.java_smt.solvers.yices2.Yices2NativeApi.yices_new_context;
import static org.sosy_lab.java_smt.solvers.yices2.Yices2NativeApi.yices_new_uninterpreted_term;
import static org.sosy_lab.java_smt.solvers.yices2.Yices2NativeApi.yices_new_variable;
import static org.sosy_lab.java_smt.solvers.yices2.Yices2NativeApi.yices_not;
import static org.sosy_lab.java_smt.solvers.yices2.Yices2NativeApi.yices_or;
import static org.sosy_lab.java_smt.solvers.yices2.Yices2NativeApi.yices_or2;
import static org.sosy_lab.java_smt.solvers.yices2.Yices2NativeApi.yices_parse_bvbin;
import static org.sosy_lab.java_smt.solvers.yices2.Yices2NativeApi.yices_parse_rational;
import static org.sosy_lab.java_smt.solvers.yices2.Yices2NativeApi.yices_parse_term;
import static org.sosy_lab.java_smt.solvers.yices2.Yices2NativeApi.yices_product_component;
import static org.sosy_lab.java_smt.solvers.yices2.Yices2NativeApi.yices_proj_arg;
import static org.sosy_lab.java_smt.solvers.yices2.Yices2NativeApi.yices_rational32;
import static org.sosy_lab.java_smt.solvers.yices2.Yices2NativeApi.yices_redand;
import static org.sosy_lab.java_smt.solvers.yices2.Yices2NativeApi.yices_set_config;
import static org.sosy_lab.java_smt.solvers.yices2.Yices2NativeApi.yices_set_term_name;
import static org.sosy_lab.java_smt.solvers.yices2.Yices2NativeApi.yices_sign_extend;
import static org.sosy_lab.java_smt.solvers.yices2.Yices2NativeApi.yices_sub;
import static org.sosy_lab.java_smt.solvers.yices2.Yices2NativeApi.yices_sum;
import static org.sosy_lab.java_smt.solvers.yices2.Yices2NativeApi.yices_sum_component;
import static org.sosy_lab.java_smt.solvers.yices2.Yices2NativeApi.yices_term_bitsize;
import static org.sosy_lab.java_smt.solvers.yices2.Yices2NativeApi.yices_term_child;
import static org.sosy_lab.java_smt.solvers.yices2.Yices2NativeApi.yices_term_constructor;
import static org.sosy_lab.java_smt.solvers.yices2.Yices2NativeApi.yices_term_is_bool;
import static org.sosy_lab.java_smt.solvers.yices2.Yices2NativeApi.yices_term_num_children;
import static org.sosy_lab.java_smt.solvers.yices2.Yices2NativeApi.yices_term_to_string;
import static org.sosy_lab.java_smt.solvers.yices2.Yices2NativeApi.yices_true;
import static org.sosy_lab.java_smt.solvers.yices2.Yices2NativeApi.yices_type_of_term;
import static org.sosy_lab.java_smt.solvers.yices2.Yices2NativeApi.yices_type_to_string;
import static org.sosy_lab.java_smt.solvers.yices2.Yices2NativeApi.yices_zero_extend;

import com.google.common.base.Joiner;
import com.google.common.base.Preconditions;
import com.google.common.collect.Lists;
import com.google.common.primitives.Ints;
import java.math.BigInteger;
import java.util.Arrays;
import org.junit.After;
import org.junit.AssumptionViolatedException;
import org.junit.Before;
import org.junit.BeforeClass;
import org.junit.Test;
import org.sosy_lab.common.NativeLibraries;
import org.sosy_lab.common.rationals.Rational;

@SuppressWarnings("unused")
public class Yices2NativeApiTest {
  private static final int SAT = 3;
  private static final int UNSAT = 4;

  @BeforeClass
  public static void loadYices() {
    try {
      NativeLibraries.loadLibrary("yices2j");
    } catch (UnsatisfiedLinkError e) {
      throw new AssumptionViolatedException("Yices2 is not available", e);
    }
  }

  private long env;

  @Before
  public void createEnvironment() {
    yices_init();
    long cfg = yices_new_config();
    yices_set_config(cfg, "solver-type", "dpllt");
    yices_set_config(cfg, "mode", "push-pop");
    env = yices_new_context(cfg);
    yices_context_disable_option(env, "var-elim");
    yices_free_config(cfg);
  }

  @After
  public void freeEnvironment() {
    yices_free_context(env);
    yices_exit();
  }

  @Test
  public void simpleUNSAT() {
    int termTrue = yices_true();
    int termFalse = yices_false();
    int formula = yices_and2(termTrue, termFalse);
    yices_assert_formula(env, formula);
    assertThat(yices_check_context(env, 0)).isEqualTo(UNSAT);
  }

  @Test
  public void simpleSAT() {
    int termTrue = yices_true();
    int formula = yices_and2(termTrue, termTrue);
    yices_assert_formula(env, formula);
    assertThat(yices_check_context(env, 0)).isEqualTo(SAT);
  }

  /*
   * 3=SAT 4=UNSAT
   */
  @Test
  public void arrayArgSAT() {
    int n = 4;
    int termTrue = yices_true();
    int[] terms = {termTrue, termTrue, termTrue, termTrue};
    int formula = yices_and(n, terms);
    yices_assert_formula(env, formula);
    assertThat(yices_check_context(env, 0)).isEqualTo(SAT);
  }

  @Test
  public void arrayArgUNSAT() {
    int n = 4;
    int termTrue = yices_true();
    int termFalse = yices_false();
    int[] terms = {termFalse, termTrue, termTrue, termTrue};
    int formula = yices_and(n, terms);
    yices_assert_formula(env, formula);
    assertThat(yices_check_context(env, 0)).isEqualTo(UNSAT);
  }

  @Test
  public void arithAddSAT() {
    int one = yices_int32(1);
    int two = yices_int32(2);
    int three = yices_int32(3);
    int add = yices_add(one, two);
    int equal = yices_eq(three, add);
    yices_assert_formula(env, equal);
    assertThat(yices_check_context(env, 0)).isEqualTo(SAT);
  }

  @Test
  public void arithAddUNSAT() {
    int one = yices_int32(1);
    int two = yices_int32(99);
    int three = yices_int32(3);
    int add = yices_add(one, two);
    int equal = yices_eq(three, add);
    yices_assert_formula(env, equal);
    assertThat(yices_check_context(env, 0)).isEqualTo(UNSAT);
  }

<<<<<<< HEAD
  @SuppressWarnings("CheckReturnValue")
  @Test(expected = IllegalArgumentException.class)
  public void rationalError() {
    yices_rational32(1, 0);
=======
  @Test
  public void rationalError() {
    assertThrows(IllegalArgumentException.class, () -> yices_rational32(1, 0));
>>>>>>> e5d1c16f
  }

  @Test
  public void negativeRationalError() {
    // TODO negative unsigned integer causes no error. Need to ensure positive value before
    assertThat(yices_rational32(1, -5)).isGreaterThan(0);
  }

<<<<<<< HEAD
  @SuppressWarnings("CheckReturnValue")
  @Test(expected = IllegalArgumentException.class)
  public void wrongType() {
    int one = yices_int32(1);
    yices_term_bitsize(one);
=======
  @Test
  public void wrongType() {
    int one = yices_int32(1);
    assertThrows(IllegalArgumentException.class, () -> yices_term_bitsize(one));
>>>>>>> e5d1c16f
  }

  @Test
  public void testRange() {
    int intmax = yices_int32(Integer.MAX_VALUE);
    int longmax = yices_int64(Long.MAX_VALUE);
    int gt = yices_arith_gt_atom(longmax, intmax);
    yices_assert_formula(env, gt);
    assertThat(yices_check_context(env, 0)).isEqualTo(SAT);
  }

  @Test
  public void simpleBitvectorSAT() {
    int v1 = yices_parse_bvbin("01010");
    int v2 = yices_parse_bvbin("10101");
    int v3 = yices_bvconst_one(1);
    int f1 = yices_bvxor2(v1, v2);
    int f2 = yices_redand(f1);
    int f3 = yices_bveq_atom(f2, v3);
    yices_assert_formula(env, f3);
    assertThat(yices_check_context(env, 0)).isEqualTo(SAT);
  }

  @Test
  public void simpleBitvectorUNSAT() {
    int v1 = yices_parse_bvbin("01010");
    int v2 = yices_parse_bvbin("10101");
    int v3 = yices_bvconst_one(1);
    int f1 = yices_bvand2(v1, v2);
    int f2 = yices_redand(f1);
    int f3 = yices_bveq_atom(f2, v3);
    yices_assert_formula(env, f3);
    assertThat(yices_check_context(env, 0)).isEqualTo(UNSAT);
  }

  @Test
  public void boolValueQuery() {
    int v1 = yices_true();
    int v2 = yices_false();
    assertThat(yices_bool_const_value(v1)).isTrue();
    assertThat(yices_bool_const_value(v2)).isFalse();
  }

  @Test
  public void boolValueTypeMismatch() {
    int v1 = yices_int32(45);
    assertThrows(IllegalArgumentException.class, () -> yices_bool_const_value(v1));
  }

  @Test
  public void bitvectorReturn() {
    int bv1 = yices_parse_bvbin("111000");
    int[] bvComp = {0, 0, 0, 1, 1, 1};
    int bvsize = yices_term_bitsize(bv1);
    assertThat(bvsize).isEqualTo(6);
    int[] bvReturn = yices_bv_const_value(bv1, bvsize);
    assertThat(bvComp).isEqualTo(bvReturn);
  }

  @Test
  public void rationalValueTest() {
    int num = 35975;
    int den = 1234567890;
    int negativeNum = -50;
    int negativeDen = -30000;
    BigInteger largeNumber = BigInteger.valueOf(2).pow(10000);
    int ratConst = yices_rational32(num, den);
    int negativeNumConst = yices_parse_rational(negativeNum + "/" + den);
    int negativeDenConst = yices_parse_rational(num + "/" + negativeDen);
    int negativeNumDenConst = yices_parse_rational(negativeNum + "/" + negativeDen);
    int bigConst = yices_parse_rational(largeNumber.toString());
    Yices2FormulaCreator creator = new Yices2FormulaCreator();
    assertThat(creator.convertValue(ratConst, ratConst)).isEqualTo(Rational.of(num + "/" + den));
    assertThat(creator.convertValue(bigConst, bigConst)).isEqualTo(largeNumber);
    assertThat(creator.convertValue(negativeNumConst, negativeNumConst))
        .isEqualTo(Rational.of(negativeNum + "/" + den));
    assertThat(creator.convertValue(negativeDenConst, negativeDenConst))
        .isEqualTo(Rational.of(num + "/" + negativeDen));
    assertThat(creator.convertValue(negativeNumDenConst, negativeNumDenConst))
        .isEqualTo(Rational.of(negativeNum + "/" + negativeDen));
  }

  @Test
  public void bvValueTest() {
    int value = 14;
    int bv = yices_bvconst_int64(4, value);
    if (yices_term_constructor(bv) == YICES_BV_CONST) {
      int[] littleEndianBV = yices_bv_const_value(bv, yices_term_bitsize(bv));
      Preconditions.checkArgument(littleEndianBV.length != 0, "BV was empty");
      String bigEndianBV = Joiner.on("").join(Lists.reverse(Ints.asList(littleEndianBV)));
      BigInteger big = new BigInteger(bigEndianBV, 2);
      assertThat(big).isEqualTo(BigInteger.valueOf(value));
    }
  }

  @Test
  public void termNaming() {
    int t = yices_parse_bvbin("0100100001100101011011000110110001101111");
    String termName = "Hello";
    yices_set_term_name(t, termName);
    assertThat(yices_get_term_name(t)).isEqualTo(termName);
  }

  @Test
  public void satWithVariable() {
    int termFalse = yices_false();
    int var = yices_new_uninterpreted_term(yices_bool_type());
    int formula = yices_or2(termFalse, var);
    yices_assert_formula(env, formula);
    assertThat(yices_check_context(env, 0)).isEqualTo(SAT);
  }

  // Yices converts add(YICES_ARITH_CONST, YICES_ARITH_CONST) to an YICES_ARITH_CONST
  // Yices converts add(YICES_ARITH_CONST, YICES_UNINTERPRETED_TERM) to YICES_ARITH_SUM
  @Test
  public void termConstructorAdd() {
    int one = yices_int32(1);
    int two = yices_new_uninterpreted_term(yices_int_type()); // yices_int32(2);
    int addition = yices_add(one, two);
    assertThat(yices_term_constructor(addition)).isEqualTo(YICES_ARITH_SUM);
  }

  @Test
  public void termConstructorAnd() {
    // and 1 2 is replaced with not (or (not 1) (not 2))
    int termTrue = yices_new_uninterpreted_term(yices_bool_type()); // yices_true();
    yices_set_term_name(termTrue, "termTrue");
    int termTwo = yices_new_uninterpreted_term(yices_bool_type());
    yices_set_term_name(termTwo, "termTwo");
    int and = yices_and2(termTrue, termTwo);

    int child = yices_term_child(and, 0);
    assertThat(yices_term_constructor(child)).isEqualTo(YICES_OR_TERM);
    assertThat(yices_term_num_children(child)).isEqualTo(2);
    assertThat(yices_term_to_string(and)).isEqualTo("(and termTrue termTwo)");
    assertThat(yices_term_constructor(and)).isEqualTo(YICES_NOT_TERM);
  }

  @Test
  public void termConstructorOr() {
    int termFalse = yices_new_uninterpreted_term(yices_bool_type()); // yices_false();
    // yices_set_term_name(termFalse, "1");
    int two = yices_new_uninterpreted_term(yices_bool_type());
    // yices_set_term_name(two, "5");
    int[] orArray = {termFalse, two, termFalse, termFalse};
    int or = yices_or(4, orArray);
    assertThat(yices_term_is_bool(or)).isTrue();
    assertThat(yices_term_constructor(or)).isEqualTo(YICES_OR_TERM);
    // Works after changing something?
  } // Expecting YICES_OR_TERM as constructor but getting YICES_UNINTERPRETED_TERM

  @Test
  public void termConstructorNot() {
    int termTrue = yices_new_uninterpreted_term(yices_bool_type()); // yices_true();
    yices_set_term_name(termTrue, "termTrue");
    int termTwo = yices_new_uninterpreted_term(yices_bool_type());
    yices_set_term_name(termTwo, "termTwo");
    int not = yices_not(termTrue);
    assertThat(yices_term_constructor(not)).isEqualTo(YICES_NOT_TERM);
  }

  @Test
  public void modularCongruence() {
    int pNumber1 = yices_int32(9);
    int pNumber2 = yices_int32(5);
    int mod = yices_int32(4);
    int subTerm = yices_sub(pNumber1, pNumber2);
    int div = yices_idiv(subTerm, mod);
    int mul = yices_mul(mod, div);
    int eq = yices_arith_eq_atom(subTerm, mul);
    assertThat(eq).isEqualTo(yices_true());
  }

  @Test
  public void orSimplification() {
    int termTrue = yices_true();
    int boolType = yices_bool_type();
    int[] orArray = new int[20];
    for (int i = 0; i < (orArray.length - 1); i++) {
      orArray[i] = yices_named_variable(boolType, "x" + i);
    }
    orArray[(orArray.length - 1)] = termTrue;
    int or = yices_or(orArray.length, orArray);
    assertThat(or).isEqualTo(yices_true());
  }

  @Test
  public void andSimplification() {
    int termFalse = yices_false();
    int boolType = yices_bool_type();
    int[] andArray = new int[20];
    for (int i = 0; i < (andArray.length - 1); i++) {
      andArray[i] = yices_named_variable(boolType, "x" + i);
    }
    andArray[(andArray.length - 1)] = termFalse;
    int and = yices_and(andArray.length, andArray);
    assertThat(and).isEqualTo(yices_false());
  }

  @Test
  public void iffConstructor() {
    int one = yices_new_uninterpreted_term(yices_bool_type());
    int two = yices_new_uninterpreted_term(yices_bool_type());
    int iff = yices_iff(one, two);
    assertThat(yices_term_constructor(iff)).isEqualTo(YICES_EQ_TERM);
  }

  @Test
  public void ufConstructor() {
    int funType = yices_function_type(1, new int[] {yices_int_type()}, yices_bool_type());
    int uf = yices_named_variable(funType, "uf");
    int[] argArray = new int[] {yices_int32(123)};
    int app = yices_application(uf, argArray.length, argArray);
    assertThat(yices_term_constructor(app)).isEqualTo(YICES_APP_TERM);
  }

  @Test
  public void uf2Constructor() {
    int funType =
        yices_function_type(2, new int[] {yices_int_type(), yices_int_type()}, yices_int_type());
    int uf = yices_named_variable(funType, "uf");
    int[] argArray = new int[] {yices_int32(123), yices_int32(456)};
    int app = yices_application(uf, argArray.length, argArray);
    assertThat(yices_term_constructor(app)).isEqualTo(YICES_APP_TERM);
  }

  @Test
  public void parseTerm() {
    // int x = yices_parse_term("define x::int");
    // int y = yices_parse_term("define y::int");
    // int xsmallery = yices_parse_term("assert (< x y)");
    // int xbigger4 = yices_parse_term("assert (> x 4)");
    // int ysmaller7 = yices_parse_term("assert (< y 7)");
    // assertThat(yices_check_context(env, 0), SAT);
    int y = yices_int32(5);
    yices_set_term_name(y, "y");
    int x = yices_parse_term("(/= y 5)");
    assertThat(yices_term_to_string(x)).isEqualTo("false");
  }

  @Test
  public void arithSimplification() {
    int x = yices_int32(6);
    int y = yices_int32(7);
    int add = yices_add(x, y);
    int mul = yices_mul(x, y);
    Yices2FormulaCreator creator = new Yices2FormulaCreator();
    assertThat(creator.convertValue(add, add)).isEqualTo(BigInteger.valueOf(13));
    assertThat(yices_term_constructor(add)).isEqualTo(YICES_ARITH_CONST);
    assertThat(creator.convertValue(mul, mul)).isEqualTo(BigInteger.valueOf(42));
    assertThat(yices_term_constructor(mul)).isEqualTo(YICES_ARITH_CONST);
  }

  @Test
  public void sumComponents() {
    int three = yices_int32(3);
    int rat = yices_parse_rational("3/2");
    int x = yices_named_variable(yices_int_type(), "x");
    int[] oneX = {three, x};
    int sumOneX = yices_sum(2, oneX);
    for (int i = 0; i < yices_term_num_children(sumOneX); i++) {
      assertThat(yices_term_to_string(sumOneX)).isNotNull();
      assertThat(Arrays.toString(yices_sum_component(sumOneX, i))).isNotNull();
    }
    int[] twoX = {three, x, x};
    int sumTwoX = yices_sum(3, twoX);
    for (int i = 0; i < yices_term_num_children(sumTwoX); i++) {
      assertThat(yices_term_to_string(sumTwoX)).isNotNull();
      assertThat(Arrays.toString(yices_sum_component(sumTwoX, i))).isNotNull();
    }
    int[] twoThrees = {three, x, three};
    int sumTwoThrees = yices_sum(3, twoThrees);
    for (int i = 0; i < yices_term_num_children(sumTwoThrees); i++) {
      assertThat(yices_term_to_string(sumTwoThrees)).isNotNull();
      assertThat(Arrays.toString(yices_sum_component(sumTwoThrees, i))).isNotNull();
    }
    int xTimesRational = yices_mul(rat, x);
    int[] ratSum = {three, xTimesRational};
    int sumRatX = yices_sum(2, ratSum);
    for (int i = 0; i < yices_term_num_children(sumRatX); i++) {
      assertThat(yices_term_to_string(sumRatX)).isNotNull();
      assertThat(Arrays.toString(yices_sum_component(sumRatX, i))).isNotNull();
    }
  }

  @Test
  public void bvSumComponents() {
    String bv1StringValue = "00101";
    int bv1 = yices_parse_bvbin(bv1StringValue);
    int bv5type = yices_bv_type(5);
    int x = yices_named_variable(bv5type, "x");
    int negativeX = yices_bvmul(yices_bvconst_minus_one(5), x);
    int add = yices_bvadd(bv1, negativeX);
    assertThat(yices_term_num_children(add)).isEqualTo(2);
    assertThat(yices_term_to_string(add)).isNotNull();

    int[] component1 = yices_bvsum_component(add, 0, yices_term_bitsize(add));
    String value1 =
        Joiner.on("")
            .join(
                Lists.reverse(
                    Ints.asList(Arrays.copyOfRange(component1, 0, component1.length - 1))));
    int term1 = component1[component1.length - 1];
    // Value of coefficient
    assertThat(value1).isEqualTo(bv1StringValue);
    // Coefficient as BigInt
    assertThat(new BigInteger(value1, 2)).isEqualTo(BigInteger.valueOf(5));
    // Term id is NULL (-1) for i = 0
    assertThat(term1).isEqualTo(-1);

    int[] component2 = yices_bvsum_component(add, 1, yices_term_bitsize(add));
    String value2 =
        Joiner.on("")
            .join(
                Lists.reverse(
                    Ints.asList(Arrays.copyOfRange(component2, 0, component2.length - 1))));
    int term2 = component2[component2.length - 1];
    // Value of coefficient (-1 == 11111)
    assertThat(value2).isEqualTo("11111");
    // Coefficient as BigInt (31 because it has no sign bit, and -1 is max for bv)
    assertThat(new BigInteger(value2, 2)).isEqualTo(BigInteger.valueOf(31));
    // Term id is NULL (-1) for i = 0
    assertThat(term2).isEqualTo(x);
  }

  @SuppressWarnings("CheckReturnValue")
  @Test(expected = IllegalArgumentException.class)
  public void bvExtensionStructureTest() {
    int initialSize = 5;
    int extendBy = 5;
    int x = yices_named_variable(yices_bv_type(initialSize), "x");
    int signExtendedX = yices_sign_extend(x, extendBy);
    int zeroExtendedX = yices_zero_extend(x, extendBy);

    assertThat(yices_term_to_string(x)).isNotNull();
    assertThat(yices_term_num_children(x)).isEqualTo(0);
    assertThat(yices_term_num_children(signExtendedX)).isEqualTo(initialSize + extendBy);
    assertThat(yices_term_to_string(signExtendedX)).isNotNull();
    assertThat(yices_term_num_children(zeroExtendedX)).isEqualTo(initialSize + extendBy);
    assertThat(yices_term_to_string(zeroExtendedX)).isNotNull();

    int bvSignExt = yices_proj_arg(yices_term_child(signExtendedX, 0));
    int bvSizeSignExt = yices_term_bitsize(bvSignExt);
    int extendedBySignExt = yices_term_num_children(signExtendedX) - bvSizeSignExt;
    assertThat(extendedBySignExt).isEqualTo(extendBy);

    int bvZeroExt = yices_proj_arg(yices_term_child(zeroExtendedX, 0));
    int bvSizeZeroExt = yices_term_bitsize(bvZeroExt);
    int extendedByZeroExt = yices_term_num_children(zeroExtendedX) - bvSizeZeroExt;
    assertThat(extendedByZeroExt).isEqualTo(extendBy);

    assertThat(yices_term_child(zeroExtendedX, bvSizeZeroExt)).isEqualTo(yices_false());
    assertThat(yices_term_child(signExtendedX, bvSizeSignExt)).isNotEqualTo(yices_false());

    yices_proj_arg(yices_term_child(x, 0)); // throws
  }

  @Test
  public void booleanParse() {
    int test = yices_parse_term("false");
    assertThat(yices_false()).isEqualTo(test);
    int test2 = yices_parse_term("true");
    assertThat(yices_true()).isEqualTo(test2);
  }

  @Test
  public void bvSum() {
    int type = yices_bv_type(5);
    int bv1 = yices_named_variable(type, "x");
    int bv2 = yices_named_variable(type, "y");
    int add = yices_bvadd(bv1, bv2);
    int constructor = yices_term_constructor(add);
    assertThat(constructor).isEqualTo(YICES_BV_SUM);
  }

  @Test
  public void bvMul() {
    int type = yices_bv_type(5);
    int bv2 = yices_named_variable(type, "x");
    int mul = yices_bvmul(bv2, bv2);
    assertThat(yices_term_constructor(mul)).isEqualTo(YICES_POWER_PRODUCT);
    // bv2 + bv2 == bv2²
    int[] component = yices_product_component(mul, 0);
    assertThat(component[0]).isEqualTo(bv2);
    assertThat(component[1]).isEqualTo(2);
    assertThat(yices_term_constructor(yices_bvpower(component[0], component[1]))).isGreaterThan(0);
  }

  @Test
  public void isThreadSafe() {
    // TODO: this explains why our concurrency tests fail ;D FIX!
    assertThat(yices_is_thread_safe()).isEqualTo(0);
  }

  @Test
  public void quantifierTest() {
    int boundVar = yices_new_variable(yices_int_type());
    int eleven = yices_int32(11);
    int body = yices_eq(eleven, boundVar);

    int forall = yices_forall(1, new int[] {boundVar}, body);
    int exists = yices_exists(1, new int[] {boundVar}, body);

    assertThat(yices_term_constructor(forall)).isEqualTo(YICES_FORALL_TERM);
    assertThat(yices_term_constructor(exists)).isEqualTo(YICES_NOT_TERM);
    assertThat(yices_term_constructor(yices_term_child(exists, 0))).isEqualTo(YICES_FORALL_TERM);
  }

  /**
   * Only to be used for tests in this class. Old implementation used for creating/retrieving named
   * variables. Superseded by Yices2FormulaCreator.createNamedVariable() for reasons outlined there.
   */
  private static int yices_named_variable(int type, String name) {
    int termFromName = yices_get_term_by_name(name);
    if (termFromName != -1) {
      int termFromNameType = yices_type_of_term(termFromName);
      if (type == termFromNameType) {
        return termFromName;
      } else {
        throw new IllegalArgumentException(
            String.format(
                "Can't create variable with name '%s' and type '%s' "
                    + "as it would omit a variable with type '%s'",
                name, yices_type_to_string(type), yices_type_to_string(termFromNameType)));
      }
    }
    int var = yices_new_uninterpreted_term(type);
    yices_set_term_name(var, name);
    return var;
  }
}<|MERGE_RESOLUTION|>--- conflicted
+++ resolved
@@ -202,16 +202,10 @@
     assertThat(yices_check_context(env, 0)).isEqualTo(UNSAT);
   }
 
-<<<<<<< HEAD
   @SuppressWarnings("CheckReturnValue")
-  @Test(expected = IllegalArgumentException.class)
-  public void rationalError() {
-    yices_rational32(1, 0);
-=======
   @Test
   public void rationalError() {
     assertThrows(IllegalArgumentException.class, () -> yices_rational32(1, 0));
->>>>>>> e5d1c16f
   }
 
   @Test
@@ -220,18 +214,11 @@
     assertThat(yices_rational32(1, -5)).isGreaterThan(0);
   }
 
-<<<<<<< HEAD
   @SuppressWarnings("CheckReturnValue")
-  @Test(expected = IllegalArgumentException.class)
-  public void wrongType() {
-    int one = yices_int32(1);
-    yices_term_bitsize(one);
-=======
   @Test
   public void wrongType() {
     int one = yices_int32(1);
     assertThrows(IllegalArgumentException.class, () -> yices_term_bitsize(one));
->>>>>>> e5d1c16f
   }
 
   @Test
