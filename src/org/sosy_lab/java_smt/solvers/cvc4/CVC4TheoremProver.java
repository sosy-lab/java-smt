// This file is part of JavaSMT,
// an API wrapper for a collection of SMT solvers:
// https://github.com/sosy-lab/java-smt
//
// SPDX-FileCopyrightText: 2020 Dirk Beyer <https://www.sosy-lab.org>
//
// SPDX-License-Identifier: Apache-2.0

package org.sosy_lab.java_smt.solvers.cvc4;

import com.google.common.collect.Collections2;
import edu.stanford.CVC4.Exception;
import edu.stanford.CVC4.Expr;
import edu.stanford.CVC4.ExprManager;
import edu.stanford.CVC4.ExprManagerMapCollection;
import edu.stanford.CVC4.Result;
import edu.stanford.CVC4.SExpr;
import edu.stanford.CVC4.SmtEngine;
import java.util.ArrayList;
import java.util.Collection;
import java.util.List;
import java.util.Optional;
import java.util.Set;
import org.checkerframework.checker.nullness.qual.Nullable;
import org.sosy_lab.common.ShutdownNotifier;
import org.sosy_lab.java_smt.api.BasicProverEnvironment;
import org.sosy_lab.java_smt.api.BooleanFormula;
import org.sosy_lab.java_smt.api.BooleanFormulaManager;
import org.sosy_lab.java_smt.api.Evaluator;
import org.sosy_lab.java_smt.api.ProverEnvironment;
import org.sosy_lab.java_smt.api.SolverContext.ProverOptions;
import org.sosy_lab.java_smt.api.SolverException;
import org.sosy_lab.java_smt.basicimpl.AbstractProverWithAllSat;
import org.sosy_lab.java_smt.basicimpl.ShutdownHook;

class CVC4TheoremProver extends AbstractProverWithAllSat<Void>
    implements ProverEnvironment, BasicProverEnvironment<Void> {

  private final CVC4FormulaCreator creator;
  SmtEngine smtEngine; // final except for SL theory

  /**
   * The local exprManager allows to set options per Prover (and not globally). See <a
   * href="https://github.com/CVC4/CVC4/issues/3055">Issue 3055</a> for details.
   *
   * <p>TODO If the overhead of importing/exporting the expressions is too expensive, we can disable
   * this behavior. This change would cost us the flexibility of setting options per Prover.
   */
  private final ExprManager exprManager = new ExprManager();

  /** We copy expression between different ExprManagers. The map serves as cache. */
  private final ExprManagerMapCollection exportMapping = new ExprManagerMapCollection();

  // CVC4 does not support separation logic in incremental mode.
  private final boolean incremental;

  protected CVC4TheoremProver(
      CVC4FormulaCreator pFormulaCreator,
      ShutdownNotifier pContextShutdownNotifier,
      @Nullable ShutdownNotifier pProverShutdownNotifier,
      int randomSeed,
      Set<ProverOptions> pOptions,
      BooleanFormulaManager pBmgr) {
    super(pOptions, pBmgr, pContextShutdownNotifier, pProverShutdownNotifier);

    creator = pFormulaCreator;
    smtEngine = new SmtEngine(exprManager);
    incremental = !isSeparationLogicEnabled();

    setOptions(randomSeed, pOptions);
  }

  private void setOptions(int randomSeed, Set<ProverOptions> pOptions) {
    smtEngine.setOption("incremental", new SExpr(incremental));
    if (pOptions.contains(ProverOptions.GENERATE_MODELS)) {
      smtEngine.setOption("produce-models", new SExpr(true));
    }
    if (pOptions.contains(ProverOptions.GENERATE_UNSAT_CORE)) {
      smtEngine.setOption("produce-unsat-cores", new SExpr(true));
    }
    smtEngine.setOption("produce-assertions", new SExpr(true));
    smtEngine.setOption("dump-models", new SExpr(true));
    // smtEngine.setOption("produce-unsat-cores", new SExpr(true));
    smtEngine.setOption("output-language", new SExpr("smt2"));
    smtEngine.setOption("random-seed", new SExpr(randomSeed));
    // Set Strings option to enable all String features (such as lessOrEquals)
    smtEngine.setOption("strings-exp", new SExpr(true));
    // Enable more complete quantifier solving (for more information see
    // CVC4QuantifiedFormulaManager)
    smtEngine.setOption("full-saturate-quant", new SExpr(true));
  }

  protected void setOptionForIncremental() {
    smtEngine.setOption("incremental", new SExpr(true));
  }

  /** import an expression from global context into this prover's context. */
  protected Expr importExpr(Expr expr) {
    return expr.exportTo(exprManager, exportMapping);
  }

  /** export an expression from this prover's context into global context. */
  protected Expr exportExpr(Expr expr) {
    return expr.exportTo(creator.getEnv(), exportMapping);
  }

  @Override
  protected void pushImpl() throws InterruptedException {
    if (incremental) {
      smtEngine.push();
    }
  }

  @Override
  protected void popImpl() {
    if (incremental) {
      smtEngine.pop();
    }
  }

  @Override
  protected @Nullable Void addConstraintImpl(BooleanFormula pF) throws InterruptedException {
    if (incremental) {
      assertFormula(pF);
    }
    return null;
  }

  private void assertFormula(BooleanFormula pF) {
    try {
      smtEngine.assertFormula(importExpr(creator.extractInfo(pF)));
    } catch (Exception cvc4Exception) {
      throw new AssertionError(
          String.format("CVC4 crashed while adding the constraint '%s'", pF), cvc4Exception);
    }
  }

  @SuppressWarnings("resource")
  @Override
<<<<<<< HEAD
  protected CVC4Model getModelImpl() throws SolverException {
=======
  public CVC4Model getModel() throws SolverException, InterruptedException {
    Preconditions.checkState(!closed);
    Preconditions.checkState(!changedSinceLastSatQuery);
    checkGenerateModels();
>>>>>>> 64b21b3b
    // special case for CVC4: Models are not permanent and need to be closed
    // before any change is applied to the prover stack. So, we register the Model as Evaluator.
    return registerEvaluator(
        new CVC4Model(
            this,
            creator,
            smtEngine,
            Collections2.transform(getAssertedFormulas(), creator::extractInfo)));
  }

  @Override
  public Evaluator getEvaluatorImpl() {
    return getEvaluatorWithoutChecks();
  }

  @SuppressWarnings("resource")
  @Override
  protected Evaluator getEvaluatorWithoutChecks() {
    return registerEvaluator(new CVC4Evaluator(this, creator, smtEngine));
  }

<<<<<<< HEAD
=======
  private void setChanged() {
    closeAllEvaluators();
    if (!changedSinceLastSatQuery) {
      changedSinceLastSatQuery = true;
      if (!incremental) {
        // create a new clean smtEngine
        smtEngine = new SmtEngine(exprManager);
      }
    }
  }

  @Override
  public ImmutableList<ValueAssignment> getModelAssignments()
      throws SolverException, InterruptedException {
    Preconditions.checkState(!closed);
    Preconditions.checkState(!changedSinceLastSatQuery);
    return super.getModelAssignments();
  }

>>>>>>> 64b21b3b
  @Override
  @SuppressWarnings("try")
  protected boolean isUnsatImpl() throws InterruptedException, SolverException {
    if (!incremental) {
      for (BooleanFormula f : getAssertedFormulas()) {
        assertFormula(f);
      }
    }

    Result result;
    try (ShutdownHook hook =
        new ShutdownHook(contextShutdownNotifier, proverShutdownNotifier, smtEngine::interrupt)) {
      shutdownIfNecessary();
      result = smtEngine.checkSat();
    }
    shutdownIfNecessary();
    return convertSatResult(result);
  }

  private boolean convertSatResult(Result result) throws InterruptedException, SolverException {
    if (result.isUnknown()) {
      if (result.whyUnknown().equals(Result.UnknownExplanation.INTERRUPTED)) {
        throw new InterruptedException();
      } else {
        throw new SolverException("CVC4 returned null or unknown on sat check (" + result + ")");
      }
    }
    if (result.isSat() == Result.Sat.SAT) {
      return false;
    } else if (result.isSat() == Result.Sat.UNSAT) {
      return true;
    } else {
      throw new SolverException("CVC4 returned unknown on sat check");
    }
  }

  @Override
  protected List<BooleanFormula> getUnsatCoreImpl() {
    List<BooleanFormula> converted = new ArrayList<>();
    for (Expr aCore : smtEngine.getUnsatCore()) {
      converted.add(creator.encapsulateBoolean(exportExpr(aCore)));
    }
    return converted;
  }

  @Override
  protected boolean isUnsatWithAssumptionsImpl(Collection<BooleanFormula> pAssumptions)
      throws SolverException, InterruptedException {
    throw new UnsupportedOperationException();
  }

  @Override
  protected Optional<List<BooleanFormula>> unsatCoreOverAssumptionsImpl(
      Collection<BooleanFormula> pAssumptions) throws SolverException, InterruptedException {
    throw new UnsupportedOperationException();
  }

  @Override
  public void close() {
    if (!isClosed()) {
      exportMapping.delete();
      // smtEngine.delete();
      exprManager.delete();
    }
    super.close();
  }
}<|MERGE_RESOLUTION|>--- conflicted
+++ resolved
@@ -137,14 +137,7 @@
 
   @SuppressWarnings("resource")
   @Override
-<<<<<<< HEAD
-  protected CVC4Model getModelImpl() throws SolverException {
-=======
-  public CVC4Model getModel() throws SolverException, InterruptedException {
-    Preconditions.checkState(!closed);
-    Preconditions.checkState(!changedSinceLastSatQuery);
-    checkGenerateModels();
->>>>>>> 64b21b3b
+  protected CVC4Model getModelImpl() throws SolverException, InterruptedException {
     // special case for CVC4: Models are not permanent and need to be closed
     // before any change is applied to the prover stack. So, we register the Model as Evaluator.
     return registerEvaluator(
@@ -166,28 +159,6 @@
     return registerEvaluator(new CVC4Evaluator(this, creator, smtEngine));
   }
 
-<<<<<<< HEAD
-=======
-  private void setChanged() {
-    closeAllEvaluators();
-    if (!changedSinceLastSatQuery) {
-      changedSinceLastSatQuery = true;
-      if (!incremental) {
-        // create a new clean smtEngine
-        smtEngine = new SmtEngine(exprManager);
-      }
-    }
-  }
-
-  @Override
-  public ImmutableList<ValueAssignment> getModelAssignments()
-      throws SolverException, InterruptedException {
-    Preconditions.checkState(!closed);
-    Preconditions.checkState(!changedSinceLastSatQuery);
-    return super.getModelAssignments();
-  }
-
->>>>>>> 64b21b3b
   @Override
   @SuppressWarnings("try")
   protected boolean isUnsatImpl() throws InterruptedException, SolverException {
