--- conflicted
+++ resolved
@@ -100,23 +100,8 @@
 
   @Override
   public void close() {
-<<<<<<< HEAD
-    // TODO Auto-generated method stub
-  }
-
-  private ImmutableList<ValueAssignment> generateModel() {
-    Builder<ValueAssignment> out = ImmutableList.builder();
-
-    for (Expr lKeyTerm : cvc4Creator.variablesCache.values()) {
-      Expr lValueTerm = cvc4Creator.getEnv().getValue(lKeyTerm);
-      out.add(getAssignment(lKeyTerm,lValueTerm));
-    }
-
-    return out.build();
-=======
     prover.unregisterModel(this);
     closed = true;
->>>>>>> 2d51c919
   }
 
   @Override
