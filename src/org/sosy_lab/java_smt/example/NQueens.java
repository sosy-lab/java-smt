package org.sosy_lab.java_smt.example;
/*
 *  JavaSMT is an API wrapper for a collection of SMT solvers.
 *  This file is part of JavaSMT.
 *  Copyright (C) 2007-2016  Dirk Beyer
 *  All rights reserved.
 *  Licensed under the Apache License, Version 2.0 (the "License");
 *  you may not use this file except in compliance with the License.
 *  You may obtain a copy of the License at
<<<<<<< HEAD
 *
=======
 *   
>>>>>>> a133c65b
 *        http://www.apache.org/licenses/LICENSE-2.0
 *
 *  Unless required by applicable law or agreed to in writing, software
 *  distributed under the License is distributed on an "AS IS" BASIS,
 *  WITHOUT WARRANTIES OR CONDITIONS OF ANY KIND, either express or implied.
 *  See the License for the specific language governing permissions and
 *  limitations under the License.
 */

<<<<<<< HEAD
/*  This example program solves a NQueens problem of given size and prints a possible solution.
 *  p>For example, the Queen can be placed in these ways for a field size of 4:
=======
/**  This example program solves a NQueens problem of given size and prints a possible solution.
 *
 *   <p>For example, the Queen can be placed in these ways for a field size of 4:
 *
>>>>>>> a133c65b
 *  <pre>
 *   .Q..
 *   ...Q
 *   Q...
 *   ..Q.
 * </pre>
 */

import edu.umd.cs.findbugs.annotations.Nullable;
import java.io.IOException;
import java.util.ArrayList;
import java.util.Arrays;
import java.util.List;
import java.util.logging.Level;
import org.sosy_lab.common.ShutdownNotifier;
import org.sosy_lab.common.configuration.Configuration;
import org.sosy_lab.common.configuration.InvalidConfigurationException;
import org.sosy_lab.common.log.BasicLogManager;
import org.sosy_lab.common.log.LogManager;
import org.sosy_lab.java_smt.SolverContextFactory;
import org.sosy_lab.java_smt.SolverContextFactory.Solvers;
import org.sosy_lab.java_smt.api.BooleanFormula;
import org.sosy_lab.java_smt.api.BooleanFormulaManager;
import org.sosy_lab.java_smt.api.Model;
import org.sosy_lab.java_smt.api.ProverEnvironment;
import org.sosy_lab.java_smt.api.SolverContext;
import org.sosy_lab.java_smt.api.SolverContext.ProverOptions;
import org.sosy_lab.java_smt.api.SolverException;
public class NQueens {
    public static void main(String... args)
        throws InvalidConfigurationException, SolverException, InterruptedException, IOException {
        Configuration config = Configuration.defaultConfiguration();
        LogManager logger = BasicLogManager.create(config);
        ShutdownNotifier notifier = ShutdownNotifier.createDummy();
        Solvers solver = Solvers.SMTINTERPOL ;
        try (SolverContext context = SolverContextFactory.createSolverContext(config, logger, notifier, solver)) {
            NQueensSolver MyQueen = new NQueen(context, 12);
            Boolean[][] solutions = MyQueen.solve(12);
            if (solutions==null) {
                System.out.println("No solutions found.");
            } else {
                System.out.println("Solution:");
                for (Boolean[] pSolution : solutions) {
                    for (int col = 0; col < solutions[0].length; col++) {
                        if (pSolution[col]) {
                            System.out.print("Q ");
                        } else {
                            System.out.print("_ ");
                        }
                    }
                    System.out.println();
                }
                System.out.println();
            }
        } catch (InvalidConfigurationException | UnsatisfiedLinkError e) {
            logger.logUserException(Level.INFO, e, "Solver " + solver + " is not available.");
        } catch (UnsupportedOperationException e) {
            logger.logUserException(Level.INFO, e, e.getMessage());
        }
    }
}
abstract class NQueensSolver {
    private final SolverContext context;
    final BooleanFormulaManager bmgr;

    NQueensSolver(SolverContext pContext) {
        context = pContext;
        bmgr = context.getFormulaManager().getBooleanFormulaManager();
    }
    abstract BooleanFormula[][] getSymbols();
    abstract List<BooleanFormula> getRules(BooleanFormula[][] symbols, SolverContext context);
    abstract Boolean getValue(BooleanFormula[][] symbols, Model model, int row, int col);

    /** Solves the N-Queens problem for the given board size and returns a possible solution.
     * Returns <code>Null</code> if no solution exists.
     */
    @Nullable
    public Boolean[][] solve(int n) throws InterruptedException, SolverException {
        BooleanFormula[][] symbols = getSymbols();
        List<BooleanFormula> rules = getRules(symbols, context);
        // solve N-Queens
        try (ProverEnvironment prover = context.newProverEnvironment(ProverOptions.GENERATE_MODELS)) {
            prover.push(bmgr.and(rules));
            boolean isUnsolvable = prover.isUnsat();
            if (isUnsolvable) {
                return null;
            }
            // get model and convert it
            Boolean[][] solution = new Boolean[n][n] ;
            try (Model model = prover.getModel()) {
                for (int row = 0; row < n; row++) {
                    for (int col = 0; col < n; col++) {
                        solution[row][col] = getValue(symbols, model, row,col);
                    }
                }
                return solution;
            }
        }
    }
}
class NQueen extends NQueensSolver {
    private final int n;
    public NQueen(SolverContext context, int n) {
        super(context);
        this.n = n;
    }
<<<<<<< HEAD
    /* prepare symbols: one symbol for each of the N*N cells.*/
=======

    /** prepare symbols: one symbol for each of the N*N cells.
     */
>>>>>>> a133c65b
    @Override
    BooleanFormula[][] getSymbols() {
        final BooleanFormula[][] symbols = new BooleanFormula[n][n];
        for (int row = 0; row < n; row++) {
            for (int col = 0; col < n; col++) {
                symbols[row][col] = bmgr.makeVariable("q_" + row + "_" + col);
            }
        }
        return symbols;
    }
    /** This method generates a list of rules that represent the constraints for the N-Queens problem
     * @param symbols: a 2D boolean array representing the placement of the queens on the board
     * @param context: SolverContext instance

      * @return List<BooleanFormula>: a list of boolean formulas that represent the constraints for
      *  the problem
      */
    @Override
    public List<BooleanFormula> getRules(BooleanFormula[][] symbols, SolverContext context) {
        List<BooleanFormula> rules = new ArrayList<>();
        int n = symbols.length;
<<<<<<< HEAD
=======

>>>>>>> a133c65b
        /* Rule 1: At least one queen per row,
        or we can say make sure that there are N Queens on the board
        */
        for (BooleanFormula[] rowSymbols : symbols) {
            List<BooleanFormula> clause = new ArrayList<>(Arrays.asList(rowSymbols).subList(0, n));
            rules.add(this.bmgr.or(clause));
        }
<<<<<<< HEAD
=======

>>>>>>> a133c65b
        /* Rule 2: Add constraints to ensure that at most one queen is placed in each row.
         * For n=4:
         *   0123
         * 0 ----
         * 1 ----
         * 2 ----
         * 3 ----
         * We add a negation of the conjunction of all possible pairs of variables in each row.
         */
        for (BooleanFormula[] rowSymbol : symbols) {
            for (int j1 = 0; j1 < n; j1++) {
                for (int j2 = j1 + 1; j2 < n; j2++) {
                    rules.add(bmgr.not(bmgr.and(rowSymbol[j1], rowSymbol[j2])));
                }
            }
        }
        /* Rule 3: Add constraints to ensure that at most one queen is placed in each column.
         * For n=4:
         *   0123
         * 0 ||||
         * 1 ||||
         * 2 ||||
         * 3 ||||
         * We add a negation of the conjunction of all possible pairs of variables in each column.
         */
        for (int j = 0; j < n; j++) {
            for (int i1 = 0; i1 < n; i1++) {
                for (int i2 = i1 + 1; i2 < n; i2++) {
                    rules.add(bmgr.not(bmgr.and(symbols[i1][j], symbols[i2][j])));
                }
            }
        }
        /* Rule 4: At most one queen per diagonal
         transform the field (=symbols) from square shape into a (downwards/upwards directed)
         rhombus that is embedded in a rectangle (=downwardDiagonal/upwardDiagonal)

         For example for N=4 from this square:
         0123
         0 xxxx
         1 xxxx
         2 xxxx
         3 xxxx
         to this rhombus/rectangle:
         0123
         0 x---
         1 xx--
         2 xxx-
         3 xxxx
         4 -xxx
         5 --xx
         6 ---x*/
        int numDiagonals = 2 * n - 1;
        BooleanFormula[][] downwardDiagonal = new BooleanFormula[numDiagonals][n];
        BooleanFormula[][] upwardDiagonal = new BooleanFormula[numDiagonals][n];
        for (int i = 0; i < n; i++) {
            for (int j = 0; j < n; j++) {
                downwardDiagonal[i + j][i] = symbols[i][j];
                upwardDiagonal[i - j + n - 1][i] = symbols[i][j];
            }
        }
        for (int d = 0; d < numDiagonals; d++) {
            BooleanFormula[] diagonal1 = downwardDiagonal[d];
            BooleanFormula[] diagonal2 = upwardDiagonal[d];
            List<BooleanFormula> downwardDiagonalQueen = new ArrayList<>();
            List<BooleanFormula> upwardDiagonalQueen = new ArrayList<>();
            for (int i = 0; i < n; i++) {
                if (diagonal1[i] != null) {
                    downwardDiagonalQueen.add(diagonal1[i]);
                }
                if (diagonal2[i] != null) {
                    upwardDiagonalQueen.add(diagonal2[i]);
                }
            }
            for (int i = 0; i < downwardDiagonalQueen.size(); i++) {
                for (int j = i + 1; j < downwardDiagonalQueen.size(); j++) {
                    rules.add(bmgr.not(bmgr.and(downwardDiagonalQueen.get(i), downwardDiagonalQueen.get(j))));
                }
            }
            for (int i = 0; i < upwardDiagonalQueen.size(); i++) {
                for (int j = i + 1; j < upwardDiagonalQueen.size(); j++) {
                    rules.add(bmgr.not(bmgr.and(upwardDiagonalQueen.get(i), upwardDiagonalQueen.get(j))));
                }
            }
        }
        return rules;
    }
    /**
     * getValue returns a Boolean value indicating whether a queen is placed on the cell
     * corresponding to the given row and column.
     * We modify this method to return true if the queen is placed, false otherwise.
     */
    @Override
    Boolean getValue(BooleanFormula[][] symbols, Model model, int row, int col) {
        return model.evaluate(symbols[row][col]);
    }
}



<|MERGE_RESOLUTION|>--- conflicted
+++ resolved
@@ -7,13 +7,7 @@
  *  Licensed under the Apache License, Version 2.0 (the "License");
  *  you may not use this file except in compliance with the License.
  *  You may obtain a copy of the License at
-<<<<<<< HEAD
- *
-=======
- *   
->>>>>>> a133c65b
  *        http://www.apache.org/licenses/LICENSE-2.0
- *
  *  Unless required by applicable law or agreed to in writing, software
  *  distributed under the License is distributed on an "AS IS" BASIS,
  *  WITHOUT WARRANTIES OR CONDITIONS OF ANY KIND, either express or implied.
@@ -21,15 +15,9 @@
  *  limitations under the License.
  */
 
-<<<<<<< HEAD
+
 /*  This example program solves a NQueens problem of given size and prints a possible solution.
- *  p>For example, the Queen can be placed in these ways for a field size of 4:
-=======
-/**  This example program solves a NQueens problem of given size and prints a possible solution.
- *
- *   <p>For example, the Queen can be placed in these ways for a field size of 4:
- *
->>>>>>> a133c65b
+ * <p>For example, the Queen can be placed in these ways for a field size of 4:
  *  <pre>
  *   .Q..
  *   ...Q
@@ -136,13 +124,7 @@
         super(context);
         this.n = n;
     }
-<<<<<<< HEAD
     /* prepare symbols: one symbol for each of the N*N cells.*/
-=======
-
-    /** prepare symbols: one symbol for each of the N*N cells.
-     */
->>>>>>> a133c65b
     @Override
     BooleanFormula[][] getSymbols() {
         final BooleanFormula[][] symbols = new BooleanFormula[n][n];
@@ -156,18 +138,13 @@
     /** This method generates a list of rules that represent the constraints for the N-Queens problem
      * @param symbols: a 2D boolean array representing the placement of the queens on the board
      * @param context: SolverContext instance
-
-      * @return List<BooleanFormula>: a list of boolean formulas that represent the constraints for
+     * @return List<BooleanFormula>: a list of boolean formulas that represent the constraints for
       *  the problem
       */
     @Override
     public List<BooleanFormula> getRules(BooleanFormula[][] symbols, SolverContext context) {
         List<BooleanFormula> rules = new ArrayList<>();
         int n = symbols.length;
-<<<<<<< HEAD
-=======
-
->>>>>>> a133c65b
         /* Rule 1: At least one queen per row,
         or we can say make sure that there are N Queens on the board
         */
@@ -175,10 +152,6 @@
             List<BooleanFormula> clause = new ArrayList<>(Arrays.asList(rowSymbols).subList(0, n));
             rules.add(this.bmgr.or(clause));
         }
-<<<<<<< HEAD
-=======
-
->>>>>>> a133c65b
         /* Rule 2: Add constraints to ensure that at most one queen is placed in each row.
          * For n=4:
          *   0123
@@ -229,7 +202,8 @@
          3 xxxx
          4 -xxx
          5 --xx
-         6 ---x*/
+         6 ---x
+         */
         int numDiagonals = 2 * n - 1;
         BooleanFormula[][] downwardDiagonal = new BooleanFormula[numDiagonals][n];
         BooleanFormula[][] upwardDiagonal = new BooleanFormula[numDiagonals][n];
