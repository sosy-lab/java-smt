--- conflicted
+++ resolved
@@ -135,12 +135,8 @@
         <!-- Solver Binaries -->
         <dependency org="org.sosy_lab" name="javasmt-solver-mathsat" rev="5.5.4-sosy0" conf="runtime-mathsat->solver-mathsat" />
         <dependency org="org.sosy_lab" name="javasmt-solver-z3" rev="4.7.1" conf="runtime-z3->solver-z3" />
-<<<<<<< HEAD
-        <dependency org="org.sosy_lab" name="javasmt-solver-optimathsat" rev="1.4.0.10" conf="runtime-optimathsat->solver-optimathsat" />
+        <dependency org="org.sosy_lab" name="javasmt-solver-optimathsat" rev="1.6.3" conf="runtime-optimathsat->solver-optimathsat" />
         <dependency org="org.sosy_lab" name="javasmt-solver-cvc4" rev="sl-prerelease1.6" conf="runtime-cvc4->solver-cvc4" />
-=======
-        <dependency org="org.sosy_lab" name="javasmt-solver-optimathsat" rev="1.6.3" conf="runtime-optimathsat->solver-optimathsat" />
->>>>>>> 5fc30f34
 
         <!-- Guava has a dependency on error_prone_annotations without a revision number, need an override. -->
         <override org="com.google.errorprone" module="error_prone_annotations" rev="2.3.2"/>
