<?xml version="1.0" encoding="UTF-8"?>

<!--
This file is part of JavaSMT,
an API wrapper for a collection of SMT solvers:
https://github.com/sosy-lab/java-smt

SPDX-FileCopyrightText: 2023 Dirk Beyer <https://www.sosy-lab.org>

SPDX-License-Identifier: Apache-2.0
-->

<ivy-module version="2.0"
        xmlns:e="http://ant.apache.org/ivy/extra"
        xmlns:xsi="http://www.w3.org/2001/XMLSchema-instance"
        xsi:noNamespaceSchemaLocation="http://ant.apache.org/ivy/schemas/ivy.xsd">
    <info organisation="org.sosy_lab" module="java-smt">
      <license name="The Apache Software License, Version 2.0" url="http://www.apache.org/licenses/LICENSE-2.0.txt"/>

      <description homepage="https://github.com/sosy-lab/java-smt">
          Java wrapper for SMT solvers like Z3, MathSAT5, SMTInterpol, Princess, CVC4, CVC5,
          Boolector, Yices2, and Bitwuzla.
      </description>
    </info>

    <configurations>
        <!-- All dependencies that are only needed during build. -->
        <conf name="build" visibility="private" description="for developing and testing"/>

        <!-- The minimal dependencies, without any solver. -->
        <conf name="core" visibility="private" description="minimal configuration, no solver included"/>

        <!-- The normal dependencies with only one solver included. -->
        <conf name="runtime-mathsat" extends="runtime-mathsat-x64,runtime-mathsat-arm64" description="only one solver included"/>
        <conf name="runtime-mathsat-x64" extends="core" description="only one solver included"/>
        <conf name="runtime-mathsat-arm64" extends="core" description="only one solver included"/>
        <conf name="runtime-opensmt" extends="core" description="only one solver included"/>
        <conf name="runtime-optimathsat" extends="core" description="only one solver included"/>
        <conf name="runtime-smtinterpol" extends="core" description="only one solver included"/>
        <conf name="runtime-princess" extends="core" description="only one solver included"/>
        <conf name="runtime-princess-with-javacup" extends="core" description="only one solver included"/>
        <conf name="runtime-z3" extends="runtime-z3-x64,runtime-z3-arm64" description="only one solver included"/>
        <conf name="runtime-z3-x64" extends="core" description="only one solver included"/>
        <conf name="runtime-z3-arm64" extends="core" description="only one solver included"/>
        <conf name="runtime-cvc4" extends="core" description="only one solver included"/>
        <conf name="runtime-cvc5" extends="core" description="only one solver included"/>
        <conf name="runtime-boolector" extends="core" description="only one solver included"/>
        <conf name="runtime-yices2" extends="core" description="only one solver included"/>
        <conf name="runtime-bitwuzla" extends="runtime-bitwuzla-x64,runtime-bitwuzla-arm64" description="only one solver included"/>
        <conf name="runtime-bitwuzla-x64" extends="core" description="only one solver included"/>
        <conf name="runtime-bitwuzla-arm64" extends="core" description="only one solver included"/>

        <!-- default config, provides only x64 for backwards-compatibility -->
        <conf name="runtime" extends="runtime-x64" description="all solvers for x64 architecture included"/>
        <conf name="runtime-without-gpl" extends="runtime-x64-without-gpl" description="all solvers for x64 architecture included, except those under GPL"/>

        <!-- The normal dependencies with all solvers included. -->
        <conf name="runtime-x64"
              extends="runtime-x64-without-gpl,runtime-yices2"
              description="all solvers for x64 architecture included"/>
        <conf name="runtime-arm64"
              extends="runtime-arm64-without-gpl"
              description="all solvers for arm64 architecture included"/>

        <!-- The normal dependencies with all solvers included, except those unter GPL. -->
        <conf name="runtime-x64-without-gpl"
              extends="runtime-mathsat-x64,runtime-opensmt,runtime-optimathsat,runtime-smtinterpol,runtime-princess,runtime-z3-x64,runtime-cvc4,runtime-cvc5,runtime-boolector,runtime-bitwuzla-x64"
              description="all solvers for x64 architecture included, except those under GPL"/>
        <conf name="runtime-arm64-without-gpl"
              extends="runtime-mathsat-arm64,runtime-smtinterpol,runtime-princess,runtime-z3-arm64,runtime-bitwuzla-arm64"
              description="all solvers for arm64 architecture included, except those under GPL"/>

        <!-- Dependencies needed for building or running tests. -->
        <conf name="test" visibility="private" description="for developing and testing"/>

        <!-- Dependencies needed for running source-code auto-formatter. -->
        <conf name="format-source" visibility="private" description="for developing and testing"/>

        <!-- Dependencies needed for running CheckStyle. -->
        <conf name="checkstyle" visibility="private" description="for developing and testing"/>

        <!-- Dependencies needed for running SpotBugs. -->
        <conf name="spotbugs" visibility="private" description="for developing and testing"/>

        <!-- Additional files like JavaDocs or source code that will help developers.
             These are not downloaded by default, but only when "ant install-contrib" is called. -->
        <conf name="contrib" visibility="private"/>

        <!-- Configuration for publishing sources -->
        <conf name="sources" description="sources of JavaSMT" />

        <conf name="sources-all" extends="sources,contrib" description="sources of JavaSMT and its dependencies" />
    </configurations>

    <publications defaultconf="core">
        <artifact />

        <artifact conf="sources" e:classifier="sources" type="source" ext="jar"/>
    </publications>

    <dependencies>
        <!-- SoSy-Lab Common Library -->
        <dependency org="org.sosy_lab" name="common" rev="0.3000-609-g90a352c" conf="core->runtime; contrib->sources"/>

        <!-- Google Core Libraries for Java
             Contains a lot of helpful data structures. -->
        <dependency org="com.google.guava" name="guava" rev="33.3.1-jre" conf="core->default; contrib->sources"/>

        <!--  Guava-testlib contains many useful testing utilities -->
        <dependency org="com.google.guava" name="guava-testlib" rev="33.3.1-jre" conf="test->default; contrib->sources"/>

        <!-- Dependency on Ivy itself so that we can ugprade it easily.
             Change version number in build/build-ivy.xml for upgrading. -->
        <dependency org="org.apache.ivy" name="ivy" rev="${ivy.target_version}" conf="build->default"/>

        <!-- Google Auto-Value
             Library for auto-generating value types. -->
        <dependency org="com.google.auto.value" name="auto-value" rev="1.11.0" conf="build->default"/>
        <dependency org="com.google.auto.value" name="auto-value-annotations" rev="1.11.0" conf="build->default; contrib->sources"/>

        <!-- Annotations we use for @Nullable etc. -->
        <dependency org="org.checkerframework" name="checker-qual" rev="3.48.1" conf="core->default; contrib->sources"/>

        <!-- JUnit
             Testing framework. -->
        <dependency org="junit" name="junit" rev="4.13.2" conf="test->default; contrib->sources"/>

        <!-- JaCoCo
             Library for code coverage -->
        <dependency org="org.jacoco" name="org.jacoco.ant" rev="0.8.12" conf="build->default"/>

        <!-- The JUnit task for Ant so that we can run the tests.
             The property used here is defined in build.xml according to the current Ant version. -->
        <dependency org="org.apache.ant" name="ant-junit" rev="${ant.version.exact}" transitive="false" conf="build->default"/>
        <dependency org="org.apache.ant" name="ant-junit4" rev="${ant.version.exact}" transitive="false" conf="build->default"/>

        <!-- Truth
             Library for writing literal assertions. -->
        <dependency org="com.google.truth" name="truth" rev="1.4.4" conf="test->default; contrib->sources"/>
        <dependency org="com.google.truth.extensions" name="truth-java8-extension" rev="1.4.4" conf="test->default; contrib->sources"/>

        <!-- Google error-prone
             Compiler adaptor with some useful checks for common errors. -->
        <dependency org="com.google.errorprone" name="error_prone_core" rev="2.28.0" conf="build->default" />
        <dependency org="com.google.errorprone" name="error_prone_annotations" rev="2.28.0" conf="build->default; contrib->sources" />

        <!-- Eclipse JDT Compiler
             For additional compiler warnings. -->
        <dependency org="org.eclipse.jdt.core.compiler" name="ecj" rev="4.32-sosy0" conf="build->default"/>

        <!-- google-java-format
             A source-code formatter for Java -->
        <dependency org="com.google.googlejavaformat" name="google-java-format" rev="1.24.0" conf="format-source->default"/>

        <!-- SpotBugs -->
        <dependency org="com.github.spotbugs" name="spotbugs-ant" rev="4.8.6" conf="spotbugs->default"/>
        <!-- JAR with annotations needs to be present at runtime because we use Nullable.class -->
        <dependency org="com.github.spotbugs" name="spotbugs-annotations" rev="4.8.6" conf="core->default; contrib->sources"/>
        <dependency org="com.google.code.findbugs" name="jsr305" rev="3.0.2" conf="core->default; contrib->sources"/>

        <!-- Checkstyle -->
        <dependency org="com.github.sevntu-checkstyle" name="sevntu-checks" rev="1.44.1" conf="checkstyle->default"/>
        <dependency org="com.puppycrawl.tools" name="checkstyle" rev="10.19.0" conf="checkstyle->default"/>

        <!-- SmtInterpol -->
        <dependency org="de.uni-freiburg.informatik.ultimate" name="smtinterpol" rev="2.5-1242-g5c50fb6d" conf="runtime-smtinterpol->master; contrib->sources"/>

        <!-- Princess for our Maven release -->
        <dependency org="io.github.uuverifiers" name="princess_2.13" rev="2024-11-08" conf="runtime-princess-with-javacup->default; contrib->sources"/>
        <!-- Princess and Ostrich for our Ivy release -->
        <dependency org="io.github.uuverifiers" name="princess_2.13" rev="2024-11-08" conf="runtime-princess->default; contrib->sources">
            <!-- Exclude dependency on java-cup and replace it with java-cup-runtime, which is enough.
               We use the JAR that is published by us instead of the one from net.sf.squirrel-sql.thirdparty-non-maven
               because the latter does not provide a separate JAR for java-cup-runtime. -->
            <exclude org="net.sf.squirrel-sql.thirdparty-non-maven" name="java-cup"/>
        </dependency>
        <dependency org="io.github.uuverifiers" name="ostrich_2.13" rev="1.4.1" conf="runtime-princess->default; contrib->sources">
            <!-- Exclude dependency on java-cup and replace it with java-cup-runtime, which is enough.
               We use the JAR that is published by us instead of the one from net.sf.squirrel-sql.thirdparty-non-maven
               because the latter does not provide a separate JAR for java-cup-runtime. -->
            <exclude org="net.sf.squirrel-sql.thirdparty-non-maven" name="java-cup"/>
        </dependency>
        <dependency org="edu.tum.cs" name="java-cup" rev="11b-20160615" conf="runtime-princess->runtime"/>

        <!-- Solver Binaries -->
<<<<<<< HEAD
        <dependency org="org.sosy_lab" name="javasmt-solver-mathsat" rev="5.6.11-glibc2.27" conf="runtime-mathsat-x64->solver-mathsat-x64; runtime-mathsat-arm64->solver-mathsat-arm64" />
        <dependency org="org.sosy_lab" name="javasmt-solver-z3" rev="4.13.4" conf="runtime-z3-x64->solver-z3-x64; runtime-z3-arm64->solver-z3-arm64; contrib->sources,javadoc" />
=======
        <dependency org="org.sosy_lab" name="javasmt-solver-mathsat" rev="5.6.11-glibc2.27" conf="runtime-mathsat->solver-mathsat" />
        <dependency org="org.sosy_lab" name="javasmt-solver-z3" rev="4.13.0" conf="runtime-z3->solver-z3; contrib->sources,javadoc" />
>>>>>>> 61acda9a
        <dependency org="org.sosy_lab" name="javasmt-solver-opensmt" rev="2.6.0-g2f72cc0e" conf="runtime-opensmt->solver-opensmt; contrib->sources,javadoc" />
        <dependency org="org.sosy_lab" name="javasmt-solver-optimathsat" rev="1.7.1-sosy0" conf="runtime-optimathsat->solver-optimathsat" />
        <dependency org="org.sosy_lab" name="javasmt-solver-cvc4" rev="1.8-prerelease-2020-06-24-g7825d8f28" conf="runtime-cvc4->solver-cvc4" />
        <dependency org="org.sosy_lab" name="javasmt-solver-cvc5" rev="1.0.5-g4cb2ab9eb" conf="runtime-cvc5->solver-cvc5" />
        <dependency org="org.sosy_lab" name="javasmt-solver-boolector" rev="3.2.2-g1a89c229" conf="runtime-boolector->solver-boolector" />
<<<<<<< HEAD
        <dependency org="org.sosy_lab" name="javasmt-solver-bitwuzla" rev="0.6.0-g2b3d69a7" conf="runtime-bitwuzla-x64->solver-bitwuzla-x64; runtime-bitwuzla-arm64->solver-bitwuzla-arm64; contrib->sources,javadoc"/>
=======
        <dependency org="org.sosy_lab" name="javasmt-solver-bitwuzla" rev="0.6.0-g2b3d69a7" conf="runtime-bitwuzla->solver-bitwuzla; contrib->sources,javadoc"/>
>>>>>>> 61acda9a

        <!-- additional JavaSMT components with Solver Binaries -->
        <dependency org="org.sosy_lab" name="javasmt-yices2" rev="4.1.1-734-g3732f7e08" conf="runtime-yices2->runtime; contrib->sources" />
        <!-- <dependency org="org.sosy_lab" name="javasmt-solver-yices2" rev="2.6.4-264-g553897f5" conf="runtime->solver-yices2" /> -->

        <!-- Several JARs declare animal-sniffer-annotations.jar as dependency in their manifest although they do not really need it.
             As long as this is the case we need to provide the JAR, otherwise javac complains. -->
        <dependency org="org.codehaus.mojo" name="animal-sniffer-annotations" rev="1.18" conf="core->default;"/>

        <!-- Guava has a dependency on error_prone_annotations without a revision number, need an override. -->
        <override org="com.google.errorprone" module="error_prone_annotations" rev="2.4.0"/>

    </dependencies>
</ivy-module><|MERGE_RESOLUTION|>--- conflicted
+++ resolved
@@ -183,23 +183,14 @@
         <dependency org="edu.tum.cs" name="java-cup" rev="11b-20160615" conf="runtime-princess->runtime"/>
 
         <!-- Solver Binaries -->
-<<<<<<< HEAD
         <dependency org="org.sosy_lab" name="javasmt-solver-mathsat" rev="5.6.11-glibc2.27" conf="runtime-mathsat-x64->solver-mathsat-x64; runtime-mathsat-arm64->solver-mathsat-arm64" />
         <dependency org="org.sosy_lab" name="javasmt-solver-z3" rev="4.13.4" conf="runtime-z3-x64->solver-z3-x64; runtime-z3-arm64->solver-z3-arm64; contrib->sources,javadoc" />
-=======
-        <dependency org="org.sosy_lab" name="javasmt-solver-mathsat" rev="5.6.11-glibc2.27" conf="runtime-mathsat->solver-mathsat" />
-        <dependency org="org.sosy_lab" name="javasmt-solver-z3" rev="4.13.0" conf="runtime-z3->solver-z3; contrib->sources,javadoc" />
->>>>>>> 61acda9a
         <dependency org="org.sosy_lab" name="javasmt-solver-opensmt" rev="2.6.0-g2f72cc0e" conf="runtime-opensmt->solver-opensmt; contrib->sources,javadoc" />
         <dependency org="org.sosy_lab" name="javasmt-solver-optimathsat" rev="1.7.1-sosy0" conf="runtime-optimathsat->solver-optimathsat" />
         <dependency org="org.sosy_lab" name="javasmt-solver-cvc4" rev="1.8-prerelease-2020-06-24-g7825d8f28" conf="runtime-cvc4->solver-cvc4" />
         <dependency org="org.sosy_lab" name="javasmt-solver-cvc5" rev="1.0.5-g4cb2ab9eb" conf="runtime-cvc5->solver-cvc5" />
         <dependency org="org.sosy_lab" name="javasmt-solver-boolector" rev="3.2.2-g1a89c229" conf="runtime-boolector->solver-boolector" />
-<<<<<<< HEAD
         <dependency org="org.sosy_lab" name="javasmt-solver-bitwuzla" rev="0.6.0-g2b3d69a7" conf="runtime-bitwuzla-x64->solver-bitwuzla-x64; runtime-bitwuzla-arm64->solver-bitwuzla-arm64; contrib->sources,javadoc"/>
-=======
-        <dependency org="org.sosy_lab" name="javasmt-solver-bitwuzla" rev="0.6.0-g2b3d69a7" conf="runtime-bitwuzla->solver-bitwuzla; contrib->sources,javadoc"/>
->>>>>>> 61acda9a
 
         <!-- additional JavaSMT components with Solver Binaries -->
         <dependency org="org.sosy_lab" name="javasmt-yices2" rev="4.1.1-734-g3732f7e08" conf="runtime-yices2->runtime; contrib->sources" />
