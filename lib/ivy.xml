--- conflicted
+++ resolved
@@ -5,7 +5,7 @@
 an API wrapper for a collection of SMT solvers:
 https://github.com/sosy-lab/java-smt
 
-SPDX-FileCopyrightText: 2020 Dirk Beyer <https://www.sosy-lab.org>
+SPDX-FileCopyrightText: 2023 Dirk Beyer <https://www.sosy-lab.org>
 
 SPDX-License-Identifier: Apache-2.0
 -->
@@ -158,14 +158,9 @@
         <dependency org="edu.tum.cs" name="java-cup" rev="11b-20160615" conf="runtime-princess->runtime"/>
 
         <!-- Solver Binaries -->
-<<<<<<< HEAD
-        <dependency org="org.sosy_lab" name="javasmt-solver-mathsat" rev="5.6.8" conf="runtime-mathsat->solver-mathsat" />
-        <dependency org="org.sosy_lab" name="javasmt-solver-z3" rev="4.12.1-glibc_2.27" conf="runtime-z3->solver-z3; contrib->sources,javadoc" />
-        <dependency org="org.sosy_lab" name="javasmt-solver-opensmt" rev="2.5.2-g596501ba" conf="runtime-opensmt->solver-opensmt; contrib->sources,javadoc" />
-=======
         <dependency org="org.sosy_lab" name="javasmt-solver-mathsat" rev="5.6.10" conf="runtime-mathsat->solver-mathsat" />
         <dependency org="org.sosy_lab" name="javasmt-solver-z3" rev="4.12.2-glibc_2.27" conf="runtime-z3->solver-z3; contrib->sources,javadoc" />
->>>>>>> 93cd89c1
+        <dependency org="org.sosy_lab" name="javasmt-solver-opensmt" rev="2.5.2-g596501ba" conf="runtime-opensmt->solver-opensmt; contrib->sources,javadoc" />
         <dependency org="org.sosy_lab" name="javasmt-solver-optimathsat" rev="1.7.1-sosy0" conf="runtime-optimathsat->solver-optimathsat" />
         <dependency org="org.sosy_lab" name="javasmt-solver-cvc4" rev="1.8-prerelease-2020-06-24-g7825d8f28" conf="runtime-cvc4->solver-cvc4" />
         <dependency org="org.sosy_lab" name="javasmt-solver-cvc5" rev="1.0.5-g4cb2ab9eb" conf="runtime-cvc5->solver-cvc5" />
