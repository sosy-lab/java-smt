<?xml version="1.0" encoding="UTF-8"?>

<!--
This file is part of JavaSMT,
an API wrapper for a collection of SMT solvers:
https://github.com/sosy-lab/java-smt

SPDX-FileCopyrightText: 2023 Dirk Beyer <https://www.sosy-lab.org>

SPDX-License-Identifier: Apache-2.0
-->

<ivy-module version="2.0"
        xmlns:e="http://ant.apache.org/ivy/extra"
        xmlns:xsi="http://www.w3.org/2001/XMLSchema-instance"
        xsi:noNamespaceSchemaLocation="http://ant.apache.org/ivy/schemas/ivy.xsd">
    <info organisation="org.sosy_lab" module="java-smt">
      <license name="The Apache Software License, Version 2.0" url="http://www.apache.org/licenses/LICENSE-2.0.txt"/>

      <description homepage="https://github.com/sosy-lab/java-smt">
          Java wrapper for SMT solvers like Z3, MathSAT5, SMTInterpol, Princess, CVC4, CVC5,
          Boolector, Yices2 and Apron.
      </description>
    </info>

    <configurations>
        <!-- All dependencies that are only needed during build. -->
        <conf name="build" visibility="private" description="for developing and testing"/>

        <!-- The minimal dependencies, without any solver. -->
        <conf name="core" visibility="private" description="minimal configuration, no solver included"/>

        <!-- The normal dependencies with only one solver included. -->
        <conf name="runtime-mathsat" extends="core" description="only one solver included"/>
        <conf name="runtime-opensmt" extends="core" description="only one solver included"/>
        <conf name="runtime-optimathsat" extends="core" description="only one solver included"/>
        <conf name="runtime-smtinterpol" extends="core" description="only one solver included"/>
        <conf name="runtime-princess" extends="core" description="only one solver included"/>
        <conf name="runtime-princess-with-javacup" extends="core" description="only one solver included"/>
        <conf name="runtime-z3" extends="core" description="only one solver included"/>
        <conf name="runtime-cvc4" extends="core" description="only one solver included"/>
        <conf name="runtime-cvc5" extends="core" description="only one solver included"/>
        <conf name="runtime-boolector" extends="core" description="only one solver included"/>
        <conf name="runtime-yices2" extends="core" description="only one solver included"/>
        <conf name="runtime-apron" extends="core" description="only one solver included"/>

        <!-- The normal dependencies with all solvers included. -->
        <conf name="runtime"
              extends="runtime-without-gpl,runtime-yices2"
              description="all solvers included"/>

        <!-- The normal dependencies with all solvers included, except those unter GPL. -->
        <conf name="runtime-without-gpl"
<<<<<<< HEAD
              extends="runtime-mathsat,runtime-optimathsat,runtime-smtinterpol,runtime-princess,runtime-z3,runtime-cvc4,runtime-cvc5,runtime-boolector,runtime-apron"
=======
              extends="runtime-mathsat,runtime-opensmt,runtime-optimathsat,runtime-smtinterpol,runtime-princess,runtime-z3,runtime-cvc4,runtime-cvc5,runtime-boolector"
>>>>>>> 040dd313
              description="all solvers included, except those unter GPL"/>

        <!-- Dependencies needed for building or running tests. -->
        <conf name="test" visibility="private" description="for developing and testing"/>

        <!-- Dependencies needed for running source-code auto-formatter. -->
        <conf name="format-source" visibility="private" description="for developing and testing"/>

        <!-- Dependencies needed for running CheckStyle. -->
        <conf name="checkstyle" visibility="private" description="for developing and testing"/>

        <!-- Dependencies needed for running SpotBugs. -->
        <conf name="spotbugs" visibility="private" description="for developing and testing"/>

        <!-- Additional files like JavaDocs or source code that will help developers.
             These are not downloaded by default, but only when "ant install-contrib" is called. -->
        <conf name="contrib" visibility="private"/>

        <!-- Configuration for publishing sources -->
        <conf name="sources" description="sources of JavaSMT" />

        <conf name="sources-all" extends="sources,contrib" description="sources of JavaSMT and its dependencies" />
    </configurations>

    <publications defaultconf="core">
        <artifact />

        <artifact conf="sources" e:classifier="sources" type="source" ext="jar"/>
    </publications>

    <dependencies>
        <!-- SoSy-Lab Common Library -->
        <dependency org="org.sosy_lab" name="common" rev="0.3000-569-g89796f98" conf="core->runtime; contrib->sources"/>

        <!-- Google Core Libraries for Java
             Contains a lot of helpful data structures. -->
        <dependency org="com.google.guava" name="guava" rev="32.1.2-jre" conf="core->default; contrib->sources"/>

        <!--  Guava-testlib contains many useful testing utilities -->
        <dependency org="com.google.guava" name="guava-testlib" rev="32.1.2-jre" conf="test->default; contrib->sources"/>

        <!-- Dependency on Ivy itself so that we can ugprade it easily.
             Change version number in build/build-ivy.xml for upgrading. -->
        <dependency org="org.apache.ivy" name="ivy" rev="${ivy.target_version}" conf="build->default"/>

        <!-- Google Auto-Value
             Library for auto-generating value types. --><dependency org="com.google.auto.value" name="auto-value" rev="1.10.3" conf="build->default"/>
        <dependency org="com.google.auto.value" name="auto-value-annotations" rev="1.10.3" conf="build->default; contrib->sources"/>

        <!-- Annotations we use for @Nullable etc. -->
        <dependency org="org.checkerframework" name="checker-qual" rev="3.37.0" conf="core->default; contrib->sources"/>

        <!-- JUnit
             Testing framework. -->
        <dependency org="junit" name="junit" rev="4.13.2" conf="test->default; contrib->sources"/>

        <!-- JaCoCo
             Library for code coverage -->
        <dependency org="org.jacoco" name="org.jacoco.ant" rev="0.8.10" conf="build->default"/>

        <!-- The JUnit task for Ant so that we can run the tests.
             The property used here is defined in build.xml according to the current Ant version. -->
        <dependency org="org.apache.ant" name="ant-junit" rev="${ant.version.exact}" transitive="false" conf="build->default"/>
        <dependency org="org.apache.ant" name="ant-junit4" rev="${ant.version.exact}" transitive="false" conf="build->default"/>

        <!-- Truth
             Library for writing literal assertions. -->
        <dependency org="com.google.truth" name="truth" rev="1.1.5" conf="test->default; contrib->sources"/>
        <dependency org="com.google.truth.extensions" name="truth-java8-extension" rev="1.1.5" conf="test->default; contrib->sources"/>

        <!-- Google error-prone
             Compiler adaptor with some useful checks for common errors. -->
        <dependency org="com.google.errorprone" name="error_prone_core" rev="2.21.1" conf="build->default" />
        <dependency org="com.google.errorprone" name="error_prone_annotations" rev="2.21.1" conf="build->default; contrib->sources" />

        <!-- Eclipse JDT Compiler
             For additional compiler warnings. -->
        <dependency org="org.eclipse.jdt.core.compiler" name="ecj" rev="4.25" conf="build->default"/>

        <!-- google-java-format
             A source-code formatter for Java -->
        <dependency org="com.google.googlejavaformat" name="google-java-format" rev="1.17.0" conf="format-source->default"/>

        <!-- SpotBugs -->
        <dependency org="com.github.spotbugs" name="spotbugs-ant" rev="4.7.3" conf="spotbugs->default"/>
        <!-- JAR with annotations needs to be present at runtime because we use Nullable.class -->
        <dependency org="com.github.spotbugs" name="spotbugs-annotations" rev="4.7.3" conf="core->default; contrib->sources"/>
        <dependency org="com.google.code.findbugs" name="jsr305" rev="3.0.2" conf="core->default; contrib->sources"/>

        <!-- Checkstyle -->
        <dependency org="com.github.sevntu-checkstyle" name="sevntu-checks" rev="1.44.1" conf="checkstyle->default"/>
        <dependency org="com.puppycrawl.tools" name="checkstyle" rev="10.12.2" conf="checkstyle->default"/>

        <!-- SmtInterpol -->
        <dependency org="de.uni-freiburg.informatik.ultimate" name="smtinterpol" rev="2.5-1242-g5c50fb6d" conf="runtime-smtinterpol->master; contrib->sources"/>

        <!-- Princess for our Maven release -->
        <dependency org="io.github.uuverifiers" name="princess_2.13" rev="2024-01-12" conf="runtime-princess-with-javacup->default; contrib->sources"/>
        <!-- Princess for our Ivy release-->
        <dependency org="io.github.uuverifiers" name="princess_2.13" rev="2024-01-12" conf="runtime-princess->default; contrib->sources">
          <!-- Exclude dependency on java-cup and replace it with java-cup-runtime, which is enough.
               We use the JAR that is published by us instead of the one from net.sf.squirrel-sql.thirdparty-non-maven
               because the latter does not provide a separate JAR for java-cup-runtime. -->
          <exclude org="net.sf.squirrel-sql.thirdparty-non-maven" name="java-cup"/>
        </dependency>
        <dependency org="edu.tum.cs" name="java-cup" rev="11b-20160615" conf="runtime-princess->runtime"/>

        <!-- Solver Binaries -->
        <dependency org="org.sosy_lab" name="javasmt-solver-mathsat" rev="5.6.10" conf="runtime-mathsat->solver-mathsat" />
        <dependency org="org.sosy_lab" name="javasmt-solver-z3" rev="4.12.5" conf="runtime-z3->solver-z3; contrib->sources,javadoc" />
        <dependency org="org.sosy_lab" name="javasmt-solver-opensmt" rev="2.5.2-g7f502169" conf="runtime-opensmt->solver-opensmt; contrib->sources,javadoc" />
        <dependency org="org.sosy_lab" name="javasmt-solver-optimathsat" rev="1.7.1-sosy0" conf="runtime-optimathsat->solver-optimathsat" />
        <dependency org="org.sosy_lab" name="javasmt-solver-cvc4" rev="1.8-prerelease-2020-06-24-g7825d8f28" conf="runtime-cvc4->solver-cvc4" />
        <dependency org="org.sosy_lab" name="javasmt-solver-cvc5" rev="1.0.5-g4cb2ab9eb" conf="runtime-cvc5->solver-cvc5" />
        <dependency org="org.sosy_lab" name="javasmt-solver-boolector" rev="3.2.2-g1a89c229" conf="runtime-boolector->solver-boolector" />
        <dependency org="org.sosy_lab" name="javasmt-solver-apron" rev="8-g718470b"
                    conf="runtime-apron->solver-apron" />

        <!-- additional JavaSMT components with Solver Binaries -->
        <dependency org="org.sosy_lab" name="javasmt-yices2" rev="4.1.1-59-gaf9c0520c" conf="runtime-yices2->runtime; contrib->sources" />
        <!-- <dependency org="org.sosy_lab" name="javasmt-solver-yices2" rev="2.6.2-396-g194350c1" conf="runtime-yices2->solver-yices2" /> -->

        <!-- Several JARs declare animal-sniffer-annotations.jar as dependency in their manifest although they do not really need it.
             As long as this is the case we need to provide the JAR, otherwise javac complains. -->
        <dependency org="org.codehaus.mojo" name="animal-sniffer-annotations" rev="1.18" conf="core->default;"/>

        <!-- Guava has a dependency on error_prone_annotations without a revision number, need an override. -->
        <override org="com.google.errorprone" module="error_prone_annotations" rev="2.4.0"/>

    </dependencies>
</ivy-module><|MERGE_RESOLUTION|>--- conflicted
+++ resolved
@@ -19,7 +19,7 @@
 
       <description homepage="https://github.com/sosy-lab/java-smt">
           Java wrapper for SMT solvers like Z3, MathSAT5, SMTInterpol, Princess, CVC4, CVC5,
-          Boolector, Yices2 and Apron.
+          Boolector, Yices2, OpenSMT and Apron.
       </description>
     </info>
 
@@ -51,11 +51,7 @@
 
         <!-- The normal dependencies with all solvers included, except those unter GPL. -->
         <conf name="runtime-without-gpl"
-<<<<<<< HEAD
-              extends="runtime-mathsat,runtime-optimathsat,runtime-smtinterpol,runtime-princess,runtime-z3,runtime-cvc4,runtime-cvc5,runtime-boolector,runtime-apron"
-=======
-              extends="runtime-mathsat,runtime-opensmt,runtime-optimathsat,runtime-smtinterpol,runtime-princess,runtime-z3,runtime-cvc4,runtime-cvc5,runtime-boolector"
->>>>>>> 040dd313
+              extends="runtime-mathsat,runtime-opensmt,runtime-optimathsat,runtime-smtinterpol,runtime-princess,runtime-z3,runtime-cvc4,runtime-cvc5,runtime-boolector,runtime-apron"
               description="all solvers included, except those unter GPL"/>
 
         <!-- Dependencies needed for building or running tests. -->
@@ -171,8 +167,7 @@
         <dependency org="org.sosy_lab" name="javasmt-solver-cvc4" rev="1.8-prerelease-2020-06-24-g7825d8f28" conf="runtime-cvc4->solver-cvc4" />
         <dependency org="org.sosy_lab" name="javasmt-solver-cvc5" rev="1.0.5-g4cb2ab9eb" conf="runtime-cvc5->solver-cvc5" />
         <dependency org="org.sosy_lab" name="javasmt-solver-boolector" rev="3.2.2-g1a89c229" conf="runtime-boolector->solver-boolector" />
-        <dependency org="org.sosy_lab" name="javasmt-solver-apron" rev="8-g718470b"
-                    conf="runtime-apron->solver-apron" />
+        <dependency org="org.sosy_lab" name="javasmt-solver-apron" rev="8-g718470b" conf="runtime-apron->solver-apron" />
 
         <!-- additional JavaSMT components with Solver Binaries -->
         <dependency org="org.sosy_lab" name="javasmt-yices2" rev="4.1.1-59-gaf9c0520c" conf="runtime-yices2->runtime; contrib->sources" />
