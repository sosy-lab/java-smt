--- conflicted
+++ resolved
@@ -167,7 +167,6 @@
         <!-- SmtInterpol -->
         <dependency org="de.uni-freiburg.informatik.ultimate" name="smtinterpol" rev="2.5-1242-g5c50fb6d" conf="runtime-smtinterpol->master; contrib->sources"/>
 
-<<<<<<< HEAD
         <!-- UltimateEliminator -->
         <dependency org="de.uni-freiburg.informatik.ultimate" name="ultimate-model-checker-utils"
                     rev="2022-10-13-r05bfb7ad3d" conf="core->runtime; contrib->sources"/>
@@ -189,7 +188,6 @@
         <!-- Princess for our Ivy release-->
         <dependency org="io.github.uuverifiers" name="princess_2.13" rev="2024-01-12" conf="runtime-princess->default; contrib->sources">
           <!-- Exclude dependency on java-cup and replace it with java-cup-runtime, which is enough.
-=======
         <!-- Princess and Ostrich for our Maven release -->
         <dependency org="io.github.uuverifiers" name="princess_2.13" rev="2024-11-08" conf="runtime-princess-with-javacup->default; contrib->sources"/>
         <dependency org="io.github.uuverifiers" name="ostrich_2.13" rev="1.4.1" conf="runtime-princess-with-javacup->default; contrib->sources"/>
@@ -202,7 +200,6 @@
         </dependency>
         <dependency org="io.github.uuverifiers" name="ostrich_2.13" rev="1.4.1" conf="runtime-princess->default; contrib->sources">
             <!-- Exclude dependency on java-cup and replace it with java-cup-runtime, which is enough.
->>>>>>> 2f8e96f9
                We use the JAR that is published by us instead of the one from net.sf.squirrel-sql.thirdparty-non-maven
                because the latter does not provide a separate JAR for java-cup-runtime. -->
             <exclude org="net.sf.squirrel-sql.thirdparty-non-maven" name="java-cup"/>
