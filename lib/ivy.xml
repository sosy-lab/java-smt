<?xml version="1.0" encoding="UTF-8"?>
<ivy-module version="2.0"
        xmlns:e="http://ant.apache.org/ivy/extra"
        xmlns:xsi="http://www.w3.org/2001/XMLSchema-instance"
        xsi:noNamespaceSchemaLocation="http://ant.apache.org/ivy/schemas/ivy.xsd">
    <info organisation="org.sosy_lab" module="java-smt">
      <license name="The Apache Software License, Version 2.0" url="http://www.apache.org/licenses/LICENSE-2.0.txt"/>

      <description homepage="https://github.com/sosy-lab/java-smt">
          Java wrapper for SMT solvers like Z3, MathSAT5, SMTInterpol, Princess, CVC4, Boolector, and Yices2.
      </description>
    </info>

    <configurations>
        <!-- All dependencies that are only needed during build. -->
        <conf name="build" visibility="private" description="for developing and testing"/>

        <!-- The minimal dependencies, without any solver. -->
        <conf name="core" visibility="private" description="minimal configuration, no solver included"/>

        <!-- The normal dependencies with only one solver included. -->
        <conf name="runtime-mathsat" extends="core" description="only one solver included"/>
        <conf name="runtime-optimathsat" extends="core" description="only one solver included"/>
        <conf name="runtime-smtinterpol" extends="core" description="only one solver included"/>
        <conf name="runtime-princess" extends="core" description="only one solver included"/>
        <conf name="runtime-z3" extends="core" description="only one solver included"/>
        <conf name="runtime-cvc4" extends="core" description="only one solver included"/>
        <conf name="runtime-boolector" extends="core" description="only one solver included"/>
        <conf name="runtime-yices2" extends="core" description="only one solver included"/>

        <!-- The normal dependencies with all solvers included. -->
        <conf name="runtime" extends="runtime-mathsat,runtime-optimathsat,runtime-smtinterpol,runtime-princess,runtime-z3,runtime-cvc4,runtime-boolector,runtime-yices2" description="all solvers included"/>

        <!-- Dependencies needed for building or running tests. -->
        <conf name="test" visibility="private" description="for developing and testing"/>

        <!-- Dependencies needed for running source-code auto-formatter. -->
        <conf name="format-source" visibility="private" description="for developing and testing"/>

        <!-- Dependencies needed for running CheckStyle. -->
        <conf name="checkstyle" visibility="private" description="for developing and testing"/>

        <!-- Dependencies needed for running SpotBugs. -->
        <conf name="spotbugs" visibility="private" description="for developing and testing"/>

        <!-- Additional files like JavaDocs or source code that will help developers.
             These are not downloaded by default, but only when "ant install-contrib" is called. -->
        <conf name="contrib" visibility="private"/>

        <!-- Configuration for publishing sources -->
        <conf name="sources" description="sources of JavaSMT" />

        <conf name="sources-all" extends="sources,contrib" description="sources of JavaSMT and its dependencies" />
    </configurations>

    <publications defaultconf="core">
        <artifact />

        <artifact conf="sources" e:classifier="sources" type="source" ext="jar"/>
    </publications>

    <dependencies>
        <!-- SoSy-Lab Common Library -->
        <dependency org="org.sosy_lab" name="common" rev="0.3000-380-gd4e86457" conf="runtime->runtime; contrib->sources"/>

        <!-- Google Core Libraries for Java
             Contains a lot of helpful data structures. -->
        <dependency org="com.google.guava" name="guava" rev="28.1-jre" conf="core->default; contrib->sources"/>

        <!--  Guava-testlib contains many useful testing utilities -->
        <dependency org="com.google.guava" name="guava-testlib" rev="28.1-jre" conf="test->default; contrib->sources"/>

        <!-- Dependency on Ivy itself so that we can ugprade it easily.
             Change version number in build/build-ivy.xml for upgrading. -->
        <dependency org="org.apache.ivy" name="ivy" rev="${ivy.target_version}" conf="build->default"/>

        <!-- Google Auto-Value
             Library for auto-generating value types. -->
        <dependency org="com.google.auto.value" name="auto-value" rev="1.7" conf="build->default"/>
        <dependency org="com.google.auto.value" name="auto-value-annotations" rev="1.7" conf="build->default; contrib->sources"/>

        <!-- Annotations we use for @Nullable etc. -->
        <dependency org="org.checkerframework" name="checker-qual" rev="2.5.2" conf="core->default; contrib->sources"/>

        <!-- JUnit
             Testing framework. -->
        <dependency org="junit" name="junit" rev="4.12" conf="test->default"/>

        <!-- JaCoCo
             Library for code coverage -->
        <dependency org="org.jacoco" name="org.jacoco.ant" rev="0.8.5" conf="build->default"/>

        <!-- The JUnit task for Ant so that we can run the tests.
             The property used here is defined in build.xml according to the current Ant version. -->
        <dependency org="org.apache.ant" name="ant-junit" rev="${ant.version.exact}" transitive="false" conf="build->default"/>
        <dependency org="org.apache.ant" name="ant-junit4" rev="${ant.version.exact}" transitive="false" conf="build->default"/>

        <!-- Truth
             Library for writing literal assertions. -->
        <dependency org="com.google.truth" name="truth" rev="1.0.1" conf="test->default; contrib->sources"/>
        <dependency org="com.google.truth.extensions" name="truth-java8-extension" rev="1.0.1" conf="test->default; contrib->sources"/>

        <!-- Google error-prone
             Compiler adaptor with some useful checks for common errors. -->
        <dependency org="com.google.errorprone" name="error_prone_core" rev="2.3.4" conf="build->default" />
        <dependency org="com.google.errorprone" name="error_prone_annotations" rev="2.3.4" conf="build->default; contrib->sources" />

        <!-- Eclipse JDT Compiler
             For additional compiler warnings. -->
        <dependency org="org.eclipse.jdt.core.compiler" name="ecj" rev="4.11" conf="build->default"/>

        <!-- google-java-format
             A source-code formatter for Java -->
        <dependency org="com.google.googlejavaformat" name="google-java-format" rev="1.7" conf="format-source->default"/>

        <!-- SpotBugs -->
        <dependency org="com.github.spotbugs" name="spotbugs-ant" rev="3.1.12" conf="spotbugs->default"/>
        <!-- JAR with annotations needs to be present at runtime because we use Nullable.class -->
        <dependency org="com.github.spotbugs" name="spotbugs-annotations" rev="3.1.12" conf="runtime->default; contrib->sources"/>
        <dependency org="com.google.code.findbugs" name="jsr305" rev="3.0.2" conf="runtime->default; contrib->sources"/>

        <!-- Checkstyle -->
        <dependency org="com.github.sevntu-checkstyle" name="sevntu-checks" rev="1.37.1" conf="checkstyle->default"/>
        <dependency org="com.puppycrawl.tools" name="checkstyle" rev="8.29" conf="checkstyle->default"/>

        <!-- SmtInterpol -->
        <dependency org="de.uni-freiburg.informatik.ultimate" name="smtinterpol" rev="2.5-604-g71e72f93" conf="runtime-smtinterpol->master; contrib->sources"/>

        <!-- Princess -->
        <dependency org="uuverifiers" name="princess_2.12" rev="2019-11-20-assertionless" conf="runtime-princess->default; contrib->sources">
          <!-- Exclude dependency on java-cup and replace it with java-cup-runtime, which is enough.
               We use the JAR that is published by us instead of the one from net.sf.squirrel-sql.thirdparty-non-maven
               because the latter does not provide a separate JAR for java-cup-runtime. -->
          <exclude org="net.sf.squirrel-sql.thirdparty-non-maven" name="java-cup"/>
        </dependency>
        <dependency org="edu.tum.cs" name="java-cup" rev="11b-20160615" conf="runtime->runtime"/>

        <!-- Solver Binaries -->
        <dependency org="org.sosy_lab" name="javasmt-solver-mathsat" rev="5.5.4-sosy0" conf="runtime-mathsat->solver-mathsat" />
        <dependency org="org.sosy_lab" name="javasmt-solver-z3" rev="4.7.1" conf="runtime-z3->solver-z3" />
        <dependency org="org.sosy_lab" name="javasmt-solver-optimathsat" rev="1.6.3" conf="runtime-optimathsat->solver-optimathsat" />
        <dependency org="org.sosy_lab" name="javasmt-solver-cvc4" rev="1.8-prerelease-2019-11-30-gae93e65" conf="runtime-cvc4->solver-cvc4" />
<<<<<<< HEAD
        <dependency org="org.sosy_lab" name="javasmt-solver-boolector" rev="3.0.0-2019-11-11-g9d06cc0" conf="runtime-boolector->solver-boolector" />
        <dependency org="org.sosy_lab" name="javasmt-solver-yices2" rev="2.6.2-2020-03-06-ge902b0b5" conf="runtime-yices2->solver-yices2" />
=======
        <dependency org="org.sosy_lab" name="javasmt-solver-boolector" rev="3.2.0-9-g754e0296" conf="runtime-boolector->solver-boolector" />
>>>>>>> 7f28d6bb

        <!-- Guava has a dependency on error_prone_annotations without a revision number, need an override. -->
        <override org="com.google.errorprone" module="error_prone_annotations" rev="2.3.4"/>

    </dependencies>
</ivy-module><|MERGE_RESOLUTION|>--- conflicted
+++ resolved
@@ -140,12 +140,8 @@
         <dependency org="org.sosy_lab" name="javasmt-solver-z3" rev="4.7.1" conf="runtime-z3->solver-z3" />
         <dependency org="org.sosy_lab" name="javasmt-solver-optimathsat" rev="1.6.3" conf="runtime-optimathsat->solver-optimathsat" />
         <dependency org="org.sosy_lab" name="javasmt-solver-cvc4" rev="1.8-prerelease-2019-11-30-gae93e65" conf="runtime-cvc4->solver-cvc4" />
-<<<<<<< HEAD
-        <dependency org="org.sosy_lab" name="javasmt-solver-boolector" rev="3.0.0-2019-11-11-g9d06cc0" conf="runtime-boolector->solver-boolector" />
+        <dependency org="org.sosy_lab" name="javasmt-solver-boolector" rev="3.2.0-9-g754e0296" conf="runtime-boolector->solver-boolector" />
         <dependency org="org.sosy_lab" name="javasmt-solver-yices2" rev="2.6.2-2020-03-06-ge902b0b5" conf="runtime-yices2->solver-yices2" />
-=======
-        <dependency org="org.sosy_lab" name="javasmt-solver-boolector" rev="3.2.0-9-g754e0296" conf="runtime-boolector->solver-boolector" />
->>>>>>> 7f28d6bb
 
         <!-- Guava has a dependency on error_prone_annotations without a revision number, need an override. -->
         <override org="com.google.errorprone" module="error_prone_annotations" rev="2.3.4"/>
