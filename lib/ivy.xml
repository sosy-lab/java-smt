--- conflicted
+++ resolved
@@ -143,11 +143,7 @@
         <dependency org="com.puppycrawl.tools" name="checkstyle" rev="9.0" conf="checkstyle->default"/>
 
         <!-- SmtInterpol -->
-<<<<<<< HEAD
-        <dependency org="de.uni-freiburg.informatik.ultimate" name="smtinterpol" rev="2.5-842-gfcd46532" conf="runtime-smtinterpol->master; contrib->sources"/>
-=======
         <dependency org="de.uni-freiburg.informatik.ultimate" name="smtinterpol" rev="2.5-916-ga5843d8b" conf="runtime-smtinterpol->master; contrib->sources"/>
->>>>>>> 7ea1c08a
 
         <!-- Princess for our Maven release -->
         <dependency org="io.github.uuverifiers" name="princess_2.13" rev="2021-08-12" conf="runtime-princess-with-javacup->default; contrib->sources"/>
