#!/bin/sh

if [ `uname` = "Darwin" ] ; then
  echo "-I/usr/local/include -I/sw/include -I/System/Library/Frameworks/JavaVM.framework/Headers"
  LINK_OPT="-dynamiclib -o libJOct.jnilib"
elif [ `uname` = "Linux" ] ; then
  java_home=`readlink -f \`which java\``
<<<<<<< HEAD
  java_home=`echo $java_home | sed 's#/bin/java##'`
=======
  java_home=`echo $java_home | sed 's#/jre/bin/java##' | sed 's#/bin/java##'`
>>>>>>> 1b8ee8bd
  echo "-I$java_home/include/ -I$java_home/include/linux/"
elif [[ `uname` == CYGWIN* ]] ; then
  java_home_dos=`cygpath -d "$JAVA_HOME"`
  java_home=`cygpath -u "$java_home_dos"`
  echo "-I$java_home/include/ -I$java_home/include/linux/"
else
  echo "Missing build information for `uname`" >&2
  exit 1
fi<|MERGE_RESOLUTION|>--- conflicted
+++ resolved
@@ -5,11 +5,7 @@
   LINK_OPT="-dynamiclib -o libJOct.jnilib"
 elif [ `uname` = "Linux" ] ; then
   java_home=`readlink -f \`which java\``
-<<<<<<< HEAD
-  java_home=`echo $java_home | sed 's#/bin/java##'`
-=======
   java_home=`echo $java_home | sed 's#/jre/bin/java##' | sed 's#/bin/java##'`
->>>>>>> 1b8ee8bd
   echo "-I$java_home/include/ -I$java_home/include/linux/"
 elif [[ `uname` == CYGWIN* ]] ; then
   java_home_dos=`cygpath -d "$JAVA_HOME"`
