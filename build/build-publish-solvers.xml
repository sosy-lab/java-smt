<?xml version="1.0" encoding="UTF-8" ?>

<!--
This file is part of JavaSMT,
an API wrapper for a collection of SMT solvers:
https://github.com/sosy-lab/java-smt

SPDX-FileCopyrightText: 2020 Dirk Beyer <https://www.sosy-lab.org>

SPDX-License-Identifier: Apache-2.0
-->

<!-- vim: set tabstop=8 shiftwidth=4 expandtab sts=4 filetype=ant fdm=marker: -->
<project name="publish-solvers" basedir="." xmlns:ivy="antlib:org.apache.ivy.ant">

    <import file="build-publish-solvers/solver-boolector.xml"/>
    <import file="build-publish-solvers/solver-cvc4.xml"/>
    <import file="build-publish-solvers/solver-cvc5.xml"/>
    <import file="build-publish-solvers/solver-mathsat.xml"/>
    <import file="build-publish-solvers/solver-opensmt.xml"/>
    <import file="build-publish-solvers/solvers-yices.xml"/>
    <import file="build-publish-solvers/solver-z3.xml"/>

<<<<<<< HEAD
        <!-- Get a naive version -->
        <exec executable="git" dir="${opensmt.path}" outputproperty="opensmt.revision" failonerror="true">
            <arg value="show"/>
            <arg value="-s"/>
            <arg value="--format=%h"/>
        </exec>
        <property name="opensmt.version" value="${opensmt.customRev}-g${opensmt.revision}"/>
        <echo message="Building OpenSMT in version '${opensmt.version}'"/>

        <!-- Create build directories -->
        <property name="path.build"   value="${opensmt.path}/build"/>
        <property name="path.install" value="${opensmt.path}/install"/>
        <property name="path.source"  value="${user.dir}/lib/native/source/opensmt"/>

        <mkdir dir="${path.build}"/>
        <mkdir dir="${path.install}"/>

        <!-- Patch OpenSMT to avoid swig errors and add some required features -->
        <exec executable="git" dir="${opensmt.path}" failonerror="true">
            <arg value="apply"/>
            <arg value="${path.source}/api.patch"/>
        </exec>

        <!-- Build OpenSMT -->
        <exec executable="cmake" dir="${path.build}" failonerror="true">
            <arg value="-DCMAKE_INSTALL_PREFIX:PATH=${path.install}"/>
            <arg value="-DFORCE_STATIC_GMP=ON"/>
            <arg value=".."/>
        </exec>

        <exec executable="make" dir="${path.build}" failonerror="true">
            <arg value="install"/>
        </exec>

        <!-- Revert the patch -->
        <exec executable="git" dir="${opensmt.path}" failonerror="true">
            <arg value="apply"/>
            <arg value="-R"/>
            <arg value="${path.source}/api.patch"/>
        </exec>

        <!-- Copy swig files to the install directory -->
        <copy todir="${path.install}" >
          <fileset dir="${path.source}" includes="**"/>
        </copy>

        <!-- Dump ${opensmt.version} to a file so that we can use it from swig -->
        <echo file="${path.install}/Version.h">#define VERSION "${opensmt.version}"</echo>

        <!-- Run swig to generate java proxies and the jni wrapper -->
        <mkdir dir="${path.install}/java/opensmt"/>
        <exec executable="swig" dir="${path.install}" failonerror="true">
            <arg value="-java"/>
            <arg value="-c++"/>
            <arg value="-werror"/>
            <arg value="-package"/>
            <arg value="org.sosy_lab.java_smt.solvers.opensmt.api"/>
            <arg value="-outdir"/>
            <arg value="java/opensmt"/>
            <arg value="-o"/>
            <arg value="opensmt-wrap.cpp"/>
            <arg value="swig/opensmt.i"/>
        </exec>

        <!-- Copy (only!) the required java files to the source tree. This should make sure that compilation fails
             if the OpenSMT interface changed, but the swig header wasn't updated  -->
        <copy todir="${path.source}/src/org/sosy_lab/java_smt/solvers/opensmt/api">
            <fileset dir="${path.install}/java/opensmt">
                <include name="ArithLogic.java"/>
                <include name="InterpolationContext.java"/>
                <include name="Logic.java"/>
                <include name="LogicFactory.java"/>
                <include name="Logic_t.java"/>
                <include name="MainSolver.java"/>
                <include name="Model.java"/>
                <include name="OsmtNativeJNI.java"/>
                <include name="Pterm.java"/>
                <include name="PTRef.java"/>
                <include name="SMTConfig.java"/>
                <include name="SMTOption.java"/>
                <include name="Sort.java"/>
                <include name="SortSymbol.java"/>
                <include name="SRef.java"/>
                <include name="sstat.java"/>
                <include name="SSymRef.java"/>
                <include name="Symbol.java"/>
                <include name="SymRef.java"/>
                <include name="TemplateFunction.java"/>
                <include name="VectorInt.java"/>
                <include name="VectorPTRef.java"/>
                <include name="VectorSRef.java"/>
                <include name="VectorSymRef.java"/>
                <include name="VectorVectorInt.java"/>
            </fileset>
        </copy>

        <!-- Package swig generated source code -->
        <jar destfile="opensmt-${opensmt.version}-sources.jar" basedir="${path.source}/src"/>

        <!-- Generate and package javadoc documentation -->
        <mkdir dir="${path.source}/doc"/>
        <javadoc sourcepath="${path.source}/src" destdir="${path.source}/doc"/>
        <jar destfile="opensmt-${opensmt.version}-javadoc.jar" basedir="${path.source}/doc"/>
        <delete dir="${path.source}/doc"/>

        <!-- Copy the lib to the root directory for later packaging-->
        <copy file="${path.install}/lib/libopensmt.so" toFile="libopensmt-${opensmt.version}.so"/>

        <!-- Compile the wrapper and move the object file the source tree -->
        <exec executable="gcc" dir="${path.install}" failonerror="true">
            <arg value="-fPIC"/>
            <arg value="-std=c++17"/>
            <arg value="-o"/>
            <arg value="${path.source}/opensmt-wrap.o"/>
            <arg value="-c"/>
            <arg value="opensmt-wrap.cpp"/>
            <arg value="-I${java.home}/include/"/>
            <arg value="-I${java.home}/include/linux"/>
        </exec>

        <!-- Link the wrapper and create a new lib -->
        <symlink link="libopensmt.so" resource="libopensmt-${opensmt.version}.so"/>
        <exec executable="gcc" dir="${path.source}" failonerror="true">
            <arg value="-shared"/>
            <arg value="-o"/>
            <arg value="${user.dir}/libopensmtjava-${opensmt.version}.so"/>
            <arg value="opensmt-wrap.o"/>
            <arg value="-L${user.dir}"/>
            <arg value="-lopensmt"/>
            <arg value="-lstdc++"/>
            <arg value="-l:libgmp.a"/>
        </exec>
        <delete file="libopensmt.so"/>
        <delete file="lib/native/source/opensmt/opensmt-wrap.o"/>

        <!-- Compile java proxies and create jar file -->
        <mkdir dir="${path.source}/bin"/>
        <javac srcdir="${path.source}/src/" destdir="${path.source}/bin/" includeantruntime="false">
            <include name="org/sosy_lab/java_smt/solvers/opensmt/api/*.java"/>
        </javac>
        <jar destfile="opensmt-${opensmt.version}.jar" basedir="${path.source}/bin"/>
        <delete dir="${path.source}/bin"/>
        <delete dir="${path.source}/src"/>
    </target>

    <target name="publish-opensmt" depends="package-opensmt, load-ivy"
        description="Publish OpenSMT binaries to Ivy repository.">

        <ivy:resolve conf="solver-opensmt" file="solvers_ivy_conf/ivy_opensmt.xml" />
        <available property="ivy.hasrepository" file="repository/${ivy.organisation}/${ivy.module}" />
        <fail unless="ivy.hasrepository"
            message="Cannot publish without 'repository' dir, please run 'svn co https://svn.sosy-lab.org/software/ivy/repository/${ivy.organisation}/${ivy.module} repository/${ivy.organisation}/${ivy.module}'." />

        <ivy:publish
            pubrevision="${opensmt.version}"
            resolver="Sosy-Lab-Publish"
            artifactspattern="[artifact]-[revision](-[classifier]).[ext]"
            status="release"
            />
        <echo>
            You now want to run
            svn add repository/${ivy.organisation}/${ivy.module}/*-${opensmt.version}*
            svn ci repository/${ivy.organisation}/${ivy.module} -m"publish version ${opensmt.version} of OpenSMT Solver"
            to make the new version publicly available.</echo>
    </target>

    <!-- SECTION: Publishing Z3 {{{1
         ===============================================================
    -->
    <property name="z3.project.name" value="Java Bindings for Z3"/>
    <property name="z3.javadoc.dir" value="Javadoc-z3"/>

    <target name="package-z3" depends="get-z3-version, package-z3-sources, package-z3-javadoc">
        <!-- Copy Z3 binaries to the root folder along with the version postfix.
             This package provides the JNI for direct usage. -->
        <fail unless="z3.path">
            Please specify the path to Z3 with the flag -Dz3.path=/path/to/z3 (e.g. `bin` directory).
            The path has to point to the root Z3 folder (i.e., the path is ending with '/bin') and can be relative or absolute.
            Note that shell substitutions do not work.
            Please provide all releases (Linux64, MacOS, and Windows64) together in the same root directory,
            e.g., copy the releases (especially the content of their `bin` directories) together into one directory.
            The only overlap between those releases is the JAR file, which should be equal anyway.
            Additionally, make the Java sources available in this directory.
            This can be done by:
            - copying the content of sources-zip into the current directory (or vice versa)
            - executing `python scripts/mk_make.py --java` to generate all Java related files. Executing `make` is not required.
        </fail>
        <exec executable="readelf" dir="${z3.path}" outputproperty="z3.elf_details" logError="true" failonerror="true">
            <arg value="-d"/>
            <arg value="libz3.so"/>
        </exec>
        <fail>
            <condition>
                <not><contains string="${z3.elf_details}" substring="(SONAME)"/></not>
            </condition>
            libz3.so has missing SONAME property.
            Please run 'patchelf --set-soname libz3.so ${z3.path}/libz3.so'.
        </fail>
        <!-- Linux64 files -->
        <copy file="${z3.path}/libz3.so" tofile="libz3-${z3.version}.so"/>
        <copy file="${z3.path}/libz3java.so" tofile="libz3java-${z3.version}.so"/>
        <!-- Windows64 files -->
        <copy file="${z3.path}/libz3.dll" tofile="libz3-${z3.version}.dll"/>
        <copy file="${z3.path}/libz3java.dll" tofile="libz3java-${z3.version}.dll"/>
        <!-- MacOS files -->
        <copy file="${z3.path}/libz3.dylib" tofile="libz3-${z3.version}.dylib"/>
        <copy file="${z3.path}/libz3java.dylib" tofile="libz3java-${z3.version}.dylib"/>
        <!-- common Java file, Java is platform independent -->
        <copy file="${z3.path}/com.microsoft.z3.jar" tofile="com.microsoft.z3-${z3.version}.jar"/>
    </target>

    <target name="get-z3-version" unless="z3.version">
        <fail unless="z3.path">
            Please specify the path to Z3 with the flag -Dz3.path=/path/to/z3 (e.g. `bin` directory).
            The path has to point to the root Z3 folder and can be relative or absolute.
            Note that shell substitutions do not work.
            Please provide all releases (Linux64, MacOS, and Windows64) together in the same root directory,
            e.g., copy the releases (especially the content of their `bin` directories) together into one directory.
            The only overlap between those releases is the JAR file, which should be equal anyway.
            Additionally, make the Java sources available in this directory.
            This can be done by:
            - copying the content of sources-zip into the current directory (or vice versa)
            - executing `python scripts/mk_make.py --java` to generate all Java related files. Executing `make` is not required.
        </fail>
        <echo>Option -Dz3.version=... not specified. Trying to determine z3.version from git repository. This will fail if git repository is not available.</echo>
        <exec executable="git" dir="${z3.path}" outputproperty="z3.version" failonerror="true">
            <arg value="describe" />
        </exec>
    </target>

    <target name="publish-z3" depends="package-z3, load-ivy"
        description="Publish Z3 binaries to Ivy repo.">

        <ivy:resolve conf="solver-z3" file="solvers_ivy_conf/ivy_z3.xml" />
        <available property="ivy.hasrepository" file="repository/${ivy.organisation}/${ivy.module}" />
        <fail unless="ivy.hasrepository"
            message="Cannot publish without 'repository' dir, please run 'svn co https://svn.sosy-lab.org/software/ivy/repository/${ivy.organisation}/${ivy.module} repository/${ivy.organisation}/${ivy.module}'." />

        <ivy:publish
            pubrevision="${z3.version}"
            resolver="Sosy-Lab-Publish"
            artifactspattern="[artifact]-[revision](-[classifier]).[ext]"
            status="release"
            />
        <echo>
            You now want to run
            svn add repository/${ivy.organisation}/${ivy.module}/*-${z3.version}*
            svn ci repository/${ivy.organisation}/${ivy.module} -m"publish version ${z3.version} of Z3 Solver"
            to make the new version publicly available.</echo>
    </target>

    <target name="check-z3-sources">
        <!-- check for prepared Java sources -->
        <available file="${z3.path}/../src/api/java/Expr.java" property="isZ3NativeExprAvailable" />
        <fail unless="isZ3NativeExprAvailable" message="The sources of Z3 (Java bindings) can not be found." />
        <available file="${z3.path}/../src/api/java/Native.java" property="isZ3NativeApiFileAvailable" />
        <fail unless="isZ3NativeApiFileAvailable" message="The sources of Z3 are not yet prepared. Please execute `python scripts/mk_make.py --java` to generate all Java related files. Executing `make` is not required." />
    </target>

    <target name="package-z3-sources" depends="get-z3-version, check-z3-sources">
        <jar destfile="com.microsoft.z3-${z3.version}-sources.jar" whenmanifestonly="fail">
            <zipfileset dir="${z3.path}/../src/api/java" includes="**/*.java" prefix="com/microsoft/z3"/>
            <zipfileset dir="${z3.path}/../" includes="LICENSE.txt" prefix="META-INF"/>
            <manifest>
                <attribute name="Implementation-Title" value="${z3.project.name}"/>
                <attribute name="Implementation-Version" value="${z3.version}"/>
            </manifest>
        </jar>
    </target>

    <target name="z3-javadoc" depends="get-z3-version, check-z3-sources">
        <!-- cleanup -->
        <delete dir="${z3.javadoc.dir}" quiet="true"/>
        <!-- then write new files.
             Lets ignore minor issues, e.g. using html tag <tt> instead of <code> -->
        <javadoc
            destdir="${z3.javadoc.dir}"
            classpathref="classpath"
            locale="en_US"
            encoding="utf-8"
            windowtitle="${z3.project.name}"
            failonerror="false"
            failonwarning="false"
            overview="doc/javadoc_overview.html"
            >
            <fileset dir="${z3.path}/../src/api/java">
                <include name="**/*.java"/>
            </fileset>
            <link href="https://docs.oracle.com/en/java/javase/11/docs/api/"/>
            <doctitle><![CDATA[<h1>${z3.project.name}</h1>]]></doctitle>
            <tag name="apiNote" description="API Note:"/>
            <tag name="implSpec" description="Implementation Requirements:"/>
            <tag name="implNote" description="Implementation Note:"/>
            <arg line="${javadoc.doclint}"/>
        </javadoc>
    </target>

    <target name="package-z3-javadoc" depends="z3-javadoc">
        <jar jarfile="com.microsoft.z3-${z3.version}-javadoc.jar" whenmanifestonly="fail">
            <zipfileset dir="${z3.path}/../" includes="LICENSE.txt" prefix="META-INF"/>
            <fileset dir="${z3.javadoc.dir}" />
        </jar>
    </target>

    <!-- SECTION: Publishing CVC4 {{{1
         ==================================================================
    -->
    <target name="package-cvc4" depends="">
        <!-- Copy CVC4 binaries to the root folder along with the version postfix. -->
        <fail unless="cvc4.path">
            Please specify the path to CVC4 with the flag -Dcvc4.path=/path/to/cvc4.
            The path has to point to the root CVC4 folder, i.e.,
            a checkout of the official git repositoy from 'https://github.com/CVC4/CVC4.git'.
            Note that shell substitutions do not work and a full absolute path has to be specified.
        </fail>
        <fail unless="cvc4.customRev">
            Please specify a custom revision with the flag -Dcvc4.customRev=XXX.
            The custom revision has to be unique amongst the already known version
            numbers from the ivy repository. The script will append the git revision.
        </fail>

        <!-- get a naive version -->
        <exec executable="git" dir="${cvc4.path}" outputproperty="cvc4.revision" failonerror="true">
            <arg value="show"/>
            <arg value="-s"/>
            <arg value="--format=%h"/>
        </exec>
        <property name="cvc4.version" value="${cvc4.customRev}-g${cvc4.revision}"/>
        <echo message="Building CVC4 in version '${cvc4.version}'"/>

        <!-- build CVC4 -->
        <exec executable="rm" dir="${cvc4.path}" failonerror="true">
            <arg value="-rf"/>
            <arg value="symfpu-CVC4"/>
        </exec>
        <exec executable="./contrib/get-symfpu" dir="${cvc4.path}" failonerror="true"/>
        <exec executable="./configure.sh" dir="${cvc4.path}" failonerror="true">
            <arg value="--symfpu"/>
            <arg value="--language-bindings=java"/>
        </exec>
        <exec executable="make" dir="${cvc4.path}/build/" failonerror="true">
            <arg value="-j4" />
        </exec>

        <!-- remove unneeded symbols -->
        <exec executable="strip" dir="${cvc4.path}/build/src/bindings/java/" failonerror="true">
            <arg value="libcvc4jni.so" />
        </exec>
        <exec executable="strip" dir="${cvc4.path}/build/src/" failonerror="true">
            <arg value="libcvc4.so" />
        </exec>
        <exec executable="strip" dir="${cvc4.path}/build/src/parser/" failonerror="true">
            <arg value="libcvc4parser.so" />
        </exec>

        <!-- fix RPATH and library dependencies -->
        <exec executable="patchelf" dir="${cvc4.path}/build/src/parser/" failonerror="true">
            <arg value="--set-rpath"/><arg value="$ORIGIN"/>
            <arg value="--replace-needed"/><arg value="libcvc4.so.6"/><arg value="libcvc4.so"/>
            <arg value="libcvc4parser.so"/>
        </exec>
        <exec executable="patchelf" dir="${cvc4.path}/build/src/bindings/java/" failonerror="true">
            <arg value="--set-rpath"/><arg value="$ORIGIN"/>
            <arg value="--replace-needed"/><arg value="libcvc4.so.6"/><arg value="libcvc4.so"/>
            <arg value="--replace-needed"/><arg value="libcvc4parser.so.6"/><arg value="libcvc4parser.so"/>
            <arg value="libcvc4jni.so"/>
        </exec>

        <!-- copy library files into directory to be published for IVY -->
        <copy file="${cvc4.path}/build/src/libcvc4.so" tofile="libcvc4-${cvc4.version}.so"/>
        <copy file="${cvc4.path}/build/src/parser/libcvc4parser.so" tofile="libcvc4parser-${cvc4.version}.so"/>
        <copy file="${cvc4.path}/build/src/bindings/java/libcvc4jni.so" tofile="libcvc4jni-${cvc4.version}.so"/>
        <copy file="${cvc4.path}/build/src/bindings/java/CVC4.jar" tofile="CVC4-${cvc4.version}.jar"/>
    </target>

    <target name="publish-cvc4" depends="package-cvc4, load-ivy"
        description="Publish CVC4 binaries to Ivy repository.">

        <ivy:resolve conf="solver-cvc4" file="solvers_ivy_conf/ivy_cvc4.xml" />
        <available property="ivy.hasrepository" file="repository/${ivy.organisation}/${ivy.module}" />
        <fail unless="ivy.hasrepository"
            message="Cannot publish without 'repository' dir, please run 'svn co https://svn.sosy-lab.org/software/ivy/repository/${ivy.organisation}/${ivy.module} repository/${ivy.organisation}/${ivy.module}'." />

        <ivy:publish
            pubrevision="${cvc4.version}"
            resolver="Sosy-Lab-Publish"
            artifactspattern="[artifact]-[revision].[ext]"
            status="release"
            />
        <echo>
            You now want to run
            svn add repository/${ivy.organisation}/${ivy.module}/*-${cvc4.version}*
            svn ci repository/${ivy.organisation}/${ivy.module} -m"publish version ${cvc4.version} of CVC4 Solver"
            to make the new version publicly available.</echo>
    </target>

    <!-- Build options for CVC5, Reasoning:
          - 'auto-download' loads all dependencies automatically,
          - 'statistics' for the new statistics stuff,
          - 'prefix' because i don't want it to use system installed or install systemwide,
          - 'fPIC' for position-independent code, required for shared libraries.
          The full cmdline for building CVC5 is (note the double-dashes!):
            ./configure.sh production - -java-bindings - -auto-download - -statistics - -prefix=$WORKSPACE/cvc5-main/build/install -DVAR=fPIC
          Theoretically CVC5s performance should be improveable by using -best (uses the best
          known general performance/dependencies) but this can not be combined with auto-download.
    -->
    <!-- SECTION: Publishing CVC5
         ==================================================================
    -->
    <target name="package-cvc5" depends="">
        <!-- Copy CVC5 binaries to the root folder along with the version postfix. -->
        <fail unless="cvc5.path">
            Please specify the path to CVC5 with the flag -Dcvc5.path=/path/to/cvc5.
            The path has to point to the root CVC5 folder, i.e.,
            a checkout of the official git repositoy from 'https://github.com/cvc5/cvc5'.
            Note that shell substitutions do not work and a full absolute path has to be specified.
        </fail>
        <fail unless="cvc5.customRev">
            Please specify a custom revision with the flag -Dcvc5.customRev=XXX.
            The custom revision has to be unique amongst the already known version
            numbers from the ivy repository. The script will append the git revision.
        </fail>

        <!-- get the short commit hash of the cvc5 version used -->
        <exec executable="git" dir="${cvc5.path}" outputproperty="cvc5.revision" failonerror="true">
            <arg value="show"/>
            <arg value="-s"/>
            <arg value="--format=%h"/>
        </exec>
        <property name="cvc5.version" value="${cvc5.customRev}-g${cvc5.revision}"/>
        <echo message="Building CVC5 in version '${cvc5.version}'"/>

        <!-- build CVC5 -->
        <echo message="Cleaning old build files"/>
        <exec executable="rm" dir="${cvc5.path}" failonerror="true">
            <arg value="-rf"/>
            <arg value="build"/>
        </exec>

        <echo message="Configuring and building CVC5 in version '${cvc5.version}'"/>
        <exec executable="./configure.sh" dir="${cvc5.path}" failonerror="true">
            <!--<arg value="production"/>-->
            <arg value="--java-bindings"/>
            <arg value="--auto-download"/>
            <arg value="--statistics"/>
            <arg value="--prefix=${cvc5.path}/build/install"/>
            <arg value="-DVAR=fPIC"/>
        </exec>
        <exec executable="make" dir="${cvc5.path}/build/" failonerror="true">
            <arg value="-j4" />
        </exec>

        <!-- get the actual jar location as cvc5.jar is just a link -->
        <exec executable="readlink" dir="${cvc5.path}/build/src/api/java" outputproperty="cvc5.jar" failonerror="true">
            <arg value="-f"/>
            <arg value="cvc5.jar"/>
        </exec>

        <!-- copy library files into directory to be published for IVY -->
        <echo message="Copying artifact files into current directory"/>
        <copy file="${cvc5.path}/build/src/libcvc5.so" tofile="libcvc5-${cvc5.version}.so"/>
        <copy file="${cvc5.path}/build/src/parser/libcvc5parser.so" tofile="libcvc5parser-${cvc5.version}.so"/>
        <copy file="${cvc5.path}/build/src/api/java/libcvc5jni.so" tofile="libcvc5jni-${cvc5.version}.so"/>
        <copy file="${cvc5.jar}" tofile="cvc5-${cvc5.version}.jar"/>
        <copy file="${cvc5.path}/build/deps/lib/libpolyxx.so" tofile="libpolyxx-${cvc5.version}.so"/>
        <copy file="${cvc5.path}/build/deps/lib/libpoly.so" tofile="libpoly-${cvc5.version}.so"/>

        <!-- remove unneeded symbols -->
        <echo message="Strip unneeded symbols"/>
        <exec executable="strip" dir="./" failonerror="true">
            <arg value="libcvc5-${cvc5.version}.so"/>
        </exec>
        <exec executable="strip" dir="./" failonerror="true">
            <arg value="libcvc5jni-${cvc5.version}.so"/>
        </exec>
        <exec executable="strip" dir="./" failonerror="true">
            <arg value="libcvc5parser-${cvc5.version}.so"/>
        </exec>
        <exec executable="strip" dir="./" failonerror="true">
            <arg value="libpoly-${cvc5.version}.so"/>
        </exec>
        <exec executable="strip" dir="./" failonerror="true">
            <arg value="libpolyxx-${cvc5.version}.so"/>
        </exec>

        <!-- fix RPATH and library dependencies -->
        <echo message="Fixing library path for all artifact libraries"/>
        <exec executable="patchelf" dir="./" failonerror="true">
            <arg value="--set-rpath"/><arg value="$ORIGIN"/>
            <arg value="--replace-needed"/><arg value="libpolyxx.so.0"/><arg value="libpolyxx.so"/>
            <arg value="--replace-needed"/><arg value="libpoly.so.0"/><arg value="libpoly.so"/>
            <arg value="libcvc5-${cvc5.version}.so"/>
        </exec>
        <exec executable="patchelf" dir="./" failonerror="true">
            <arg value="--set-rpath"/><arg value="$ORIGIN"/>
            <arg value="--replace-needed"/><arg value="libcvc5.so.1"/><arg value="libcvc5.so"/>
            <arg value="libcvc5jni-${cvc5.version}.so"/>
        </exec>
        <exec executable="patchelf" dir="./" failonerror="true">
            <arg value="--set-rpath"/><arg value="$ORIGIN"/>
            <arg value="--replace-needed"/><arg value="libcvc5.so.1"/><arg value="libcvc5.so"/>
            <arg value="libcvc5parser-${cvc5.version}.so"/>
        </exec>
        <!-- patchelf finds two dependencies and needs to be called twice for libpolyxx.so -->
        <exec executable="patchelf" dir="./" failonerror="true">
            <arg value="--set-rpath"/><arg value="$ORIGIN"/>
            <arg value="--replace-needed"/><arg value="libpoly.so.0"/><arg value="libpoly.so"/>
            <arg value="libpolyxx-${cvc5.version}.so"/>
        </exec>
        <exec executable="patchelf" dir="./" failonerror="true">
            <arg value="--replace-needed"/><arg value="libpoly.so.0"/><arg value="libpoly.so"/>
            <arg value="libpolyxx-${cvc5.version}.so"/>
        </exec>
        <exec executable="patchelf" dir="./" failonerror="true">
            <arg value="--set-rpath"/><arg value="$ORIGIN"/>
            <arg value="libpoly-${cvc5.version}.so"/>
        </exec>
    </target>

    <target name="publish-cvc5" depends="package-cvc5, load-ivy"
        description="Publish CVC5 binaries to Ivy repository.">

        <ivy:resolve conf="solver-cvc5" file="solvers_ivy_conf/ivy_cvc5.xml" />
        <available property="ivy.hasrepository" file="repository/${ivy.organisation}/${ivy.module}" />
        <fail unless="ivy.hasrepository"
            message="Cannot publish without 'repository' dir, please run 'svn co https://svn.sosy-lab.org/software/ivy/repository/${ivy.organisation}/${ivy.module} repository/${ivy.organisation}/${ivy.module}'." />

        <ivy:publish
            pubrevision="${cvc5.version}"
            resolver="Sosy-Lab-Publish"
            artifactspattern="[artifact]-[revision].[ext]"
            status="release"
            />
        <echo>
            You now want to run
            svn add repository/${ivy.organisation}/${ivy.module}/*-${cvc5.version}*
            svn ci repository/${ivy.organisation}/${ivy.module} -m"publish version ${cvc5.version} of CVC5 Solver"
            to make the new version publicly available.</echo>
    </target>

    <!-- SECTION: Publishing Boolector {{{1
         ==================================================================
    -->
    <target name="package-boolector" depends="">
        <!-- Copy Boolector repository to the root folder along with the version postfix. -->
        <fail unless="boolector.path">
            Please specify the path to Boolector with the flag -Dboolector.path=/path/to/boolector.
            The path has to point to the root Boolector folder, i.e.,
            a checkout of the official git repositoy from 'https://github.com/boolector/boolector'.
            Note that shell substitutions do not work and a full absolute path has to be specified.
        </fail>
        <fail unless="boolector.customRev">
            Please specify a custom revision with the flag -Dboolector.customRev=XXX.
            The custom revision has to be unique amongst the already known version
            numbers from the ivy repository. The script will append the git revision.
        </fail>

        <!-- get a naive version -->
        <exec executable="git" dir="${boolector.path}" outputproperty="boolector.revision" failonerror="true">
            <arg value="show"/>
            <arg value="-s"/>
            <arg value="--format=%h"/>
        </exec>
        <property name="boolector.version" value="${boolector.customRev}-g${boolector.revision}"/>
        <echo message="Building Boolector in version '${boolector.version}'"/>

        <!-- add JNI wrapper before compiling Boolector -->
        <copy file="lib/native/source/libboolector/interface_wrap.c"                tofile="${boolector.path}/src/interface_wrap.c"/>
        <copy file="lib/native/source/libboolector/include_interface_and_jni.patch" tofile="${boolector.path}/src/include_interface_and_jni.patch"/>
        <exec executable="git" dir="${boolector.path}" failonerror="true">
            <arg value="apply"/>
            <arg value="src/include_interface_and_jni.patch"/>
        </exec>

        <!-- build Boolector -->
        <exec executable="./contrib/setup-picosat.sh"    dir="${boolector.path}" failonerror="true"/>
        <exec executable="./contrib/setup-minisat.sh"    dir="${boolector.path}" failonerror="true"/>
    	<exec executable="./contrib/setup-cms.sh"    	 dir="${boolector.path}" failonerror="true"/>
        <exec executable="./contrib/setup-lingeling.sh"  dir="${boolector.path}" failonerror="true"/>
        <exec executable="./contrib/setup-cadical.sh"    dir="${boolector.path}" failonerror="true"/>
        <exec executable="./contrib/setup-btor2tools.sh" dir="${boolector.path}" failonerror="true"/>
        <exec executable="./configure.sh" dir="${boolector.path}" failonerror="true">
            <arg value="-fno-strict-aliasing"/>
            <arg value="-fpic"/>
            <arg value="--shared"/>
        </exec>
        <exec executable="make" dir="${boolector.path}/build/" failonerror="true">
            <arg value="-j4" />
        </exec>

        <!-- remove unneeded symbols -->
        <exec executable="strip" dir="${boolector.path}/deps/install/lib/" failonerror="true">
            <arg value="libpicosat.so" />
        </exec>
        <exec executable="strip" dir="${boolector.path}/deps/install/lib/" failonerror="true">
            <arg value="libminisat.so" />
        </exec>
        <exec executable="strip" dir="${boolector.path}/build/lib/" failonerror="true">
            <arg value="libboolector.so" />
        </exec>

        <!-- fix RPATH and library dependencies -->
        <exec executable="patchelf" dir="${boolector.path}/build/lib/" failonerror="true">
            <arg value="--set-rpath"/><arg value="$ORIGIN"/>
            <arg value="--replace-needed"/><arg value="libminisat.so.2"/><arg value="libminisat.so"/>
            <arg value="libboolector.so"/>
        </exec>

        <!-- copy library files into directory to be published for IVY -->
        <copy file="${boolector.path}/deps/install/lib/libminisat.so" tofile="libminisat-${boolector.version}.so"/>
        <copy file="${boolector.path}/deps/install/lib/libpicosat.so" tofile="libpicosat-${boolector.version}.so"/>
        <copy file="${boolector.path}/build/lib/libboolector.so"      tofile="libboolector-${boolector.version}.so"/>
    </target>

    <target name="publish-boolector" depends="package-boolector, load-ivy"
        description="Publish Boolector binaries to Ivy repository.">

        <ivy:resolve conf="solver-boolector" file="solvers_ivy_conf/ivy_boolector.xml" />
        <available property="ivy.hasrepository" file="repository/${ivy.organisation}/${ivy.module}" />
        <fail unless="ivy.hasrepository"
            message="Cannot publish without 'repository' dir, please run 'svn co https://svn.sosy-lab.org/software/ivy/repository/${ivy.organisation}/${ivy.module} repository/${ivy.organisation}/${ivy.module}'." />

        <ivy:publish
            pubrevision="${boolector.version}"
            resolver="Sosy-Lab-Publish"
            artifactspattern="[artifact]-[revision].[ext]"
            status="release"
            />
        <echo>
            You now want to run
            svn add repository/${ivy.organisation}/${ivy.module}/*-${boolector.version}*
            svn ci repository/${ivy.organisation}/${ivy.module} -m"publish version ${boolector.version} of Boolector Solver"
            to make the new version publicly available.</echo>
    </target>

    <!-- SECTION: Publishing [Opti-]MathSAT {{{1
         ===============================================================
    -->
    <target name="compile-mathsat-bindings-linux">
        <compile-mathsatlike-bindings-linux flag="mathsat"/>
    </target>

    <target name="compile-mathsat-bindings-windows">
        <compile-mathsatlike-bindings-windows flag="mathsat"/>
    </target>

    <target name="compile-optimathsat-bindings">
        <compile-mathsatlike-bindings-linux flag="optimathsat"/>
    </target>

    <macrodef name="compile-mathsatlike-bindings-linux">
       <attribute name="flag" default="mathsat"/>
       <sequential>
            <checkPathOption pathOption="mathsat.path" defaultPath="/path/to/mathsat" targetName="Mathsat5 source folder (Linux version)"/>
            <checkPathOption pathOption="gmp.path" defaultPath="/path/to/gmp" targetName="GMP source folder (Linux version)"/>
           <exec executable="lib/native/source/libmathsat5j/compile.sh" failonerror="true">
               <arg value="${mathsat.path}" />
               <arg value="${gmp.path}" />
               <arg value="-@{flag}" />
           </exec>
       </sequential>
    </macrodef>

    <macrodef name="compile-mathsatlike-bindings-windows">
        <attribute name="flag" default="mathsat"/> <!-- unused, OptiMathSAT not yet build for Windows -->
        <sequential>
            <checkPathOption pathOption="mathsat-windows.path" defaultPath="/path/to/mathsat" targetName="Mathsat5 source folder (Windows version)"/>
            <checkPathOption pathOption="mpir-windows.path" defaultPath="/path/to/mpir" targetName="MPIR source folder (Windows version)"/>
            <checkPathOption pathOption="jdk-windows.path" defaultPath="/path/to/jdk" targetName="JDK source folder (Windows version)"/>
            <exec executable="lib/native/source/libmathsat5j/compileForWindows.sh" failonerror="true">
                <arg value="${mathsat-windows.path}" />
                <arg value="${mpir-windows.path}" />
                <arg value="${jdk-windows.path}" />
            </exec>
        </sequential>
    </macrodef>

    <target name="publish-mathsat" depends="compile-mathsat-bindings-linux, compile-mathsat-bindings-windows, load-ivy"
        description="Publish MathSAT binaries to Ivy repo.">
        <fail unless="mathsat.version">
            Please specify the MathSAT5 version with the flag -Dmathsat.version=... .
        </fail>

        <copy file="lib/native/source/libmathsat5j/libmathsat5j.so" tofile="libmathsat5j-${mathsat.version}.so"/>
        <copy file="lib/native/source/libmathsat5j/mathsat5j.dll" tofile="mathsat5j-${mathsat.version}.dll"/>
        <copy file="${mathsat-windows.path}/lib/mathsat.dll" tofile="mathsat-${mathsat.version}.dll"/>
        <copy file="${mathsat-windows.path}/bin/mpir.dll" tofile="mpir-${mathsat.version}.dll"/>

        <ivy:resolve conf="solver-mathsat" file="solvers_ivy_conf/ivy_mathsat.xml" />
        <available property="ivy.hasrepository" file="repository/${ivy.organisation}/${ivy.module}" />
        <fail unless="ivy.hasrepository"
            message="Cannot publish without 'repository' dir, please run 'svn co https://svn.sosy-lab.org/software/ivy/repository/${ivy.organisation}/${ivy.module} repository/${ivy.organisation}/${ivy.module}'." />

        <ivy:publish
            pubrevision="${mathsat.version}"
            resolver="Sosy-Lab-Publish"
            artifactspattern="[artifact]-[revision].[ext]"
            status="release"
            />
        <echo>
            You now want to run
            svn add repository/${ivy.organisation}/${ivy.module}/*-${mathsat.version}*
            svn ci repository/${ivy.organisation}/${ivy.module} -m"publish version ${mathsat.version} of MathSAT5"
            to make the new version publicly available.</echo>
    </target>

    <target name="publish-optimathsat" depends="compile-optimathsat-bindings, load-ivy"
        description="Publish OptiMathSAT binaries to Ivy repo.">
        <fail unless="mathsat.version">
            Please specify the @{flag} version with the flag -Dmathsat.version=... .
        </fail>

        <copy file="lib/native/source/libmathsat5j/liboptimathsat5j.so" tofile="liboptimathsat5j-${mathsat.version}.so"/>

        <ivy:resolve conf="solver-optimathsat" file="solvers_ivy_conf/ivy_optimathsat.xml" />
        <available property="ivy.hasrepository" file="repository/${ivy.organisation}/${ivy.module}" />
        <fail unless="ivy.hasrepository"
            message="Cannot publish without 'repository' dir, please run 'svn co https://svn.sosy-lab.org/software/ivy/repository/${ivy.organisation}/${ivy.module} repository/${ivy.organisation}/${ivy.module}'." />

        <ivy:publish
            pubrevision="${mathsat.version}"
            resolver="Sosy-Lab-Publish"
            artifactspattern="[artifact]-[revision].[ext]"
            status="release"
            />
        <echo>
            You now want to run
            svn add repository/${ivy.organisation}/${ivy.module}/*-${mathsat.version}*
            svn ci repository/${ivy.organisation}/${ivy.module} -m"publish version ${mathsat.version} of OptiMathSAT"
            to make the new version publicly available.</echo>
    </target>
    <!-- }}} -->

    <!-- SECTION: Publishing Yices2 {{{1
         ===============================================================
    -->
    <target name="compile-yices2-bindings"
        description="Compile Yices2 bindings">
        <sequential>
            <checkPathOption pathOption="yices2.path" defaultPath="/path/to/yices2" targetName="Yices2 source folder"/>
            <checkPathOption pathOption="gmp.path" defaultPath="/path/to/gmp" targetName="GMP source folder"/>
            <checkPathOption pathOption="gperf.path" defaultPath="/path/to/gperf" targetName="GPERF source folder"/>
           <exec executable="lib/native/source/yices2j/compile.sh" failonerror="true">
               <arg value="${yices2.path}" />
               <arg value="${gmp.path}" />
               <arg value="${gperf.path}" />
           </exec>
       </sequential>
    </target>

    <target name="publish-yices2" depends="compile-yices2-bindings, load-ivy"
        description="Publish Yices2 binaries to Ivy repo.">
        <sequential>
            <fail unless="yices2.version">
                Please specify the Yices2 version with the flag -Dyices2.version=... .
            </fail>

            <copy file="lib/native/source/yices2j/libyices2j.so" tofile="libyices2j-${yices2.version}.so"/>

            <ivy:resolve conf="solver-yices2" file="solvers_ivy_conf/ivy_yices2.xml" />
            <available property="ivy.hasrepository" file="repository/${ivy.organisation}/${ivy.module}" />
            <fail unless="ivy.hasrepository"
                message="Cannot publish without 'repository' dir, please run 'svn co https://svn.sosy-lab.org/software/ivy/repository/${ivy.organisation}/${ivy.module} repository/${ivy.organisation}/${ivy.module}'." />

            <ivy:publish
                pubrevision="${yices2.version}"
                resolver="Sosy-Lab-Publish"
                artifactspattern="[artifact]-[revision].[ext]"
                status="release"
                />
            <echo>
                You now want to run
                svn add repository/${ivy.organisation}/${ivy.module}/*-${yices2.version}*
                svn ci repository/${ivy.organisation}/${ivy.module} -m"publish version ${yices2.version} of Yices2 Solver"
                to make the new version publicly available.</echo>
        </sequential>
    </target>

    <import file="build-jar-yices2.xml"/>
    <target name="dist-yices2" depends="jar-yices2, sources-yices2" description="Make a distributable release with yices2 only"/>

    <target name="publish-artifacts-yices2" depends="load-ivy, determine-version, dist-yices2"
         description="Publish Java bindings for Yices2 to Ivy repo.">
        <sequential>
            <ivy:resolve conf="runtime" file="solvers_ivy_conf/ivy_javasmt_yices2.xml" />
            <available property="ivy.hasrepository" file="repository/${ivy.organisation}/${ivy.module}" />
            <fail unless="ivy.hasrepository"
                message="Cannot publish without 'repository' dir, please run 'svn co https://svn.sosy-lab.org/software/ivy/repository/${ivy.organisation}/${ivy.module} repository/${ivy.organisation}/${ivy.module}'." />
            <fail unless="version.publishable"
                message="Cannot publish version ${version}, only unmodified working copies may be published." />

            <ivy:publish
                pubrevision="${version}"
                resolver="Sosy-Lab-Publish"
                status="release"
                artifactspattern="[artifact]-[revision](-[classifier]).[ext]">
            </ivy:publish>
            <echo>
                You now want to run
                svn add repository/${ivy.organisation}/${ivy.module}/*-${version}*
                svn ci repository/${ivy.organisation}/${ivy.module} -m"publish version ${version} of ${ant.project.name}"
                to make the new version publicly available.</echo>
        </sequential>
    </target>

    <!-- SECTION: Publishing Bitwuzla {{{1
         ==================================================================
    -->
    <target name="package-bitwuzla" depends="">
        <fail unless="bitwuzla.path">
            Please specify the path to Bitwuzla with the flag -Dbitwuzla.path=/path/to/bitwuzla.
            The path has to point to the root Bitwuzla folder, i.e.,
            a checkout of the official git repositoy from 'https://github.com/bitwuzla/bitwuzla'.
            Note that shell substitutions do not work and a full absolute path has to be specified.
        </fail>
        <fail unless="bitwuzla.customRev">
            Please specify a custom revision with the flag -Dbitwuzla.customRev=XXX.
            The custom revision has to be unique amongst the already known version
            numbers from the ivy repository. The script will append the git revision.
        </fail>
        <fail unless="gmp.path">
            Please specify the path to GMP with the flag -Dgmp.path=/path/to/gmp.
            The path has to point to the root GMP folder with version equal to or larger than 6.1.
            Note that shell substitutions do not work and a full absolute path has to be specified.
        </fail>

        <!-- get a naive version -->
        <exec executable="git" dir="${bitwuzla.path}" outputproperty="bitwuzla.revision" failonerror="true">
            <arg value="show"/>
            <arg value="-s"/>
            <arg value="--format=%h"/>
        </exec>
        <property name="bitwuzla.version" value="${bitwuzla.customRev}-g${bitwuzla.revision}"/>
        <echo message="Building Bitwuzla in version '${bitwuzla.version}'"/>

        <!-- path to our local directory in lib/native -->
        <property name="source.path" value="${user.dir}/lib/native/source/libbitwuzla"/>

        <!-- build bitwuzla -->
        <exec executable="./configure.py" dir="${bitwuzla.path}" failonerror="true">
            <arg value="--shared"/>
            <arg value="--wipe"/>
            <arg value="--prefix"/>
            <arg value="${bitwuzla.path}/install"/>
        </exec>
        <exec executable="meson" dir="${bitwuzla.path}/build/" failonerror="true">
            <arg value="compile"/>
        </exec>
        <exec executable="meson" dir="${bitwuzla.path}/build/" failonerror="true">
            <arg value="install"/>
        </exec>

        <!-- copy bitwuzla include files to the source tree -->
        <delete dir="${source.path}/include" quiet="true"/>
        <copy todir="${source.path}">
            <fileset dir="${bitwuzla.path}/install" includes="include/**"/>
        </copy>

        <!-- create ouput directory for the swig proxies -->
        <delete dir="$source.path}/src" quiet="true"/>
        <mkdir dir="${source.path}/src/org/sosy_lab/java_smt/solvers/bitwuzla/api"/>

        <!-- run swig to generate java files and the c wrapper -->
        <exec executable="swig" dir="${source.path}" failonerror="true">
            <arg value="-java"/>
            <arg value="-c++"/>
            <arg value="-package"/>
            <arg value="org.sosy_lab.java_smt.solvers.bitwuzla.api"/>
            <arg value="-outdir"/>
            <arg value="src/org/sosy_lab/java_smt/solvers/bitwuzla/api"/>
            <arg value="-o"/>
            <arg value="bitwuzla_wrap.cpp"/>
            <arg value="bitwuzla.i"/>
        </exec>

        <!-- apply patch for the phantom reference issue -->
        <!-- FIXME: This will lead to memory leaks. We should look for a proper fix. -->
        <exec executable="patch" failonerror="true">
            <arg value="-p0"/>
            <arg value="-i"/>
            <arg value="lib/native/source/libbitwuzla/phantomReferences.patch"/>
        </exec>

        <!-- compile java proxies and create jar file -->
        <mkdir dir="${source.path}/build"/>
        <javac srcdir="${source.path}/src/" destdir="${source.path}/build" includeantruntime="false"
               failonerror="true">
            <include name="org/sosy_lab/java_smt/solvers/bitwuzla/api/*.java"/>
        </javac>
        <jar destfile="bitwuzla-${bitwuzla.version}.jar" basedir="${source.path}/build"/>
        <delete dir="${source.path}/build"/>

        <!-- generate and package javadoc documentation -->
        <delete dir="${source.path}/doc"/>
        <mkdir dir="${source.path}/doc"/>
        <javadoc sourcepath="${source.path}/src" destdir="${source.path}/doc"/>
        <jar destfile="bitwuzla-${bitwuzla.version}-javadoc.jar" basedir="${source.path}/doc"/>
        <delete dir="${source.path}/doc"/>

        <!-- package swig generated source code -->
        <jar destfile="bitwuzla-${bitwuzla.version}-sources.jar" basedir="${source.path}/src"/>

        <!-- compile the swig wrapper -->
        <exec executable="g++" dir="${source.path}" failonerror="true">
            <arg value="-fPIC"/>
            <arg value="-c"/>
            <arg value="bitwuzla_wrap.cpp"/>
            <arg value="-I${source.path}/include"/>
            <arg value="-I${gmp.path}"/>
            <arg value="-I${java.home}/include"/>
            <arg value="-I${java.home}/include/linux"/>
        </exec>

        <!-- link the wrapper to create libbitwuzlaJNI.so -->
        <exec executable="g++" dir="${source.path}" failonerror="true">
            <arg value="-shared"/>
            <arg value="-o"/>
            <arg value="libbitwuzlaJNI.so"/>
            <arg value="bitwuzla_wrap.o"/>
            <arg value="-L${bitwuzla.path}/install/lib/x86_64-linux-gnu"/>
            <arg value="-L${gmp.path}/.libs"/>
            <arg value="-lbitwuzla"/>
            <arg value="-lgmp"/>
            <arg value="-Wl,-z,defs"/>
        </exec>

        <!-- copy library files into directory to be published for Ivy -->
        <move file="${source.path}/libbitwuzlaJNI.so"
              tofile="libbitwuzlaJNI-${bitwuzla.version}.so"
              failonerror="true"/>
        <copy file="${bitwuzla.path}/build/src/libbitwuzla.so.0"
              tofile="libbitwuzla-${bitwuzla.version}.so"
              failonerror="true"/>
        <copy file="${bitwuzla.path}/build/src/lib/libbitwuzlals.so"
              tofile="libbitwuzlals-${bitwuzla.version}.so"
              failonerror="true"/>
        <copy file="${bitwuzla.path}/build/src/lib/libbitwuzlabv.so"
              tofile="libbitwuzlabv-${bitwuzla.version}.so"
              failonerror="true"/>
        <copy file="${bitwuzla.path}/build/src/lib/libbitwuzlabb.so"
              tofile="libbitwuzlabb-${bitwuzla.version}.so"
              failonerror="true"/>
        <copy file="${gmp.path}/.libs/libgmp.so.10.5.0"
              tofile="libgmp-${bitwuzla.version}.so"
              failonerror="true"/>

        <!-- patch libraries -->
        <exec executable="patchelf" failonerror="true">
            <arg value="--set-rpath"/>
            <arg value="$ORIGIN"/>
            <arg value="libgmp-${bitwuzla.version}.so"/>
        </exec>
        <exec executable="patchelf" failonerror="true">
            <arg value="--set-rpath"/><arg value="$ORIGIN"/>
            <arg value="libbitwuzlabb-${bitwuzla.version}.so"/>
        </exec>
        <exec executable="patchelf" failonerror="true">
            <arg value="--set-rpath"/><arg value="$ORIGIN"/>
            <arg value="--replace-needed"/>
            <arg value="libgmp.so.10"/>
            <arg value="libgmp.so"/>
            <arg value="libbitwuzlabv-${bitwuzla.version}.so"/>
        </exec>
        <exec executable="patchelf" failonerror="true">
            <arg value="--set-rpath"/><arg value="$ORIGIN"/>
            <arg value="--replace-needed"/>
            <arg value="libgmp.so.10"/>
            <arg value="libgmp.so"/>
            <arg value="libbitwuzlals-${bitwuzla.version}.so"/>
        </exec>
        <exec executable="patchelf" failonerror="true">
            <arg value="--set-rpath"/><arg value="$ORIGIN"/>
            <arg value="--replace-needed"/>
            <arg value="libgmp.so.10"/>
            <arg value="libgmp.so"/>
            <arg value="libbitwuzla-${bitwuzla.version}.so"/>
        </exec>
        <exec executable="patchelf" failonerror="true">
            <arg value="--set-rpath"/><arg value="$ORIGIN"/>
            <arg value="--replace-needed"/>
            <arg value="libbitwuzla.so.0"/>
            <arg value="libbitwuzla.so"/>
            <arg value="--replace-needed"/>
            <arg value="libgmp.so.10"/>
            <arg value="libgmp.so"/>
            <arg value="libbitwuzlaJNI-${bitwuzla.version}.so"/>
        </exec>
        <!-- We need to run this twice? -->
        <exec executable="patchelf" failonerror="true">
            <arg value="--set-rpath"/><arg value="$ORIGIN"/>
            <arg value="--replace-needed"/>
            <arg value="libbitwuzla.so.0"/>
            <arg value="libbitwuzla.so"/>
            <arg value="--replace-needed"/>
            <arg value="libgmp.so.10"/>
            <arg value="libgmp.so"/>
            <arg value="libbitwuzlaJNI-${bitwuzla.version}.so"/>
        </exec>
    </target>

    <target name="publish-bitwuzla" depends="package-bitwuzla, load-ivy"
            description="Publish Bitwuzla binaries to Ivy repository.">

        <ivy:resolve conf="solver-bitwuzla" file="solvers_ivy_conf/ivy_bitwuzla.xml" />
        <available property="ivy.hasrepository" file="repository/${ivy.organisation}/${ivy.module}" />
        <fail unless="ivy.hasrepository"
              message="Cannot publish without 'repository' dir, please run 'svn co https://svn.sosy-lab.org/software/ivy/repository/${ivy.organisation}/${ivy.module} repository/${ivy.organisation}/${ivy.module}'." />

        <ivy:publish
                pubrevision="${bitwuzla.version}"
                resolver="Sosy-Lab-Publish"
                artifactspattern="[artifact]-[revision](-[classifier]).[ext]"
                status="release"
        />
        <echo>
            You now want to run
            svn add repository/${ivy.organisation}/${ivy.module}/*-${bitwuzla.version}*
            svn ci repository/${ivy.organisation}/${ivy.module} -m"publish version ${bitwuzla.version} of Bitwuzla Solver"
            to make the new version publicly available.</echo>
    </target>

    <!-- }}} -->

    <macrodef name="checkPathOption">
        <attribute name="pathOption"/>
        <attribute name="defaultPath"/>
        <attribute name="targetName"/>
        <sequential>
            <fail unless="@{pathOption}">-
    Please specify the path to the @{targetName} with the following flag:
        -D@{pathOption}=@{defaultPath}
    The path has to point to the root of the @{targetName}.
    Note that shell substitutions do not work and a full absolute path is preferred.
            </fail>
        </sequential>
    </macrodef>
=======
>>>>>>> 1c29c10f
</project><|MERGE_RESOLUTION|>--- conflicted
+++ resolved
@@ -11,8 +11,9 @@
 -->
 
 <!-- vim: set tabstop=8 shiftwidth=4 expandtab sts=4 filetype=ant fdm=marker: -->
-<project name="publish-solvers" basedir="." xmlns:ivy="antlib:org.apache.ivy.ant">
+<project name="publish-solvers" basedir=".">
 
+    <import file="build-publish-solvers/solver-bitwuzla.xml"/>
     <import file="build-publish-solvers/solver-boolector.xml"/>
     <import file="build-publish-solvers/solver-cvc4.xml"/>
     <import file="build-publish-solvers/solver-cvc5.xml"/>
@@ -21,1043 +22,4 @@
     <import file="build-publish-solvers/solvers-yices.xml"/>
     <import file="build-publish-solvers/solver-z3.xml"/>
 
-<<<<<<< HEAD
-        <!-- Get a naive version -->
-        <exec executable="git" dir="${opensmt.path}" outputproperty="opensmt.revision" failonerror="true">
-            <arg value="show"/>
-            <arg value="-s"/>
-            <arg value="--format=%h"/>
-        </exec>
-        <property name="opensmt.version" value="${opensmt.customRev}-g${opensmt.revision}"/>
-        <echo message="Building OpenSMT in version '${opensmt.version}'"/>
-
-        <!-- Create build directories -->
-        <property name="path.build"   value="${opensmt.path}/build"/>
-        <property name="path.install" value="${opensmt.path}/install"/>
-        <property name="path.source"  value="${user.dir}/lib/native/source/opensmt"/>
-
-        <mkdir dir="${path.build}"/>
-        <mkdir dir="${path.install}"/>
-
-        <!-- Patch OpenSMT to avoid swig errors and add some required features -->
-        <exec executable="git" dir="${opensmt.path}" failonerror="true">
-            <arg value="apply"/>
-            <arg value="${path.source}/api.patch"/>
-        </exec>
-
-        <!-- Build OpenSMT -->
-        <exec executable="cmake" dir="${path.build}" failonerror="true">
-            <arg value="-DCMAKE_INSTALL_PREFIX:PATH=${path.install}"/>
-            <arg value="-DFORCE_STATIC_GMP=ON"/>
-            <arg value=".."/>
-        </exec>
-
-        <exec executable="make" dir="${path.build}" failonerror="true">
-            <arg value="install"/>
-        </exec>
-
-        <!-- Revert the patch -->
-        <exec executable="git" dir="${opensmt.path}" failonerror="true">
-            <arg value="apply"/>
-            <arg value="-R"/>
-            <arg value="${path.source}/api.patch"/>
-        </exec>
-
-        <!-- Copy swig files to the install directory -->
-        <copy todir="${path.install}" >
-          <fileset dir="${path.source}" includes="**"/>
-        </copy>
-
-        <!-- Dump ${opensmt.version} to a file so that we can use it from swig -->
-        <echo file="${path.install}/Version.h">#define VERSION "${opensmt.version}"</echo>
-
-        <!-- Run swig to generate java proxies and the jni wrapper -->
-        <mkdir dir="${path.install}/java/opensmt"/>
-        <exec executable="swig" dir="${path.install}" failonerror="true">
-            <arg value="-java"/>
-            <arg value="-c++"/>
-            <arg value="-werror"/>
-            <arg value="-package"/>
-            <arg value="org.sosy_lab.java_smt.solvers.opensmt.api"/>
-            <arg value="-outdir"/>
-            <arg value="java/opensmt"/>
-            <arg value="-o"/>
-            <arg value="opensmt-wrap.cpp"/>
-            <arg value="swig/opensmt.i"/>
-        </exec>
-
-        <!-- Copy (only!) the required java files to the source tree. This should make sure that compilation fails
-             if the OpenSMT interface changed, but the swig header wasn't updated  -->
-        <copy todir="${path.source}/src/org/sosy_lab/java_smt/solvers/opensmt/api">
-            <fileset dir="${path.install}/java/opensmt">
-                <include name="ArithLogic.java"/>
-                <include name="InterpolationContext.java"/>
-                <include name="Logic.java"/>
-                <include name="LogicFactory.java"/>
-                <include name="Logic_t.java"/>
-                <include name="MainSolver.java"/>
-                <include name="Model.java"/>
-                <include name="OsmtNativeJNI.java"/>
-                <include name="Pterm.java"/>
-                <include name="PTRef.java"/>
-                <include name="SMTConfig.java"/>
-                <include name="SMTOption.java"/>
-                <include name="Sort.java"/>
-                <include name="SortSymbol.java"/>
-                <include name="SRef.java"/>
-                <include name="sstat.java"/>
-                <include name="SSymRef.java"/>
-                <include name="Symbol.java"/>
-                <include name="SymRef.java"/>
-                <include name="TemplateFunction.java"/>
-                <include name="VectorInt.java"/>
-                <include name="VectorPTRef.java"/>
-                <include name="VectorSRef.java"/>
-                <include name="VectorSymRef.java"/>
-                <include name="VectorVectorInt.java"/>
-            </fileset>
-        </copy>
-
-        <!-- Package swig generated source code -->
-        <jar destfile="opensmt-${opensmt.version}-sources.jar" basedir="${path.source}/src"/>
-
-        <!-- Generate and package javadoc documentation -->
-        <mkdir dir="${path.source}/doc"/>
-        <javadoc sourcepath="${path.source}/src" destdir="${path.source}/doc"/>
-        <jar destfile="opensmt-${opensmt.version}-javadoc.jar" basedir="${path.source}/doc"/>
-        <delete dir="${path.source}/doc"/>
-
-        <!-- Copy the lib to the root directory for later packaging-->
-        <copy file="${path.install}/lib/libopensmt.so" toFile="libopensmt-${opensmt.version}.so"/>
-
-        <!-- Compile the wrapper and move the object file the source tree -->
-        <exec executable="gcc" dir="${path.install}" failonerror="true">
-            <arg value="-fPIC"/>
-            <arg value="-std=c++17"/>
-            <arg value="-o"/>
-            <arg value="${path.source}/opensmt-wrap.o"/>
-            <arg value="-c"/>
-            <arg value="opensmt-wrap.cpp"/>
-            <arg value="-I${java.home}/include/"/>
-            <arg value="-I${java.home}/include/linux"/>
-        </exec>
-
-        <!-- Link the wrapper and create a new lib -->
-        <symlink link="libopensmt.so" resource="libopensmt-${opensmt.version}.so"/>
-        <exec executable="gcc" dir="${path.source}" failonerror="true">
-            <arg value="-shared"/>
-            <arg value="-o"/>
-            <arg value="${user.dir}/libopensmtjava-${opensmt.version}.so"/>
-            <arg value="opensmt-wrap.o"/>
-            <arg value="-L${user.dir}"/>
-            <arg value="-lopensmt"/>
-            <arg value="-lstdc++"/>
-            <arg value="-l:libgmp.a"/>
-        </exec>
-        <delete file="libopensmt.so"/>
-        <delete file="lib/native/source/opensmt/opensmt-wrap.o"/>
-
-        <!-- Compile java proxies and create jar file -->
-        <mkdir dir="${path.source}/bin"/>
-        <javac srcdir="${path.source}/src/" destdir="${path.source}/bin/" includeantruntime="false">
-            <include name="org/sosy_lab/java_smt/solvers/opensmt/api/*.java"/>
-        </javac>
-        <jar destfile="opensmt-${opensmt.version}.jar" basedir="${path.source}/bin"/>
-        <delete dir="${path.source}/bin"/>
-        <delete dir="${path.source}/src"/>
-    </target>
-
-    <target name="publish-opensmt" depends="package-opensmt, load-ivy"
-        description="Publish OpenSMT binaries to Ivy repository.">
-
-        <ivy:resolve conf="solver-opensmt" file="solvers_ivy_conf/ivy_opensmt.xml" />
-        <available property="ivy.hasrepository" file="repository/${ivy.organisation}/${ivy.module}" />
-        <fail unless="ivy.hasrepository"
-            message="Cannot publish without 'repository' dir, please run 'svn co https://svn.sosy-lab.org/software/ivy/repository/${ivy.organisation}/${ivy.module} repository/${ivy.organisation}/${ivy.module}'." />
-
-        <ivy:publish
-            pubrevision="${opensmt.version}"
-            resolver="Sosy-Lab-Publish"
-            artifactspattern="[artifact]-[revision](-[classifier]).[ext]"
-            status="release"
-            />
-        <echo>
-            You now want to run
-            svn add repository/${ivy.organisation}/${ivy.module}/*-${opensmt.version}*
-            svn ci repository/${ivy.organisation}/${ivy.module} -m"publish version ${opensmt.version} of OpenSMT Solver"
-            to make the new version publicly available.</echo>
-    </target>
-
-    <!-- SECTION: Publishing Z3 {{{1
-         ===============================================================
-    -->
-    <property name="z3.project.name" value="Java Bindings for Z3"/>
-    <property name="z3.javadoc.dir" value="Javadoc-z3"/>
-
-    <target name="package-z3" depends="get-z3-version, package-z3-sources, package-z3-javadoc">
-        <!-- Copy Z3 binaries to the root folder along with the version postfix.
-             This package provides the JNI for direct usage. -->
-        <fail unless="z3.path">
-            Please specify the path to Z3 with the flag -Dz3.path=/path/to/z3 (e.g. `bin` directory).
-            The path has to point to the root Z3 folder (i.e., the path is ending with '/bin') and can be relative or absolute.
-            Note that shell substitutions do not work.
-            Please provide all releases (Linux64, MacOS, and Windows64) together in the same root directory,
-            e.g., copy the releases (especially the content of their `bin` directories) together into one directory.
-            The only overlap between those releases is the JAR file, which should be equal anyway.
-            Additionally, make the Java sources available in this directory.
-            This can be done by:
-            - copying the content of sources-zip into the current directory (or vice versa)
-            - executing `python scripts/mk_make.py --java` to generate all Java related files. Executing `make` is not required.
-        </fail>
-        <exec executable="readelf" dir="${z3.path}" outputproperty="z3.elf_details" logError="true" failonerror="true">
-            <arg value="-d"/>
-            <arg value="libz3.so"/>
-        </exec>
-        <fail>
-            <condition>
-                <not><contains string="${z3.elf_details}" substring="(SONAME)"/></not>
-            </condition>
-            libz3.so has missing SONAME property.
-            Please run 'patchelf --set-soname libz3.so ${z3.path}/libz3.so'.
-        </fail>
-        <!-- Linux64 files -->
-        <copy file="${z3.path}/libz3.so" tofile="libz3-${z3.version}.so"/>
-        <copy file="${z3.path}/libz3java.so" tofile="libz3java-${z3.version}.so"/>
-        <!-- Windows64 files -->
-        <copy file="${z3.path}/libz3.dll" tofile="libz3-${z3.version}.dll"/>
-        <copy file="${z3.path}/libz3java.dll" tofile="libz3java-${z3.version}.dll"/>
-        <!-- MacOS files -->
-        <copy file="${z3.path}/libz3.dylib" tofile="libz3-${z3.version}.dylib"/>
-        <copy file="${z3.path}/libz3java.dylib" tofile="libz3java-${z3.version}.dylib"/>
-        <!-- common Java file, Java is platform independent -->
-        <copy file="${z3.path}/com.microsoft.z3.jar" tofile="com.microsoft.z3-${z3.version}.jar"/>
-    </target>
-
-    <target name="get-z3-version" unless="z3.version">
-        <fail unless="z3.path">
-            Please specify the path to Z3 with the flag -Dz3.path=/path/to/z3 (e.g. `bin` directory).
-            The path has to point to the root Z3 folder and can be relative or absolute.
-            Note that shell substitutions do not work.
-            Please provide all releases (Linux64, MacOS, and Windows64) together in the same root directory,
-            e.g., copy the releases (especially the content of their `bin` directories) together into one directory.
-            The only overlap between those releases is the JAR file, which should be equal anyway.
-            Additionally, make the Java sources available in this directory.
-            This can be done by:
-            - copying the content of sources-zip into the current directory (or vice versa)
-            - executing `python scripts/mk_make.py --java` to generate all Java related files. Executing `make` is not required.
-        </fail>
-        <echo>Option -Dz3.version=... not specified. Trying to determine z3.version from git repository. This will fail if git repository is not available.</echo>
-        <exec executable="git" dir="${z3.path}" outputproperty="z3.version" failonerror="true">
-            <arg value="describe" />
-        </exec>
-    </target>
-
-    <target name="publish-z3" depends="package-z3, load-ivy"
-        description="Publish Z3 binaries to Ivy repo.">
-
-        <ivy:resolve conf="solver-z3" file="solvers_ivy_conf/ivy_z3.xml" />
-        <available property="ivy.hasrepository" file="repository/${ivy.organisation}/${ivy.module}" />
-        <fail unless="ivy.hasrepository"
-            message="Cannot publish without 'repository' dir, please run 'svn co https://svn.sosy-lab.org/software/ivy/repository/${ivy.organisation}/${ivy.module} repository/${ivy.organisation}/${ivy.module}'." />
-
-        <ivy:publish
-            pubrevision="${z3.version}"
-            resolver="Sosy-Lab-Publish"
-            artifactspattern="[artifact]-[revision](-[classifier]).[ext]"
-            status="release"
-            />
-        <echo>
-            You now want to run
-            svn add repository/${ivy.organisation}/${ivy.module}/*-${z3.version}*
-            svn ci repository/${ivy.organisation}/${ivy.module} -m"publish version ${z3.version} of Z3 Solver"
-            to make the new version publicly available.</echo>
-    </target>
-
-    <target name="check-z3-sources">
-        <!-- check for prepared Java sources -->
-        <available file="${z3.path}/../src/api/java/Expr.java" property="isZ3NativeExprAvailable" />
-        <fail unless="isZ3NativeExprAvailable" message="The sources of Z3 (Java bindings) can not be found." />
-        <available file="${z3.path}/../src/api/java/Native.java" property="isZ3NativeApiFileAvailable" />
-        <fail unless="isZ3NativeApiFileAvailable" message="The sources of Z3 are not yet prepared. Please execute `python scripts/mk_make.py --java` to generate all Java related files. Executing `make` is not required." />
-    </target>
-
-    <target name="package-z3-sources" depends="get-z3-version, check-z3-sources">
-        <jar destfile="com.microsoft.z3-${z3.version}-sources.jar" whenmanifestonly="fail">
-            <zipfileset dir="${z3.path}/../src/api/java" includes="**/*.java" prefix="com/microsoft/z3"/>
-            <zipfileset dir="${z3.path}/../" includes="LICENSE.txt" prefix="META-INF"/>
-            <manifest>
-                <attribute name="Implementation-Title" value="${z3.project.name}"/>
-                <attribute name="Implementation-Version" value="${z3.version}"/>
-            </manifest>
-        </jar>
-    </target>
-
-    <target name="z3-javadoc" depends="get-z3-version, check-z3-sources">
-        <!-- cleanup -->
-        <delete dir="${z3.javadoc.dir}" quiet="true"/>
-        <!-- then write new files.
-             Lets ignore minor issues, e.g. using html tag <tt> instead of <code> -->
-        <javadoc
-            destdir="${z3.javadoc.dir}"
-            classpathref="classpath"
-            locale="en_US"
-            encoding="utf-8"
-            windowtitle="${z3.project.name}"
-            failonerror="false"
-            failonwarning="false"
-            overview="doc/javadoc_overview.html"
-            >
-            <fileset dir="${z3.path}/../src/api/java">
-                <include name="**/*.java"/>
-            </fileset>
-            <link href="https://docs.oracle.com/en/java/javase/11/docs/api/"/>
-            <doctitle><![CDATA[<h1>${z3.project.name}</h1>]]></doctitle>
-            <tag name="apiNote" description="API Note:"/>
-            <tag name="implSpec" description="Implementation Requirements:"/>
-            <tag name="implNote" description="Implementation Note:"/>
-            <arg line="${javadoc.doclint}"/>
-        </javadoc>
-    </target>
-
-    <target name="package-z3-javadoc" depends="z3-javadoc">
-        <jar jarfile="com.microsoft.z3-${z3.version}-javadoc.jar" whenmanifestonly="fail">
-            <zipfileset dir="${z3.path}/../" includes="LICENSE.txt" prefix="META-INF"/>
-            <fileset dir="${z3.javadoc.dir}" />
-        </jar>
-    </target>
-
-    <!-- SECTION: Publishing CVC4 {{{1
-         ==================================================================
-    -->
-    <target name="package-cvc4" depends="">
-        <!-- Copy CVC4 binaries to the root folder along with the version postfix. -->
-        <fail unless="cvc4.path">
-            Please specify the path to CVC4 with the flag -Dcvc4.path=/path/to/cvc4.
-            The path has to point to the root CVC4 folder, i.e.,
-            a checkout of the official git repositoy from 'https://github.com/CVC4/CVC4.git'.
-            Note that shell substitutions do not work and a full absolute path has to be specified.
-        </fail>
-        <fail unless="cvc4.customRev">
-            Please specify a custom revision with the flag -Dcvc4.customRev=XXX.
-            The custom revision has to be unique amongst the already known version
-            numbers from the ivy repository. The script will append the git revision.
-        </fail>
-
-        <!-- get a naive version -->
-        <exec executable="git" dir="${cvc4.path}" outputproperty="cvc4.revision" failonerror="true">
-            <arg value="show"/>
-            <arg value="-s"/>
-            <arg value="--format=%h"/>
-        </exec>
-        <property name="cvc4.version" value="${cvc4.customRev}-g${cvc4.revision}"/>
-        <echo message="Building CVC4 in version '${cvc4.version}'"/>
-
-        <!-- build CVC4 -->
-        <exec executable="rm" dir="${cvc4.path}" failonerror="true">
-            <arg value="-rf"/>
-            <arg value="symfpu-CVC4"/>
-        </exec>
-        <exec executable="./contrib/get-symfpu" dir="${cvc4.path}" failonerror="true"/>
-        <exec executable="./configure.sh" dir="${cvc4.path}" failonerror="true">
-            <arg value="--symfpu"/>
-            <arg value="--language-bindings=java"/>
-        </exec>
-        <exec executable="make" dir="${cvc4.path}/build/" failonerror="true">
-            <arg value="-j4" />
-        </exec>
-
-        <!-- remove unneeded symbols -->
-        <exec executable="strip" dir="${cvc4.path}/build/src/bindings/java/" failonerror="true">
-            <arg value="libcvc4jni.so" />
-        </exec>
-        <exec executable="strip" dir="${cvc4.path}/build/src/" failonerror="true">
-            <arg value="libcvc4.so" />
-        </exec>
-        <exec executable="strip" dir="${cvc4.path}/build/src/parser/" failonerror="true">
-            <arg value="libcvc4parser.so" />
-        </exec>
-
-        <!-- fix RPATH and library dependencies -->
-        <exec executable="patchelf" dir="${cvc4.path}/build/src/parser/" failonerror="true">
-            <arg value="--set-rpath"/><arg value="$ORIGIN"/>
-            <arg value="--replace-needed"/><arg value="libcvc4.so.6"/><arg value="libcvc4.so"/>
-            <arg value="libcvc4parser.so"/>
-        </exec>
-        <exec executable="patchelf" dir="${cvc4.path}/build/src/bindings/java/" failonerror="true">
-            <arg value="--set-rpath"/><arg value="$ORIGIN"/>
-            <arg value="--replace-needed"/><arg value="libcvc4.so.6"/><arg value="libcvc4.so"/>
-            <arg value="--replace-needed"/><arg value="libcvc4parser.so.6"/><arg value="libcvc4parser.so"/>
-            <arg value="libcvc4jni.so"/>
-        </exec>
-
-        <!-- copy library files into directory to be published for IVY -->
-        <copy file="${cvc4.path}/build/src/libcvc4.so" tofile="libcvc4-${cvc4.version}.so"/>
-        <copy file="${cvc4.path}/build/src/parser/libcvc4parser.so" tofile="libcvc4parser-${cvc4.version}.so"/>
-        <copy file="${cvc4.path}/build/src/bindings/java/libcvc4jni.so" tofile="libcvc4jni-${cvc4.version}.so"/>
-        <copy file="${cvc4.path}/build/src/bindings/java/CVC4.jar" tofile="CVC4-${cvc4.version}.jar"/>
-    </target>
-
-    <target name="publish-cvc4" depends="package-cvc4, load-ivy"
-        description="Publish CVC4 binaries to Ivy repository.">
-
-        <ivy:resolve conf="solver-cvc4" file="solvers_ivy_conf/ivy_cvc4.xml" />
-        <available property="ivy.hasrepository" file="repository/${ivy.organisation}/${ivy.module}" />
-        <fail unless="ivy.hasrepository"
-            message="Cannot publish without 'repository' dir, please run 'svn co https://svn.sosy-lab.org/software/ivy/repository/${ivy.organisation}/${ivy.module} repository/${ivy.organisation}/${ivy.module}'." />
-
-        <ivy:publish
-            pubrevision="${cvc4.version}"
-            resolver="Sosy-Lab-Publish"
-            artifactspattern="[artifact]-[revision].[ext]"
-            status="release"
-            />
-        <echo>
-            You now want to run
-            svn add repository/${ivy.organisation}/${ivy.module}/*-${cvc4.version}*
-            svn ci repository/${ivy.organisation}/${ivy.module} -m"publish version ${cvc4.version} of CVC4 Solver"
-            to make the new version publicly available.</echo>
-    </target>
-
-    <!-- Build options for CVC5, Reasoning:
-          - 'auto-download' loads all dependencies automatically,
-          - 'statistics' for the new statistics stuff,
-          - 'prefix' because i don't want it to use system installed or install systemwide,
-          - 'fPIC' for position-independent code, required for shared libraries.
-          The full cmdline for building CVC5 is (note the double-dashes!):
-            ./configure.sh production - -java-bindings - -auto-download - -statistics - -prefix=$WORKSPACE/cvc5-main/build/install -DVAR=fPIC
-          Theoretically CVC5s performance should be improveable by using -best (uses the best
-          known general performance/dependencies) but this can not be combined with auto-download.
-    -->
-    <!-- SECTION: Publishing CVC5
-         ==================================================================
-    -->
-    <target name="package-cvc5" depends="">
-        <!-- Copy CVC5 binaries to the root folder along with the version postfix. -->
-        <fail unless="cvc5.path">
-            Please specify the path to CVC5 with the flag -Dcvc5.path=/path/to/cvc5.
-            The path has to point to the root CVC5 folder, i.e.,
-            a checkout of the official git repositoy from 'https://github.com/cvc5/cvc5'.
-            Note that shell substitutions do not work and a full absolute path has to be specified.
-        </fail>
-        <fail unless="cvc5.customRev">
-            Please specify a custom revision with the flag -Dcvc5.customRev=XXX.
-            The custom revision has to be unique amongst the already known version
-            numbers from the ivy repository. The script will append the git revision.
-        </fail>
-
-        <!-- get the short commit hash of the cvc5 version used -->
-        <exec executable="git" dir="${cvc5.path}" outputproperty="cvc5.revision" failonerror="true">
-            <arg value="show"/>
-            <arg value="-s"/>
-            <arg value="--format=%h"/>
-        </exec>
-        <property name="cvc5.version" value="${cvc5.customRev}-g${cvc5.revision}"/>
-        <echo message="Building CVC5 in version '${cvc5.version}'"/>
-
-        <!-- build CVC5 -->
-        <echo message="Cleaning old build files"/>
-        <exec executable="rm" dir="${cvc5.path}" failonerror="true">
-            <arg value="-rf"/>
-            <arg value="build"/>
-        </exec>
-
-        <echo message="Configuring and building CVC5 in version '${cvc5.version}'"/>
-        <exec executable="./configure.sh" dir="${cvc5.path}" failonerror="true">
-            <!--<arg value="production"/>-->
-            <arg value="--java-bindings"/>
-            <arg value="--auto-download"/>
-            <arg value="--statistics"/>
-            <arg value="--prefix=${cvc5.path}/build/install"/>
-            <arg value="-DVAR=fPIC"/>
-        </exec>
-        <exec executable="make" dir="${cvc5.path}/build/" failonerror="true">
-            <arg value="-j4" />
-        </exec>
-
-        <!-- get the actual jar location as cvc5.jar is just a link -->
-        <exec executable="readlink" dir="${cvc5.path}/build/src/api/java" outputproperty="cvc5.jar" failonerror="true">
-            <arg value="-f"/>
-            <arg value="cvc5.jar"/>
-        </exec>
-
-        <!-- copy library files into directory to be published for IVY -->
-        <echo message="Copying artifact files into current directory"/>
-        <copy file="${cvc5.path}/build/src/libcvc5.so" tofile="libcvc5-${cvc5.version}.so"/>
-        <copy file="${cvc5.path}/build/src/parser/libcvc5parser.so" tofile="libcvc5parser-${cvc5.version}.so"/>
-        <copy file="${cvc5.path}/build/src/api/java/libcvc5jni.so" tofile="libcvc5jni-${cvc5.version}.so"/>
-        <copy file="${cvc5.jar}" tofile="cvc5-${cvc5.version}.jar"/>
-        <copy file="${cvc5.path}/build/deps/lib/libpolyxx.so" tofile="libpolyxx-${cvc5.version}.so"/>
-        <copy file="${cvc5.path}/build/deps/lib/libpoly.so" tofile="libpoly-${cvc5.version}.so"/>
-
-        <!-- remove unneeded symbols -->
-        <echo message="Strip unneeded symbols"/>
-        <exec executable="strip" dir="./" failonerror="true">
-            <arg value="libcvc5-${cvc5.version}.so"/>
-        </exec>
-        <exec executable="strip" dir="./" failonerror="true">
-            <arg value="libcvc5jni-${cvc5.version}.so"/>
-        </exec>
-        <exec executable="strip" dir="./" failonerror="true">
-            <arg value="libcvc5parser-${cvc5.version}.so"/>
-        </exec>
-        <exec executable="strip" dir="./" failonerror="true">
-            <arg value="libpoly-${cvc5.version}.so"/>
-        </exec>
-        <exec executable="strip" dir="./" failonerror="true">
-            <arg value="libpolyxx-${cvc5.version}.so"/>
-        </exec>
-
-        <!-- fix RPATH and library dependencies -->
-        <echo message="Fixing library path for all artifact libraries"/>
-        <exec executable="patchelf" dir="./" failonerror="true">
-            <arg value="--set-rpath"/><arg value="$ORIGIN"/>
-            <arg value="--replace-needed"/><arg value="libpolyxx.so.0"/><arg value="libpolyxx.so"/>
-            <arg value="--replace-needed"/><arg value="libpoly.so.0"/><arg value="libpoly.so"/>
-            <arg value="libcvc5-${cvc5.version}.so"/>
-        </exec>
-        <exec executable="patchelf" dir="./" failonerror="true">
-            <arg value="--set-rpath"/><arg value="$ORIGIN"/>
-            <arg value="--replace-needed"/><arg value="libcvc5.so.1"/><arg value="libcvc5.so"/>
-            <arg value="libcvc5jni-${cvc5.version}.so"/>
-        </exec>
-        <exec executable="patchelf" dir="./" failonerror="true">
-            <arg value="--set-rpath"/><arg value="$ORIGIN"/>
-            <arg value="--replace-needed"/><arg value="libcvc5.so.1"/><arg value="libcvc5.so"/>
-            <arg value="libcvc5parser-${cvc5.version}.so"/>
-        </exec>
-        <!-- patchelf finds two dependencies and needs to be called twice for libpolyxx.so -->
-        <exec executable="patchelf" dir="./" failonerror="true">
-            <arg value="--set-rpath"/><arg value="$ORIGIN"/>
-            <arg value="--replace-needed"/><arg value="libpoly.so.0"/><arg value="libpoly.so"/>
-            <arg value="libpolyxx-${cvc5.version}.so"/>
-        </exec>
-        <exec executable="patchelf" dir="./" failonerror="true">
-            <arg value="--replace-needed"/><arg value="libpoly.so.0"/><arg value="libpoly.so"/>
-            <arg value="libpolyxx-${cvc5.version}.so"/>
-        </exec>
-        <exec executable="patchelf" dir="./" failonerror="true">
-            <arg value="--set-rpath"/><arg value="$ORIGIN"/>
-            <arg value="libpoly-${cvc5.version}.so"/>
-        </exec>
-    </target>
-
-    <target name="publish-cvc5" depends="package-cvc5, load-ivy"
-        description="Publish CVC5 binaries to Ivy repository.">
-
-        <ivy:resolve conf="solver-cvc5" file="solvers_ivy_conf/ivy_cvc5.xml" />
-        <available property="ivy.hasrepository" file="repository/${ivy.organisation}/${ivy.module}" />
-        <fail unless="ivy.hasrepository"
-            message="Cannot publish without 'repository' dir, please run 'svn co https://svn.sosy-lab.org/software/ivy/repository/${ivy.organisation}/${ivy.module} repository/${ivy.organisation}/${ivy.module}'." />
-
-        <ivy:publish
-            pubrevision="${cvc5.version}"
-            resolver="Sosy-Lab-Publish"
-            artifactspattern="[artifact]-[revision].[ext]"
-            status="release"
-            />
-        <echo>
-            You now want to run
-            svn add repository/${ivy.organisation}/${ivy.module}/*-${cvc5.version}*
-            svn ci repository/${ivy.organisation}/${ivy.module} -m"publish version ${cvc5.version} of CVC5 Solver"
-            to make the new version publicly available.</echo>
-    </target>
-
-    <!-- SECTION: Publishing Boolector {{{1
-         ==================================================================
-    -->
-    <target name="package-boolector" depends="">
-        <!-- Copy Boolector repository to the root folder along with the version postfix. -->
-        <fail unless="boolector.path">
-            Please specify the path to Boolector with the flag -Dboolector.path=/path/to/boolector.
-            The path has to point to the root Boolector folder, i.e.,
-            a checkout of the official git repositoy from 'https://github.com/boolector/boolector'.
-            Note that shell substitutions do not work and a full absolute path has to be specified.
-        </fail>
-        <fail unless="boolector.customRev">
-            Please specify a custom revision with the flag -Dboolector.customRev=XXX.
-            The custom revision has to be unique amongst the already known version
-            numbers from the ivy repository. The script will append the git revision.
-        </fail>
-
-        <!-- get a naive version -->
-        <exec executable="git" dir="${boolector.path}" outputproperty="boolector.revision" failonerror="true">
-            <arg value="show"/>
-            <arg value="-s"/>
-            <arg value="--format=%h"/>
-        </exec>
-        <property name="boolector.version" value="${boolector.customRev}-g${boolector.revision}"/>
-        <echo message="Building Boolector in version '${boolector.version}'"/>
-
-        <!-- add JNI wrapper before compiling Boolector -->
-        <copy file="lib/native/source/libboolector/interface_wrap.c"                tofile="${boolector.path}/src/interface_wrap.c"/>
-        <copy file="lib/native/source/libboolector/include_interface_and_jni.patch" tofile="${boolector.path}/src/include_interface_and_jni.patch"/>
-        <exec executable="git" dir="${boolector.path}" failonerror="true">
-            <arg value="apply"/>
-            <arg value="src/include_interface_and_jni.patch"/>
-        </exec>
-
-        <!-- build Boolector -->
-        <exec executable="./contrib/setup-picosat.sh"    dir="${boolector.path}" failonerror="true"/>
-        <exec executable="./contrib/setup-minisat.sh"    dir="${boolector.path}" failonerror="true"/>
-    	<exec executable="./contrib/setup-cms.sh"    	 dir="${boolector.path}" failonerror="true"/>
-        <exec executable="./contrib/setup-lingeling.sh"  dir="${boolector.path}" failonerror="true"/>
-        <exec executable="./contrib/setup-cadical.sh"    dir="${boolector.path}" failonerror="true"/>
-        <exec executable="./contrib/setup-btor2tools.sh" dir="${boolector.path}" failonerror="true"/>
-        <exec executable="./configure.sh" dir="${boolector.path}" failonerror="true">
-            <arg value="-fno-strict-aliasing"/>
-            <arg value="-fpic"/>
-            <arg value="--shared"/>
-        </exec>
-        <exec executable="make" dir="${boolector.path}/build/" failonerror="true">
-            <arg value="-j4" />
-        </exec>
-
-        <!-- remove unneeded symbols -->
-        <exec executable="strip" dir="${boolector.path}/deps/install/lib/" failonerror="true">
-            <arg value="libpicosat.so" />
-        </exec>
-        <exec executable="strip" dir="${boolector.path}/deps/install/lib/" failonerror="true">
-            <arg value="libminisat.so" />
-        </exec>
-        <exec executable="strip" dir="${boolector.path}/build/lib/" failonerror="true">
-            <arg value="libboolector.so" />
-        </exec>
-
-        <!-- fix RPATH and library dependencies -->
-        <exec executable="patchelf" dir="${boolector.path}/build/lib/" failonerror="true">
-            <arg value="--set-rpath"/><arg value="$ORIGIN"/>
-            <arg value="--replace-needed"/><arg value="libminisat.so.2"/><arg value="libminisat.so"/>
-            <arg value="libboolector.so"/>
-        </exec>
-
-        <!-- copy library files into directory to be published for IVY -->
-        <copy file="${boolector.path}/deps/install/lib/libminisat.so" tofile="libminisat-${boolector.version}.so"/>
-        <copy file="${boolector.path}/deps/install/lib/libpicosat.so" tofile="libpicosat-${boolector.version}.so"/>
-        <copy file="${boolector.path}/build/lib/libboolector.so"      tofile="libboolector-${boolector.version}.so"/>
-    </target>
-
-    <target name="publish-boolector" depends="package-boolector, load-ivy"
-        description="Publish Boolector binaries to Ivy repository.">
-
-        <ivy:resolve conf="solver-boolector" file="solvers_ivy_conf/ivy_boolector.xml" />
-        <available property="ivy.hasrepository" file="repository/${ivy.organisation}/${ivy.module}" />
-        <fail unless="ivy.hasrepository"
-            message="Cannot publish without 'repository' dir, please run 'svn co https://svn.sosy-lab.org/software/ivy/repository/${ivy.organisation}/${ivy.module} repository/${ivy.organisation}/${ivy.module}'." />
-
-        <ivy:publish
-            pubrevision="${boolector.version}"
-            resolver="Sosy-Lab-Publish"
-            artifactspattern="[artifact]-[revision].[ext]"
-            status="release"
-            />
-        <echo>
-            You now want to run
-            svn add repository/${ivy.organisation}/${ivy.module}/*-${boolector.version}*
-            svn ci repository/${ivy.organisation}/${ivy.module} -m"publish version ${boolector.version} of Boolector Solver"
-            to make the new version publicly available.</echo>
-    </target>
-
-    <!-- SECTION: Publishing [Opti-]MathSAT {{{1
-         ===============================================================
-    -->
-    <target name="compile-mathsat-bindings-linux">
-        <compile-mathsatlike-bindings-linux flag="mathsat"/>
-    </target>
-
-    <target name="compile-mathsat-bindings-windows">
-        <compile-mathsatlike-bindings-windows flag="mathsat"/>
-    </target>
-
-    <target name="compile-optimathsat-bindings">
-        <compile-mathsatlike-bindings-linux flag="optimathsat"/>
-    </target>
-
-    <macrodef name="compile-mathsatlike-bindings-linux">
-       <attribute name="flag" default="mathsat"/>
-       <sequential>
-            <checkPathOption pathOption="mathsat.path" defaultPath="/path/to/mathsat" targetName="Mathsat5 source folder (Linux version)"/>
-            <checkPathOption pathOption="gmp.path" defaultPath="/path/to/gmp" targetName="GMP source folder (Linux version)"/>
-           <exec executable="lib/native/source/libmathsat5j/compile.sh" failonerror="true">
-               <arg value="${mathsat.path}" />
-               <arg value="${gmp.path}" />
-               <arg value="-@{flag}" />
-           </exec>
-       </sequential>
-    </macrodef>
-
-    <macrodef name="compile-mathsatlike-bindings-windows">
-        <attribute name="flag" default="mathsat"/> <!-- unused, OptiMathSAT not yet build for Windows -->
-        <sequential>
-            <checkPathOption pathOption="mathsat-windows.path" defaultPath="/path/to/mathsat" targetName="Mathsat5 source folder (Windows version)"/>
-            <checkPathOption pathOption="mpir-windows.path" defaultPath="/path/to/mpir" targetName="MPIR source folder (Windows version)"/>
-            <checkPathOption pathOption="jdk-windows.path" defaultPath="/path/to/jdk" targetName="JDK source folder (Windows version)"/>
-            <exec executable="lib/native/source/libmathsat5j/compileForWindows.sh" failonerror="true">
-                <arg value="${mathsat-windows.path}" />
-                <arg value="${mpir-windows.path}" />
-                <arg value="${jdk-windows.path}" />
-            </exec>
-        </sequential>
-    </macrodef>
-
-    <target name="publish-mathsat" depends="compile-mathsat-bindings-linux, compile-mathsat-bindings-windows, load-ivy"
-        description="Publish MathSAT binaries to Ivy repo.">
-        <fail unless="mathsat.version">
-            Please specify the MathSAT5 version with the flag -Dmathsat.version=... .
-        </fail>
-
-        <copy file="lib/native/source/libmathsat5j/libmathsat5j.so" tofile="libmathsat5j-${mathsat.version}.so"/>
-        <copy file="lib/native/source/libmathsat5j/mathsat5j.dll" tofile="mathsat5j-${mathsat.version}.dll"/>
-        <copy file="${mathsat-windows.path}/lib/mathsat.dll" tofile="mathsat-${mathsat.version}.dll"/>
-        <copy file="${mathsat-windows.path}/bin/mpir.dll" tofile="mpir-${mathsat.version}.dll"/>
-
-        <ivy:resolve conf="solver-mathsat" file="solvers_ivy_conf/ivy_mathsat.xml" />
-        <available property="ivy.hasrepository" file="repository/${ivy.organisation}/${ivy.module}" />
-        <fail unless="ivy.hasrepository"
-            message="Cannot publish without 'repository' dir, please run 'svn co https://svn.sosy-lab.org/software/ivy/repository/${ivy.organisation}/${ivy.module} repository/${ivy.organisation}/${ivy.module}'." />
-
-        <ivy:publish
-            pubrevision="${mathsat.version}"
-            resolver="Sosy-Lab-Publish"
-            artifactspattern="[artifact]-[revision].[ext]"
-            status="release"
-            />
-        <echo>
-            You now want to run
-            svn add repository/${ivy.organisation}/${ivy.module}/*-${mathsat.version}*
-            svn ci repository/${ivy.organisation}/${ivy.module} -m"publish version ${mathsat.version} of MathSAT5"
-            to make the new version publicly available.</echo>
-    </target>
-
-    <target name="publish-optimathsat" depends="compile-optimathsat-bindings, load-ivy"
-        description="Publish OptiMathSAT binaries to Ivy repo.">
-        <fail unless="mathsat.version">
-            Please specify the @{flag} version with the flag -Dmathsat.version=... .
-        </fail>
-
-        <copy file="lib/native/source/libmathsat5j/liboptimathsat5j.so" tofile="liboptimathsat5j-${mathsat.version}.so"/>
-
-        <ivy:resolve conf="solver-optimathsat" file="solvers_ivy_conf/ivy_optimathsat.xml" />
-        <available property="ivy.hasrepository" file="repository/${ivy.organisation}/${ivy.module}" />
-        <fail unless="ivy.hasrepository"
-            message="Cannot publish without 'repository' dir, please run 'svn co https://svn.sosy-lab.org/software/ivy/repository/${ivy.organisation}/${ivy.module} repository/${ivy.organisation}/${ivy.module}'." />
-
-        <ivy:publish
-            pubrevision="${mathsat.version}"
-            resolver="Sosy-Lab-Publish"
-            artifactspattern="[artifact]-[revision].[ext]"
-            status="release"
-            />
-        <echo>
-            You now want to run
-            svn add repository/${ivy.organisation}/${ivy.module}/*-${mathsat.version}*
-            svn ci repository/${ivy.organisation}/${ivy.module} -m"publish version ${mathsat.version} of OptiMathSAT"
-            to make the new version publicly available.</echo>
-    </target>
-    <!-- }}} -->
-
-    <!-- SECTION: Publishing Yices2 {{{1
-         ===============================================================
-    -->
-    <target name="compile-yices2-bindings"
-        description="Compile Yices2 bindings">
-        <sequential>
-            <checkPathOption pathOption="yices2.path" defaultPath="/path/to/yices2" targetName="Yices2 source folder"/>
-            <checkPathOption pathOption="gmp.path" defaultPath="/path/to/gmp" targetName="GMP source folder"/>
-            <checkPathOption pathOption="gperf.path" defaultPath="/path/to/gperf" targetName="GPERF source folder"/>
-           <exec executable="lib/native/source/yices2j/compile.sh" failonerror="true">
-               <arg value="${yices2.path}" />
-               <arg value="${gmp.path}" />
-               <arg value="${gperf.path}" />
-           </exec>
-       </sequential>
-    </target>
-
-    <target name="publish-yices2" depends="compile-yices2-bindings, load-ivy"
-        description="Publish Yices2 binaries to Ivy repo.">
-        <sequential>
-            <fail unless="yices2.version">
-                Please specify the Yices2 version with the flag -Dyices2.version=... .
-            </fail>
-
-            <copy file="lib/native/source/yices2j/libyices2j.so" tofile="libyices2j-${yices2.version}.so"/>
-
-            <ivy:resolve conf="solver-yices2" file="solvers_ivy_conf/ivy_yices2.xml" />
-            <available property="ivy.hasrepository" file="repository/${ivy.organisation}/${ivy.module}" />
-            <fail unless="ivy.hasrepository"
-                message="Cannot publish without 'repository' dir, please run 'svn co https://svn.sosy-lab.org/software/ivy/repository/${ivy.organisation}/${ivy.module} repository/${ivy.organisation}/${ivy.module}'." />
-
-            <ivy:publish
-                pubrevision="${yices2.version}"
-                resolver="Sosy-Lab-Publish"
-                artifactspattern="[artifact]-[revision].[ext]"
-                status="release"
-                />
-            <echo>
-                You now want to run
-                svn add repository/${ivy.organisation}/${ivy.module}/*-${yices2.version}*
-                svn ci repository/${ivy.organisation}/${ivy.module} -m"publish version ${yices2.version} of Yices2 Solver"
-                to make the new version publicly available.</echo>
-        </sequential>
-    </target>
-
-    <import file="build-jar-yices2.xml"/>
-    <target name="dist-yices2" depends="jar-yices2, sources-yices2" description="Make a distributable release with yices2 only"/>
-
-    <target name="publish-artifacts-yices2" depends="load-ivy, determine-version, dist-yices2"
-         description="Publish Java bindings for Yices2 to Ivy repo.">
-        <sequential>
-            <ivy:resolve conf="runtime" file="solvers_ivy_conf/ivy_javasmt_yices2.xml" />
-            <available property="ivy.hasrepository" file="repository/${ivy.organisation}/${ivy.module}" />
-            <fail unless="ivy.hasrepository"
-                message="Cannot publish without 'repository' dir, please run 'svn co https://svn.sosy-lab.org/software/ivy/repository/${ivy.organisation}/${ivy.module} repository/${ivy.organisation}/${ivy.module}'." />
-            <fail unless="version.publishable"
-                message="Cannot publish version ${version}, only unmodified working copies may be published." />
-
-            <ivy:publish
-                pubrevision="${version}"
-                resolver="Sosy-Lab-Publish"
-                status="release"
-                artifactspattern="[artifact]-[revision](-[classifier]).[ext]">
-            </ivy:publish>
-            <echo>
-                You now want to run
-                svn add repository/${ivy.organisation}/${ivy.module}/*-${version}*
-                svn ci repository/${ivy.organisation}/${ivy.module} -m"publish version ${version} of ${ant.project.name}"
-                to make the new version publicly available.</echo>
-        </sequential>
-    </target>
-
-    <!-- SECTION: Publishing Bitwuzla {{{1
-         ==================================================================
-    -->
-    <target name="package-bitwuzla" depends="">
-        <fail unless="bitwuzla.path">
-            Please specify the path to Bitwuzla with the flag -Dbitwuzla.path=/path/to/bitwuzla.
-            The path has to point to the root Bitwuzla folder, i.e.,
-            a checkout of the official git repositoy from 'https://github.com/bitwuzla/bitwuzla'.
-            Note that shell substitutions do not work and a full absolute path has to be specified.
-        </fail>
-        <fail unless="bitwuzla.customRev">
-            Please specify a custom revision with the flag -Dbitwuzla.customRev=XXX.
-            The custom revision has to be unique amongst the already known version
-            numbers from the ivy repository. The script will append the git revision.
-        </fail>
-        <fail unless="gmp.path">
-            Please specify the path to GMP with the flag -Dgmp.path=/path/to/gmp.
-            The path has to point to the root GMP folder with version equal to or larger than 6.1.
-            Note that shell substitutions do not work and a full absolute path has to be specified.
-        </fail>
-
-        <!-- get a naive version -->
-        <exec executable="git" dir="${bitwuzla.path}" outputproperty="bitwuzla.revision" failonerror="true">
-            <arg value="show"/>
-            <arg value="-s"/>
-            <arg value="--format=%h"/>
-        </exec>
-        <property name="bitwuzla.version" value="${bitwuzla.customRev}-g${bitwuzla.revision}"/>
-        <echo message="Building Bitwuzla in version '${bitwuzla.version}'"/>
-
-        <!-- path to our local directory in lib/native -->
-        <property name="source.path" value="${user.dir}/lib/native/source/libbitwuzla"/>
-
-        <!-- build bitwuzla -->
-        <exec executable="./configure.py" dir="${bitwuzla.path}" failonerror="true">
-            <arg value="--shared"/>
-            <arg value="--wipe"/>
-            <arg value="--prefix"/>
-            <arg value="${bitwuzla.path}/install"/>
-        </exec>
-        <exec executable="meson" dir="${bitwuzla.path}/build/" failonerror="true">
-            <arg value="compile"/>
-        </exec>
-        <exec executable="meson" dir="${bitwuzla.path}/build/" failonerror="true">
-            <arg value="install"/>
-        </exec>
-
-        <!-- copy bitwuzla include files to the source tree -->
-        <delete dir="${source.path}/include" quiet="true"/>
-        <copy todir="${source.path}">
-            <fileset dir="${bitwuzla.path}/install" includes="include/**"/>
-        </copy>
-
-        <!-- create ouput directory for the swig proxies -->
-        <delete dir="$source.path}/src" quiet="true"/>
-        <mkdir dir="${source.path}/src/org/sosy_lab/java_smt/solvers/bitwuzla/api"/>
-
-        <!-- run swig to generate java files and the c wrapper -->
-        <exec executable="swig" dir="${source.path}" failonerror="true">
-            <arg value="-java"/>
-            <arg value="-c++"/>
-            <arg value="-package"/>
-            <arg value="org.sosy_lab.java_smt.solvers.bitwuzla.api"/>
-            <arg value="-outdir"/>
-            <arg value="src/org/sosy_lab/java_smt/solvers/bitwuzla/api"/>
-            <arg value="-o"/>
-            <arg value="bitwuzla_wrap.cpp"/>
-            <arg value="bitwuzla.i"/>
-        </exec>
-
-        <!-- apply patch for the phantom reference issue -->
-        <!-- FIXME: This will lead to memory leaks. We should look for a proper fix. -->
-        <exec executable="patch" failonerror="true">
-            <arg value="-p0"/>
-            <arg value="-i"/>
-            <arg value="lib/native/source/libbitwuzla/phantomReferences.patch"/>
-        </exec>
-
-        <!-- compile java proxies and create jar file -->
-        <mkdir dir="${source.path}/build"/>
-        <javac srcdir="${source.path}/src/" destdir="${source.path}/build" includeantruntime="false"
-               failonerror="true">
-            <include name="org/sosy_lab/java_smt/solvers/bitwuzla/api/*.java"/>
-        </javac>
-        <jar destfile="bitwuzla-${bitwuzla.version}.jar" basedir="${source.path}/build"/>
-        <delete dir="${source.path}/build"/>
-
-        <!-- generate and package javadoc documentation -->
-        <delete dir="${source.path}/doc"/>
-        <mkdir dir="${source.path}/doc"/>
-        <javadoc sourcepath="${source.path}/src" destdir="${source.path}/doc"/>
-        <jar destfile="bitwuzla-${bitwuzla.version}-javadoc.jar" basedir="${source.path}/doc"/>
-        <delete dir="${source.path}/doc"/>
-
-        <!-- package swig generated source code -->
-        <jar destfile="bitwuzla-${bitwuzla.version}-sources.jar" basedir="${source.path}/src"/>
-
-        <!-- compile the swig wrapper -->
-        <exec executable="g++" dir="${source.path}" failonerror="true">
-            <arg value="-fPIC"/>
-            <arg value="-c"/>
-            <arg value="bitwuzla_wrap.cpp"/>
-            <arg value="-I${source.path}/include"/>
-            <arg value="-I${gmp.path}"/>
-            <arg value="-I${java.home}/include"/>
-            <arg value="-I${java.home}/include/linux"/>
-        </exec>
-
-        <!-- link the wrapper to create libbitwuzlaJNI.so -->
-        <exec executable="g++" dir="${source.path}" failonerror="true">
-            <arg value="-shared"/>
-            <arg value="-o"/>
-            <arg value="libbitwuzlaJNI.so"/>
-            <arg value="bitwuzla_wrap.o"/>
-            <arg value="-L${bitwuzla.path}/install/lib/x86_64-linux-gnu"/>
-            <arg value="-L${gmp.path}/.libs"/>
-            <arg value="-lbitwuzla"/>
-            <arg value="-lgmp"/>
-            <arg value="-Wl,-z,defs"/>
-        </exec>
-
-        <!-- copy library files into directory to be published for Ivy -->
-        <move file="${source.path}/libbitwuzlaJNI.so"
-              tofile="libbitwuzlaJNI-${bitwuzla.version}.so"
-              failonerror="true"/>
-        <copy file="${bitwuzla.path}/build/src/libbitwuzla.so.0"
-              tofile="libbitwuzla-${bitwuzla.version}.so"
-              failonerror="true"/>
-        <copy file="${bitwuzla.path}/build/src/lib/libbitwuzlals.so"
-              tofile="libbitwuzlals-${bitwuzla.version}.so"
-              failonerror="true"/>
-        <copy file="${bitwuzla.path}/build/src/lib/libbitwuzlabv.so"
-              tofile="libbitwuzlabv-${bitwuzla.version}.so"
-              failonerror="true"/>
-        <copy file="${bitwuzla.path}/build/src/lib/libbitwuzlabb.so"
-              tofile="libbitwuzlabb-${bitwuzla.version}.so"
-              failonerror="true"/>
-        <copy file="${gmp.path}/.libs/libgmp.so.10.5.0"
-              tofile="libgmp-${bitwuzla.version}.so"
-              failonerror="true"/>
-
-        <!-- patch libraries -->
-        <exec executable="patchelf" failonerror="true">
-            <arg value="--set-rpath"/>
-            <arg value="$ORIGIN"/>
-            <arg value="libgmp-${bitwuzla.version}.so"/>
-        </exec>
-        <exec executable="patchelf" failonerror="true">
-            <arg value="--set-rpath"/><arg value="$ORIGIN"/>
-            <arg value="libbitwuzlabb-${bitwuzla.version}.so"/>
-        </exec>
-        <exec executable="patchelf" failonerror="true">
-            <arg value="--set-rpath"/><arg value="$ORIGIN"/>
-            <arg value="--replace-needed"/>
-            <arg value="libgmp.so.10"/>
-            <arg value="libgmp.so"/>
-            <arg value="libbitwuzlabv-${bitwuzla.version}.so"/>
-        </exec>
-        <exec executable="patchelf" failonerror="true">
-            <arg value="--set-rpath"/><arg value="$ORIGIN"/>
-            <arg value="--replace-needed"/>
-            <arg value="libgmp.so.10"/>
-            <arg value="libgmp.so"/>
-            <arg value="libbitwuzlals-${bitwuzla.version}.so"/>
-        </exec>
-        <exec executable="patchelf" failonerror="true">
-            <arg value="--set-rpath"/><arg value="$ORIGIN"/>
-            <arg value="--replace-needed"/>
-            <arg value="libgmp.so.10"/>
-            <arg value="libgmp.so"/>
-            <arg value="libbitwuzla-${bitwuzla.version}.so"/>
-        </exec>
-        <exec executable="patchelf" failonerror="true">
-            <arg value="--set-rpath"/><arg value="$ORIGIN"/>
-            <arg value="--replace-needed"/>
-            <arg value="libbitwuzla.so.0"/>
-            <arg value="libbitwuzla.so"/>
-            <arg value="--replace-needed"/>
-            <arg value="libgmp.so.10"/>
-            <arg value="libgmp.so"/>
-            <arg value="libbitwuzlaJNI-${bitwuzla.version}.so"/>
-        </exec>
-        <!-- We need to run this twice? -->
-        <exec executable="patchelf" failonerror="true">
-            <arg value="--set-rpath"/><arg value="$ORIGIN"/>
-            <arg value="--replace-needed"/>
-            <arg value="libbitwuzla.so.0"/>
-            <arg value="libbitwuzla.so"/>
-            <arg value="--replace-needed"/>
-            <arg value="libgmp.so.10"/>
-            <arg value="libgmp.so"/>
-            <arg value="libbitwuzlaJNI-${bitwuzla.version}.so"/>
-        </exec>
-    </target>
-
-    <target name="publish-bitwuzla" depends="package-bitwuzla, load-ivy"
-            description="Publish Bitwuzla binaries to Ivy repository.">
-
-        <ivy:resolve conf="solver-bitwuzla" file="solvers_ivy_conf/ivy_bitwuzla.xml" />
-        <available property="ivy.hasrepository" file="repository/${ivy.organisation}/${ivy.module}" />
-        <fail unless="ivy.hasrepository"
-              message="Cannot publish without 'repository' dir, please run 'svn co https://svn.sosy-lab.org/software/ivy/repository/${ivy.organisation}/${ivy.module} repository/${ivy.organisation}/${ivy.module}'." />
-
-        <ivy:publish
-                pubrevision="${bitwuzla.version}"
-                resolver="Sosy-Lab-Publish"
-                artifactspattern="[artifact]-[revision](-[classifier]).[ext]"
-                status="release"
-        />
-        <echo>
-            You now want to run
-            svn add repository/${ivy.organisation}/${ivy.module}/*-${bitwuzla.version}*
-            svn ci repository/${ivy.organisation}/${ivy.module} -m"publish version ${bitwuzla.version} of Bitwuzla Solver"
-            to make the new version publicly available.</echo>
-    </target>
-
-    <!-- }}} -->
-
-    <macrodef name="checkPathOption">
-        <attribute name="pathOption"/>
-        <attribute name="defaultPath"/>
-        <attribute name="targetName"/>
-        <sequential>
-            <fail unless="@{pathOption}">-
-    Please specify the path to the @{targetName} with the following flag:
-        -D@{pathOption}=@{defaultPath}
-    The path has to point to the root of the @{targetName}.
-    Note that shell substitutions do not work and a full absolute path is preferred.
-            </fail>
-        </sequential>
-    </macrodef>
-=======
->>>>>>> 1c29c10f
 </project>