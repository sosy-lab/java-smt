# This file is part of JavaSMT,
# an API wrapper for a collection of SMT solvers:
# https://github.com/sosy-lab/java-smt
#
# SPDX-FileCopyrightText: 2020 Dirk Beyer <https://www.sosy-lab.org>
#
# SPDX-License-Identifier: Apache-2.0

.factorypath

/bin
/lib/java
/lib/java-contrib
/lib/*.jar
/lib/java/build/*.jar
/lib/java/checkstyle/*.jar
/lib/java/spotbugs/*.jar
/lib/java/runtime/*.jar
/lib/java/test/*.jar
lib/native/source/libz3j/org_sosy_lab_solver_z3_Z3NativeApi.c
lib/native/source/*/*.so
lib/native/source/*/*.o
lib/native/source/**/*.java
lib/native/*/*.asc

doc/Example-Maven-Project/target*
doc/Example-Maven-Web-Project/target*
doc/Example-Gradle-Project/.gradle
doc/Example-Gradle-Project/.settings
doc/Example-Gradle-Project/.project
doc/Example-Gradle-Project/dependencies
doc/Example-Gradle-Project/build
doc/Example-Gradle-Project-Kotlin/.gradle
doc/Example-Gradle-Project-Kotlin/.settings
doc/Example-Gradle-Project-Kotlin/.project
doc/Example-Gradle-Project-Kotlin/build

solvers_maven_conf/*.asc

/ivy-*.xml
/common-*.jar
/TEST-*.txt
/junit
/JUnit.html
/JUnit-coverage
/Checkstyle.html
/Checkstyle.xml
/Checkstyle.Test.html
/Checkstyle.Test.xml
/SpotBugs.html
/SpotBugs.xml
/SpotBugs.diff.html
/SpotBugs.diff.xml
/Javadoc
/Javadoc-z3
/gh-pages

<<<<<<< HEAD
.idea/workspace.xml
.idea/uiDesigner.xml
.idea
=======
.idea/

>>>>>>> 040dd313
/*.so
/*.dll
/*.jar

build.properties
/.apt-generated/
/repository

pom.xml<|MERGE_RESOLUTION|>--- conflicted
+++ resolved
@@ -55,14 +55,8 @@
 /Javadoc-z3
 /gh-pages
 
-<<<<<<< HEAD
-.idea/workspace.xml
-.idea/uiDesigner.xml
-.idea
-=======
 .idea/
 
->>>>>>> 040dd313
 /*.so
 /*.dll
 /*.jar
