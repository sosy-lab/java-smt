--- conflicted
+++ resolved
@@ -10,11 +10,7 @@
 
 <component name="CopyrightManager">
   <copyright>
-<<<<<<< HEAD
-    <option name="notice" value=" JavaSMT is an API wrapper for a collection of SMT solvers.&#10; This file is part of JavaSMT.&#10; &#10; Copyright (C) 2007-2022  Dirk Beyer&#10; All rights reserved.&#10;&#10; Licensed under the Apache License, Version 2.0 (the &quot;License&quot;);&#10; you may not use this file except in compliance with the License.&#10; You may obtain a copy of the License at&#10;&#10;     http://www.apache.org/licenses/LICENSE-2.0&#10; &#10; Unless required by applicable law or agreed to in writing, software&#10; distributed under the License is distributed on an &quot;AS IS&quot; BASIS,&#10; WITHOUT WARRANTIES OR CONDITIONS OF ANY KIND, either express or implied.&#10; See the License for the specific language governing permissions and&#10; limitations under the License." />
-=======
     <option name="notice" value="This file is part of JavaSMT,&#10;an API wrapper for a collection of SMT solvers:&#10;https://github.com/sosy-lab/java-smt&#10;&#10;SPDX-FileCopyrightText: 2024 Dirk Beyer &lt;https://www.sosy-lab.org&gt;&#10;&#10;SPDX-License-Identifier: Apache-2.0" />
->>>>>>> bf6bda3e
     <option name="myName" value="JavaSMT" />
   </copyright>
 </component>