--- conflicted
+++ resolved
@@ -354,7 +354,6 @@
     <orderEntry type="module-library">
       <library>
         <CLASSES>
-<<<<<<< HEAD
           <root url="jar://$MODULE_DIR$/lib/java/core/ultimate-core.jar!/" />
         </CLASSES>
         <JAVADOC />
@@ -405,22 +404,30 @@
         <SOURCES>
           <root url="jar://$MODULE_DIR$/lib/java-contrib/ultimate-library-smtlib-utils-sources           .jar!/" />
         </SOURCES>
-=======
+      </library>
+    </orderEntry>
+    <orderEntry type="module-library">
+      <library>
+        <CLASSES>
+          <root url="jar://$MODULE_DIR$/lib/java/core/ultimate-util.jar!/" />
+        </CLASSES>
+        <JAVADOC />
+        <SOURCES />
+      </library>
+    </orderEntry>
+    <orderEntry type="module-library">
+      <library>
+        <CLASSES>
           <root url="jar://$MODULE_DIR$/lib/java/runtime-princess/ostrich_2.13.jar!/" />
         </CLASSES>
         <JAVADOC />
         <SOURCES />
->>>>>>> 2f8e96f9
-      </library>
-    </orderEntry>
-    <orderEntry type="module-library">
-      <library>
-        <CLASSES>
-<<<<<<< HEAD
-          <root url="jar://$MODULE_DIR$/lib/java/core/ultimate-util.jar!/" />
-=======
+      </library>
+    </orderEntry>
+    <orderEntry type="module-library">
+      <library>
+        <CLASSES>
           <root url="jar://$MODULE_DIR$/lib/java/runtime-princess/automaton.jar!/" />
->>>>>>> 2f8e96f9
         </CLASSES>
         <JAVADOC />
         <SOURCES />
